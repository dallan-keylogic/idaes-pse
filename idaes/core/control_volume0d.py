##############################################################################
# Institute for the Design of Advanced Energy Systems Process Systems
# Engineering Framework (IDAES PSE Framework) Copyright (c) 2018-2020, by the
# software owners: The Regents of the University of California, through
# Lawrence Berkeley National Laboratory,  National Technology & Engineering
# Solutions of Sandia, LLC, Carnegie Mellon University, West Virginia
# University Research Corporation, et al. All rights reserved.
#
# Please see the files COPYRIGHT.txt and LICENSE.txt for full copyright and
# license information, respectively. Both files are also available online
# at the URL "https://github.com/IDAES/idaes-pse".
##############################################################################
"""
Base class for control volumes.
"""
__author__ = "Andrew Lee"

# Import Pyomo libraries
from pyomo.environ import Constraint, Param, Reals, units as pyunits, Var
from pyomo.dae import DerivativeVar

# Import IDAES cores
from idaes.core import (
    declare_process_block_class,
    ControlVolumeBlockData,
    FlowDirection,
    MaterialFlowBasis,
    MaterialBalanceType
)
from idaes.core.util.exceptions import (
    BalanceTypeNotSupportedError,
    BurntToast,
    ConfigurationError,
    PropertyNotSupportedError
)
from idaes.core.util.tables import create_stream_table_dataframe
from idaes.core.util import scaling as iscale
import idaes.logger as idaeslog

_log = idaeslog.getLogger(__name__)

# TODO : Custom terms in material balances, other types of material balances
# TODO : Improve flexibility for get_material_flow_terms and associated


@declare_process_block_class("ControlVolume0DBlock", doc="""
    ControlVolume0DBlock is a specialized Pyomo block for IDAES non-discretized
    control volume blocks, and contains instances of ControlVolume0DBlockData.

    ControlVolume0DBlock should be used for any control volume with a defined
    volume and distinct inlets and outlets which does not require spatial
    discretization. This encompases most basic unit models used in process
    modeling.""")
class ControlVolume0DBlockData(ControlVolumeBlockData):
    """
    0-Dimensional (Non-Discretised) ControlVolume Class

    This class forms the core of all non-discretized IDAES models. It provides
    methods to build property and reaction blocks, and add mass, energy and
    momentum balances. The form of the terms used in these constraints is
    specified in the chosen property package.
    """
    def build(self):
        """
        Build method for ControlVolume0DBlock blocks.

        Returns:
            None
        """
        # Call build method from base class
        super(ControlVolume0DBlockData, self).build()

    def add_geometry(self):
        """
        Method to create volume Var in ControlVolume.

        Args:
            None

        Returns:
            None
        """
        units = self.config.property_package.get_metadata().get_derived_units

        self.volume = Var(self.flowsheet().config.time, initialize=1.0,
                          doc='Volume of material in control volume',
                          units=units('volume'))

    def add_state_blocks(self,
                         information_flow=FlowDirection.forward,
                         has_phase_equilibrium=None):
        """
        This method constructs the inlet and outlet state blocks for the
        control volume.

        Args:
            information_flow: a FlowDirection Enum indicating whether
                               information flows from inlet-to-outlet or
                               outlet-to-inlet
            has_phase_equilibrium: indicates whether equilibrium calculations
                                    will be required in state blocks
            package_arguments: dict-like object of arguments to be passed to
                                state blocks as construction arguments
        Returns:
            None
        """
        if has_phase_equilibrium is None:
            raise ConfigurationError(
                    "{} add_state_blocks method was not provided with a "
                    "has_phase_equilibrium argument.".format(self.name))
        elif has_phase_equilibrium not in [True, False]:
            raise ConfigurationError(
                    "{} add_state_blocks method was provided with an invalid "
                    "has_phase_equilibrium argument. Must be True or False"
                    .format(self.name))

        tmp_dict = dict(**self.config.property_package_args)
        tmp_dict["has_phase_equilibrium"] = has_phase_equilibrium
        # tmp_dict["parameters"] = self.config.property_package

        if information_flow == FlowDirection.forward:
            tmp_dict["defined_state"] = True
        elif information_flow == FlowDirection.backward:
            tmp_dict["defined_state"] = False
        else:
            raise ConfigurationError(
                    '{} invalid value for information_flow argument. '
                    'Valid values are FlowDirection.forward and '
                    'FlowDirection.backward'.format(self.name))

        self.properties_in = (
                self.config.property_package.build_state_block(
                        self.flowsheet().config.time,
                        doc="Material properties at inlet",
                        default=tmp_dict))

        # Reverse defined_state
        tmp_dict_2 = dict(**tmp_dict)
        tmp_dict_2["defined_state"] = not tmp_dict["defined_state"]

        self.properties_out = (
                self.config.property_package.build_state_block(
                        self.flowsheet().config.time,
                        doc="Material properties at outlet",
                        default=tmp_dict_2))

    def add_reaction_blocks(self, has_equilibrium=None):
        """
        This method constructs the reaction block for the control volume.

        Args:
            has_equilibrium: indicates whether equilibrium calculations
                              will be required in reaction block
            package_arguments: dict-like object of arguments to be passed to
                                reaction block as construction arguments

        Returns:
            None
        """
        if has_equilibrium is None:
            raise ConfigurationError(
                    "{} add_reaction_blocks method was not provided with a "
                    "has_equilibrium argument.".format(self.name))
        elif has_equilibrium not in [True, False]:
            raise ConfigurationError(
                    "{} add_reaction_blocks method was provided with an "
                    "invalid has_equilibrium argument. Must be True or False"
                    .format(self.name))

        tmp_dict = dict(**self.config.reaction_package_args)
        tmp_dict["state_block"] = self.properties_out
        tmp_dict["has_equilibrium"] = has_equilibrium

        self.reactions = (
                self.config.reaction_package.build_reaction_block(
                        self.flowsheet().config.time,
                        doc="Reaction properties in control volume",
                        default=tmp_dict))

    def _add_material_balance_common(self,
                                     balance_type,
                                     has_rate_reactions,
                                     has_equilibrium_reactions,
                                     has_phase_equilibrium,
                                     has_mass_transfer,
                                     custom_molar_term,
                                     custom_mass_term):
        # Get dynamic and holdup flags from config block
        dynamic = self.config.dynamic
        has_holdup = self.config.has_holdup

        component_list = self.properties_in.component_list
        phase_list = self.properties_in.phase_list
        pc_set = self.properties_in.phase_component_set

        # Check that reaction block exists if required
        if has_rate_reactions or has_equilibrium_reactions:
            try:
                rblock = self.reactions
            except AttributeError:
                raise ConfigurationError(
                        "{} does not contain a Reaction Block, but material "
                        "balances have been set to contain reaction terms. "
                        "Please construct a reaction block before adding "
                        "balance equations.".format(self.name))

        if has_equilibrium_reactions:
            # Check that reaction block is set to calculate equilibrium
            for t in self.flowsheet().config.time:
                if self.reactions[t].config.has_equilibrium is False:
                    raise ConfigurationError(
                            "{} material balance was set to include "
                            "equilibrium reactions, however the associated "
                            "ReactionBlock was not set to include equilibrium "
                            "constraints (has_equilibrium_reactions=False). "
                            "Please correct your configuration arguments."
                            .format(self.name))

        if has_phase_equilibrium:
            # Check that state blocks are set to calculate equilibrium
            for t in self.flowsheet().config.time:
                if not self.properties_out[t].config.has_phase_equilibrium:
                    raise ConfigurationError(
                            "{} material balance was set to include phase "
                            "equilibrium, however the associated outlet "
                            "StateBlock was not set to include equilibrium "
                            "constraints (has_phase_equilibrium=False). Please"
                            " correct your configuration arguments."
                            .format(self.name))
                if not self.properties_in[t].config.has_phase_equilibrium:
                    raise ConfigurationError(
                            "{} material balance was set to include phase "
                            "equilibrium, however the associated inlet "
                            "StateBlock was not set to include equilibrium "
                            "constraints (has_phase_equilibrium=False). Please"
                            " correct your configuration arguments."
                            .format(self.name))

        # Get units from property package
        units = self.config.property_package.get_metadata().get_derived_units

        if (self.properties_in[self.flowsheet().config.time.first()]
                .get_material_flow_basis() == MaterialFlowBasis.molar):
            flow_units = units("flow_mole")
        elif (self.properties_in[self.flowsheet().config.time.first()]
              .get_material_flow_basis() == MaterialFlowBasis.mass):
            flow_units = units("flow_mass")
        else:
            flow_units = None

        # Get units for accumulation term if required
        if self.config.dynamic:
            f_time_units = self.flowsheet().config.time_units
            if (f_time_units is None) ^ (units('time') is None):
                raise ConfigurationError(
                    "{} incompatible time unit specification between "
                    "flowsheet and property package. Either both must use "
                    "units, or neither.".format(self.name))

            if f_time_units is None:
                acc_units = None
            elif (self.properties_in[self.flowsheet().config.time.first()]
                  .get_material_flow_basis() == MaterialFlowBasis.molar):
                acc_units = units('amount')/f_time_units
            elif (self.properties_in[self.flowsheet().config.time.first()]
                  .get_material_flow_basis() == MaterialFlowBasis.mass):
                acc_units = units('mass')/f_time_units
            else:
                acc_units = None

        # Test for components that must exist prior to calling this method
        if has_holdup:
            if not hasattr(self, "volume"):
                raise ConfigurationError(
                        "{} control volume must have volume defined to have "
                        "holdup and/or rate reaction terms. Please call the "
                        "add_geometry method before adding balance equations."
                        .format(self.name))

        # Material holdup and accumulation
        if has_holdup:
            self.material_holdup = Var(self.flowsheet().config.time,
                                       pc_set,
                                       domain=Reals,
                                       initialize=1.0,
                                       doc="Material holdup in control volume",
                                       units=units('amount'))
        if dynamic:
            self.material_accumulation = DerivativeVar(
                    self.material_holdup,
                    wrt=self.flowsheet().config.time,
                    doc="Material accumulation in control volume",
                    units=acc_units)

        # Create material balance terms as required
        # Kinetic reaction generation
        if has_rate_reactions:
            if not hasattr(self.config.reaction_package, "rate_reaction_idx"):
                raise PropertyNotSupportedError(
                    "{} Reaction package does not contain a list of rate "
                    "reactions (rate_reaction_idx), thus does not support "
                    "rate-based reactions.".format(self.name))
            self.rate_reaction_generation = Var(
                        self.flowsheet().config.time,
                        pc_set,
                        domain=Reals,
                        initialize=0.0,
                        doc="Amount of component generated in "
                            "unit by kinetic reactions",
                        units=flow_units)

        # Equilibrium reaction generation
        if has_equilibrium_reactions:
            if not hasattr(self.config.reaction_package,
                           "equilibrium_reaction_idx"):
                raise PropertyNotSupportedError(
                    "{} Reaction package does not contain a list of "
                    "equilibrium reactions (equilibrium_reaction_idx), thus "
                    "does not support equilibrium-based reactions."
                    .format(self.name))
            self.equilibrium_reaction_generation = Var(
                self.flowsheet().config.time,
                pc_set,
                domain=Reals,
                initialize=0.0,
                doc="Amount of component generated in control volume "
                    "by equilibrium reactions",
                units=flow_units)

        # Phase equilibrium generation
        if has_phase_equilibrium and \
                balance_type == MaterialBalanceType.componentPhase:
            if not hasattr(self.config.property_package,
                           "phase_equilibrium_idx"):
                raise PropertyNotSupportedError(
                    "{} Property package does not contain a list of phase "
                    "equilibrium reactions (phase_equilibrium_idx), thus does "
                    "not support phase equilibrium.".format(self.name))
            self.phase_equilibrium_generation = Var(
                self.flowsheet().config.time,
                self.config.property_package.phase_equilibrium_idx,
                domain=Reals,
                initialize=0.0,
                doc="Amount of generation in control volume by phase equilibria",
                units=flow_units)

        # Material transfer term
        if has_mass_transfer:
            self.mass_transfer_term = Var(
                        self.flowsheet().config.time,
                        pc_set,
                        domain=Reals,
                        initialize=0.0,
                        doc="Component material transfer into unit",
                        units=flow_units)

        # Create rules to substitute material balance terms
        # Accumulation term
        def accumulation_term(b, t, p, j):
            return pyunits.convert(b.material_accumulation[t, p, j],
                                   to_units=flow_units) if dynamic else 0

        def kinetic_term(b, t, p, j):
            return (b.rate_reaction_generation[t, p, j] if has_rate_reactions
                    else 0)

        def equilibrium_term(b, t, p, j):
            return (b.equilibrium_reaction_generation[t, p, j]
                    if has_equilibrium_reactions else 0)

        def phase_equilibrium_term(b, t, p, j):
            if has_phase_equilibrium and \
                    balance_type == MaterialBalanceType.componentPhase:
                sd = {}
                for r in b.config.property_package.phase_equilibrium_idx:
                    if b.config.property_package.\
                            phase_equilibrium_list[r][0] == j:
                        if b.config.property_package.\
                                phase_equilibrium_list[r][1][0] == p:
                            sd[r] = 1
                        elif b.config.property_package.\
                                phase_equilibrium_list[r][1][1] == p:
                            sd[r] = -1
                        else:
                            sd[r] = 0
                    else:
                        sd[r] = 0

                return sum(b.phase_equilibrium_generation[t, r] * sd[r]
                           for r in b.config.property_package.
                           phase_equilibrium_idx)
            else:
                return 0

        def transfer_term(b, t, p, j):
            return (b.mass_transfer_term[t, p, j] if has_mass_transfer else 0)

        # TODO: Need to set material_holdup = 0 for non-present component-phase
        # pairs. Not ideal, but needed to close DoF. Is there a better way?

        # Material Holdup
        if has_holdup:
            if not hasattr(self, "phase_fraction"):
                self._add_phase_fractions()

            @self.Constraint(self.flowsheet().config.time,
                             pc_set,
                             doc="Material holdup calculations")
            def material_holdup_calculation(b, t, p, j):
                if (p, j) in pc_set:
                    return b.material_holdup[t, p, j] == (
                          b.volume[t]*self.phase_fraction[t, p] *
                          b.properties_out[t].get_material_density_terms(p, j))

        if has_rate_reactions:
            # Add extents of reaction and stoichiometric constraints
            self.rate_reaction_extent = Var(
                    self.flowsheet().config.time,
                    self.config.reaction_package.rate_reaction_idx,
                    domain=Reals,
                    initialize=0.0,
                    doc="Extent of kinetic reactions",
                    units=flow_units)

            @self.Constraint(self.flowsheet().config.time,
                             pc_set,
                             doc="Kinetic reaction stoichiometry constraint")
            def rate_reaction_stoichiometry_constraint(b, t, p, j):
                if (p, j) in pc_set:
                    rparam = rblock[t].params
                    return b.rate_reaction_generation[t, p, j] == (
                        sum(rparam.rate_reaction_stoichiometry[r, p, j] *
                            b.rate_reaction_extent[t, r]
                            for r in b.config.reaction_package.
                            rate_reaction_idx))
                else:
                    return Constraint.Skip

        if has_equilibrium_reactions:
            # Add extents of reaction and stoichiometric constraints
            self.equilibrium_reaction_extent = Var(
                    self.flowsheet().config.time,
                    self.config.reaction_package.equilibrium_reaction_idx,
                    domain=Reals,
                    initialize=0.0,
                    doc="Extent of equilibrium reactions",
                    units=flow_units)

            @self.Constraint(self.flowsheet().config.time,
                             pc_set,
                             doc="Equilibrium reaction stoichiometry")
            def equilibrium_reaction_stoichiometry_constraint(b, t, p, j):
                if (p, j) in pc_set:
                    return b.equilibrium_reaction_generation[t, p, j] == (
                            sum(rblock[t].params.
                                equilibrium_reaction_stoichiometry[r, p, j] *
                                b.equilibrium_reaction_extent[t, r]
                                for r in b.config.reaction_package.
                                equilibrium_reaction_idx))
                else:
                    return Constraint.Skip

        # Add custom terms and material balances
        if balance_type == MaterialBalanceType.componentPhase:
            def user_term_mol(b, t, p, j):
                if custom_molar_term is not None:
                    flow_basis = b.properties_out[t].get_material_flow_basis()
                    if flow_basis == MaterialFlowBasis.molar:
                        return custom_molar_term(t, p, j)
                    elif flow_basis == MaterialFlowBasis.mass:
                        try:
                            return (custom_molar_term(t, p, j) *
                                    b.properties_out[t].mw_comp[j])
                        except AttributeError:
                            raise PropertyNotSupportedError(
                                "{} property package does not support "
                                "molecular weight (mw), which is required for "
                                "using custom terms in material balances."
                                .format(self.name))
                    else:
                        raise ConfigurationError(
                            "{} contained a custom_molar_term argument, but "
                            "the property package used an undefined basis "
                            "(MaterialFlowBasis.other). Custom terms can "
                            "only be used when the property package declares "
                            "a molar or mass flow basis.".format(self.name))
                else:
                    return 0

            def user_term_mass(b, t, p, j):
                if custom_mass_term is not None:
                    flow_basis = b.properties_out[t].get_material_flow_basis()
                    if flow_basis == MaterialFlowBasis.mass:
                        return custom_mass_term(t, p, j)
                    elif flow_basis == MaterialFlowBasis.molar:
                        try:
                            return (custom_mass_term(t, p, j) /
                                    b.properties_out[t].mw_comp[j])
                        except AttributeError:
                            raise PropertyNotSupportedError(
                                "{} property package does not support "
                                "molecular weight (mw), which is required for "
                                "using custom terms in material balances."
                                .format(self.name))
                    else:
                        raise ConfigurationError(
                            "{} contained a custom_mass_term argument, but "
                            "the property package used an undefined basis "
                            "(MaterialFlowBasis.other). Custom terms can "
                            "only be used when the property package declares "
                            "a molar or mass flow basis.".format(self.name))
                else:
                    return 0

            @self.Constraint(self.flowsheet().config.time,
                             pc_set,
                             doc="Material balances")
            def material_balances(b, t, p, j):
                if (p, j) in pc_set:
                    return accumulation_term(b, t, p, j) == (
                            b.properties_in[t].get_material_flow_terms(p, j) -
                            b.properties_out[t].get_material_flow_terms(p, j) +
                            kinetic_term(b, t, p, j) *
                            b._rxn_rate_conv(t, j, has_rate_reactions) +
                            equilibrium_term(b, t, p, j) +
                            phase_equilibrium_term(b, t, p, j) +
                            transfer_term(b, t, p, j) +
                            user_term_mol(b, t, p, j) +
                            user_term_mass(b, t, p, j))
                else:
                    return Constraint.Skip

        elif balance_type == MaterialBalanceType.componentTotal:
            def user_term_mol(b, t, j):
                if custom_molar_term is not None:
                    flow_basis = b.properties_out[t].get_material_flow_basis()
                    if flow_basis == MaterialFlowBasis.molar:
                        return custom_molar_term(t, j)
                    elif flow_basis == MaterialFlowBasis.mass:
                        try:
                            return (custom_molar_term(t, j) *
                                    b.properties_out[t].mw_comp[j])
                        except AttributeError:
                            raise PropertyNotSupportedError(
                                "{} property package does not support "
                                "molecular weight (mw), which is required for "
                                "using custom terms in material balances."
                                .format(self.name))
                    else:
                        raise ConfigurationError(
                            "{} contained a custom_molar_term argument, but "
                            "the property package used an undefined basis "
                            "(MaterialFlowBasis.other). Custom terms can "
                            "only be used when the property package declares "
                            "a molar or mass flow basis.".format(self.name))
                else:
                    return 0

            def user_term_mass(b, t, j):
                if custom_mass_term is not None:
                    flow_basis = b.properties_out[t].get_material_flow_basis()
                    if flow_basis == MaterialFlowBasis.mass:
                        return custom_mass_term(t, j)
                    elif flow_basis == MaterialFlowBasis.molar:
                        try:
                            return (custom_mass_term(t, j) /
                                    b.properties_out[t].mw_comp[j])
                        except AttributeError:
                            raise PropertyNotSupportedError(
                                "{} property package does not support "
                                "molecular weight (mw), which is required for "
                                "using custom terms in material balances."
                                .format(self.name))
                    else:
                        raise ConfigurationError(
                            "{} contained a custom_mass_term argument, but "
                            "the property package used an undefined basis "
                            "(MaterialFlowBasis.other). Custom terms can "
                            "only be used when the property package declares "
                            "a molar or mass flow basis.".format(self.name))
                else:
                    return 0

            @self.Constraint(self.flowsheet().config.time,
                             component_list,
                             doc="Material balances")
            def material_balances(b, t, j):
                cplist = []
                for p in phase_list:
                    if (p, j) in pc_set:
                        cplist.append(p)
                return (
                    sum(accumulation_term(b, t, p, j) for p in cplist) ==
                    sum(b.properties_in[t].get_material_flow_terms(p, j)
                        for p in cplist) -
                    sum(b.properties_out[t].get_material_flow_terms(p, j)
                        for p in cplist) +
                    sum(kinetic_term(b, t, p, j) for p in cplist) *
                    b._rxn_rate_conv(t, j, has_rate_reactions) +
                    sum(equilibrium_term(b, t, p, j) for p in cplist) +
                    sum(transfer_term(b, t, p, j) for p in cplist) +
                    user_term_mol(b, t, j) + user_term_mass(b, t, j))
        else:
            raise BurntToast()

        return self.material_balances

    def add_phase_component_balances(self,
                                     has_rate_reactions=False,
                                     has_equilibrium_reactions=False,
                                     has_phase_equilibrium=False,
                                     has_mass_transfer=False,
                                     custom_molar_term=None,
                                     custom_mass_term=None):
        """
        This method constructs a set of 0D material balances indexed by time,
        phase and component.

        Args:
            has_rate_reactions: whether default generation terms for rate
                    reactions should be included in material balances
            has_equilibrium_reactions: whether generation terms should for
                    chemical equilibrium reactions should be included in
                    material balances
            has_phase_equilibrium: whether generation terms should for phase
                    equilibrium behaviour should be included in material
                    balances
            has_mass_transfer: whether generic mass transfer terms should be
                    included in material balances
            custom_molar_term: a Pyomo Expression representing custom terms to
                    be included in material balances on a molar basis.
                    Expression must be indexed by time, phase list and
                    component list
            custom_mass_term: a Pyomo Expression representing custom terms to
                    be included in material balances on a mass basis.
                    Expression must be indexed by time, phase list and
                    component list

        Returns:
            Constraint object representing material balances
        """
        self._add_material_balance_common(
                balance_type=MaterialBalanceType.componentPhase,
                has_rate_reactions=has_rate_reactions,
                has_equilibrium_reactions=has_equilibrium_reactions,
                has_phase_equilibrium=has_phase_equilibrium,
                has_mass_transfer=has_mass_transfer,
                custom_molar_term=custom_molar_term,
                custom_mass_term=custom_mass_term)

        return self.material_balances

    def add_total_component_balances(self,
                                     has_rate_reactions=False,
                                     has_equilibrium_reactions=False,
                                     has_phase_equilibrium=False,
                                     has_mass_transfer=False,
                                     custom_molar_term=None,
                                     custom_mass_term=None):
        """
        This method constructs a set of 0D material balances indexed by time
        and component.

        Args:
            has_rate_reactions - whether default generation terms for rate
                    reactions should be included in material balances
            has_equilibrium_reactions - whether generation terms should for
                    chemical equilibrium reactions should be included in
                    material balances
            has_phase_equilibrium - whether generation terms should for phase
                    equilibrium behaviour should be included in material
                    balances
            has_mass_transfer - whether generic mass transfer terms should be
                    included in material balances
            custom_molar_term - a Pyomo Expression representing custom terms to
                    be included in material balances on a molar basis.
                    Expression must be indexed by time, phase list and
                    component list
            custom_mass_term - a Pyomo Expression representing custom terms to
                    be included in material balances on a mass basis.
                    Expression must be indexed by time, phase list and
                    component list

        Returns:
            Constraint object representing material balances
        """
        self._add_material_balance_common(
                balance_type=MaterialBalanceType.componentTotal,
                has_rate_reactions=has_rate_reactions,
                has_equilibrium_reactions=has_equilibrium_reactions,
                has_phase_equilibrium=has_phase_equilibrium,
                has_mass_transfer=has_mass_transfer,
                custom_molar_term=custom_molar_term,
                custom_mass_term=custom_mass_term)

        return self.material_balances

    def add_total_element_balances(self,
                                   has_rate_reactions=False,
                                   has_equilibrium_reactions=False,
                                   has_phase_equilibrium=False,
                                   has_mass_transfer=False,
                                   custom_elemental_term=None):
        """
        This method constructs a set of 0D element balances indexed by time.

        Args:
            has_rate_reactions - whether default generation terms for rate
                    reactions should be included in material balances
            has_equilibrium_reactions - whether generation terms should for
                    chemical equilibrium reactions should be included in
                    material balances
            has_phase_equilibrium - whether generation terms should for phase
                    equilibrium behaviour should be included in material
                    balances
            has_mass_transfer - whether generic mass transfer terms should be
                    included in material balances
            custom_elemental_term - a Pyomo Expression representing custom
                    terms to be included in material balances on a molar
                    elemental basis. Expression must be indexed by time and
                    element list

        Returns:
            Constraint object representing material balances
        """
        # Get dynamic and holdup flags from config block
        dynamic = self.config.dynamic
        has_holdup = self.config.has_holdup

        component_list = self.properties_in.component_list
        phase_list = self.properties_in.phase_list
        phase_component_set = self.properties_in.phase_component_set

        # Check that property package supports element balances
        if not hasattr(self.config.property_package, "element_list"):
            raise PropertyNotSupportedError(
                "{} property package provided does not contain a list of "
                "elements (element_list), and thus does not support "
                "elemental material balances. Please choose another type "
                "of material balance or a property package which supports "
                "elemental balances.")
        # Check for valid arguments to write total elemental balance
        if has_rate_reactions:
            raise ConfigurationError(
                "{} add_total_element_balances method provided with "
                "argument has_rate_reactions = True. Total element "
                "balances do not support rate based reactions, "
                "please correct your configuration arguments"
                .format(self.name))

        if has_equilibrium_reactions:
            raise ConfigurationError(
                "{} add_total_element_balances method provided with "
                "argument has_equilibrium_reactions = True. Total element "
                "balances do not support equilibrium based reactions, "
                "please correct your configuration arguments"
                .format(self.name))

        if has_phase_equilibrium:
            raise ConfigurationError(
                "{} add_total_element_balances method provided with "
                "argument has_phase_equilibrium = True. Total element "
                "balances do not support equilibrium based reactions, "
                "please correct your configuration arguments"
                .format(self.name))

        # Test for components that must exist prior to calling this method
        if has_holdup:
            if not hasattr(self, "volume"):
                raise ConfigurationError(
                        "{} control volume must have volume defined to have "
                        "holdup terms. Please call the "
                        "add_geometry method before adding balance equations."
                        .format(self.name))

        # Get units from property package
        units = self.config.property_package.get_metadata().get_derived_units

        # Get units for accumulation term if required
        if self.config.dynamic:
            f_time_units = self.flowsheet().config.time_units
            if (f_time_units is None) ^ (units('time') is None):
                raise ConfigurationError(
                    "{} incompatible time unit specification between "
                    "flowsheet and property package. Either both must use "
                    "units, or neither.".format(self.name))

            if f_time_units is None:
                acc_units = None
            else:
                acc_units = units('amount')/f_time_units

        # Identify linearly dependent elements
        # It is possible for there to be linearly dependent element balances
        # e.g. if a single species is the only source of two different elements
        linearly_dependent = []

        # Get a representative time point
        rtime = self.flowsheet().config.time.first()

        # For each component in the material, search for elements which are
        # unique to it
        for i in component_list:
            unique_elements = []
            for e in self.config.property_package.element_list:
                if self.properties_out[rtime].params.element_comp[i][e] != 0:
                    # Assume unique until shown otherwise
                    unique = True

                    for j in component_list:
                        if j == i:
                            continue

                        # If element appears in any other component, not unique
                        if self.properties_out[
                                rtime].params.element_comp[j][e] != 0:
                            unique = False

                    if unique:
                        unique_elements.append(e)

            # If more than 1 unique element, they are linearly dependent
            if len(unique_elements) > 1:
                # Add all but the first to the list of linearly dependent
                linearly_dependent.extend(unique_elements[1:])

        # Set indexing set for element balances
        if len(linearly_dependent) == 0:
            # No linearly depednet equations, so use full element list
            e_index = self.config.property_package.element_list
        else:
            # Otherwise, use only non-dependent elements, and log a message
            _log.info_low("{} detected linearly dependent element balance "
                          "equations. Element balances will NOT be written "
                          "for the following elements: {}"
                          .format(self.name, linearly_dependent))
            e_index = (self.config.property_package.element_list -
                       linearly_dependent)

        # Add Material Balance terms
        if has_holdup:
            self.element_holdup = Var(
                    self.flowsheet().config.time,
                    self.config.property_package.element_list,
                    domain=Reals,
                    initialize=1.0,
                    doc="Elemental holdup in control volume",
                    units=units('amount'))

        if dynamic:
            self.element_accumulation = DerivativeVar(
                    self.element_holdup,
                    wrt=self.flowsheet().config.time,
                    doc="Elemental accumulation in control volume",
                    units=acc_units)

        # Method to convert mass flow basis to mole flow basis
        def conv_factor(b, t, j):
            flow_basis = b.properties_out[t].get_material_flow_basis()
            if flow_basis == MaterialFlowBasis.molar:
                return 1
            elif flow_basis == MaterialFlowBasis.mass:
                return 1/b.properties_out[t].mw_comp[j]
            else:
                raise BalanceTypeNotSupportedError(
                    "{} property package MaterialFlowBasis == 'other'. Cannot "
                    "automatically generate elemental balances."
                    .format(self.name))

        @self.Expression(self.flowsheet().config.time,
                         phase_list,
                         self.config.property_package.element_list,
                         doc="Inlet elemental flow terms")
        def elemental_flow_in(b, t, p, e):
            return sum(conv_factor(b, t, j) *
                       b.properties_in[t].get_material_flow_terms(p, j) *
                       b.properties_out[t].params.element_comp[j][e]
                       for j in component_list)

        @self.Expression(self.flowsheet().config.time,
                         phase_list,
                         self.config.property_package.element_list,
                         doc="Outlet elemental flow terms")
        def elemental_flow_out(b, t, p, e):
            return sum(conv_factor(b, t, j) *
                       b.properties_out[t].get_material_flow_terms(p, j) *
                       b.properties_out[t].params.element_comp[j][e]
                       for j in component_list)

        # Create material balance terms as needed
        if has_mass_transfer:
            self.elemental_mass_transfer_term = Var(
                            self.flowsheet().config.time,
                            e_index,
                            domain=Reals,
                            initialize=0.0,
                            doc="Element material transfer into unit",
                            units=units('flow_mole'))

        # Create rules to substitute material balance terms
        # Accumulation term
        def accumulation_term(b, t, e):
            return pyunits.convert(b.element_accumulation[t, e],
                                   to_units=units('flow_mole'))if dynamic else 0

        # Mass transfer term
        def transfer_term(b, t, e):
            return (b.elemental_mass_transfer_term[t, e]
                    if has_mass_transfer else 0)

        # Custom term
        def user_term(t, e):
            if custom_elemental_term is not None:
                return custom_elemental_term(t, e)
            else:
                return 0

        # Element balances
        @self.Constraint(self.flowsheet().config.time,
                         e_index,
                         doc="Elemental material balances")
        def element_balances(b, t, e):
            return accumulation_term(b, t, e) == (
                        sum(b.elemental_flow_in[t, p, e]
                            for p in phase_list) -
                        sum(b.elemental_flow_out[t, p, e]
                            for p in phase_list) +
                        transfer_term(b, t, e) +
                        user_term(t, e))

        # Elemental Holdup
        if has_holdup:
            if not hasattr(self, "phase_fraction"):
                self._add_phase_fractions()

            @self.Constraint(self.flowsheet().config.time,
                             self.config.property_package.element_list,
                             doc="Elemental holdup calculation")
            def elemental_holdup_calculation(b, t, e):
                return b.element_holdup[t, e] == (
                    b.volume[t] *
                    sum(conv_factor(b, t, j)*b.phase_fraction[t, p] *
                        b.properties_out[t].get_material_density_terms(p, j) *
                        b.properties_out[t]
                        .params.element_comp[j][e]
                        for p, j in phase_component_set))

        return self.element_balances

    def add_total_material_balances(self, *args, **kwargs):
        raise BalanceTypeNotSupportedError(
                "{} OD control volumes do not support "
                "add_total_material_balances (yet)."
                .format(self.name))

    def add_total_enthalpy_balances(self,
                                    has_heat_of_reaction=False,
                                    has_heat_transfer=False,
                                    has_work_transfer=False,
                                    has_enthalpy_transfer=False,
                                    custom_term=None):
        """
        This method constructs a set of 0D enthalpy balances indexed by time
        and phase.

        Args:
            has_heat_of_reaction - whether terms for heat of reaction should
                    be included in enthalpy balance
            has_heat_transfer - whether terms for heat transfer should be
                    included in enthalpy balances
            has_work_transfer - whether terms for work transfer should be
                    included in enthalpy balances
            has_enthalpy_transfer - whether terms for enthalpy transfer due to
                    mass transfer should be included in enthalpy balance. This
                    should generally be the same as the has_mass_transfer
                    argument in the material balance methods
            custom_term - a Pyomo Expression representing custom terms to
                    be included in enthalpy balances.
                    Expression must be indexed by time and phase list

        Returns:
            Constraint object representing enthalpy balances
        """
        # Get dynamic and holdup flags from config block
        dynamic = self.config.dynamic
        has_holdup = self.config.has_holdup

        phase_list = self.properties_in.phase_list

        # Test for components that must exist prior to calling this method
        if has_holdup:
            if not hasattr(self, "volume"):
                raise ConfigurationError(
                        "{} control volume must have volume defined to have "
                        "holdup terms. Please call the "
                        "add_geometry method before adding balance equations."
                        .format(self.name))
        if has_heat_of_reaction:
            if not (hasattr(self, "rate_reaction_extent") or
                    hasattr(self, "equilibrium_reaction_extent")):
                raise ConfigurationError(
                        "{} extent of reaction terms must exist in order to "
                        "have heat of reaction terms. Please ensure that "
                        "add_material_balance (or equivalent) is called before"
                        " adding energy balances.".format(self.name))

        # Get units from property package
        units = self.config.property_package.get_metadata().get_derived_units

        # Get units for accumulation term if required
        if self.config.dynamic:
            f_time_units = self.flowsheet().config.time_units
            if (f_time_units is None) ^ (units('time') is None):
                raise ConfigurationError(
                    "{} incompatible time unit specification between "
                    "flowsheet and property package. Either both must use "
                    "units, or neither.".format(self.name))

            if f_time_units is None:
                acc_units = None
            else:
                acc_units = units('energy')/f_time_units

        # Create variables
        if has_holdup:
            self.energy_holdup = Var(
                        self.flowsheet().config.time,
                        phase_list,
                        domain=Reals,
                        initialize=1.0,
                        doc="Energy holdup in control volume",
                        units=units('energy'))

        if dynamic is True:
            self.energy_accumulation = DerivativeVar(
                        self.energy_holdup,
                        wrt=self.flowsheet().config.time,
                        doc="Energy accumulation in control volume",
                        units=acc_units)

        # Create energy balance terms as needed
        # Heat transfer term
        if has_heat_transfer:
            self.heat = Var(self.flowsheet().config.time,
                            domain=Reals,
                            initialize=0.0,
                            doc="Heat transferred into control volume",
                            units=units('power'))

        # Work transfer
        if has_work_transfer:
            self.work = Var(self.flowsheet().config.time,
                            domain=Reals,
                            initialize=0.0,
                            doc="Work transferred into control volume",
                            units=units('power'))

        # Enthalpy transfer
        if has_enthalpy_transfer:
            self.enthalpy_transfer = Var(
                self.flowsheet().config.time,
                domain=Reals,
                initialize=0.0,
                doc="Enthalpy transferred into control volume due to "
                    "mass transfer",
                units=units('power'))

        # Heat of Reaction
        if has_heat_of_reaction:
            @self.Expression(self.flowsheet().config.time,
                             doc="Heat of reaction term")
            def heat_of_reaction(b, t):
                if hasattr(self, "rate_reaction_extent"):
                    rate_heat = -sum(b.rate_reaction_extent[t, r] *
                                     b.reactions[t].dh_rxn[r]
                                     for r in self.config.reaction_package.
                                     rate_reaction_idx)
                else:
                    rate_heat = 0

                if hasattr(self, "equilibrium_reaction_extent"):
                    equil_heat = -sum(
                            b.equilibrium_reaction_extent[t, e] *
                            b.reactions[t].dh_rxn[e]
                            for e in self.config.reaction_package.
                            equilibrium_reaction_idx)
                else:
                    equil_heat = 0

                return rate_heat + equil_heat

        # Create rules to substitute energy balance terms
        # Accumulation term
        def accumulation_term(b, t, p):
            return (pyunits.convert(b.energy_accumulation[t, p],
                                    to_units=units('power'))
                    if dynamic else 0)

        def heat_term(b, t):
            return b.heat[t] if has_heat_transfer else 0

        def work_term(b, t):
            return b.work[t] if has_work_transfer else 0

        def enthalpy_transfer_term(b, t):
            return b.enthalpy_transfer[t] if has_enthalpy_transfer else 0

        def rxn_heat_term(b, t):
            return b.heat_of_reaction[t] if has_heat_of_reaction else 0

        # Custom term
        def user_term(t):
            if custom_term is not None:
                return custom_term(t)
            else:
                return 0

        # Energy balance equation
        @self.Constraint(self.flowsheet().config.time, doc="Energy balances")
        def enthalpy_balances(b, t):
            return sum(accumulation_term(b, t, p) for p in phase_list) == (
                sum(b.properties_in[t].get_enthalpy_flow_terms(p) for p in phase_list)
                - sum(self.properties_out[t].get_enthalpy_flow_terms(p) for p in phase_list)
                + heat_term(b, t)
                + work_term(b, t)
                + enthalpy_transfer_term(b, t)
                + rxn_heat_term(b, t)
                + user_term(t))

        # Energy Holdup
        if has_holdup:
            if not hasattr(self, "phase_fraction"):
                self._add_phase_fractions()

            @self.Constraint(self.flowsheet().config.time,
                             phase_list,
                             doc="Enthalpy holdup constraint")
            def energy_holdup_calculation(b, t, p):
                return b.energy_holdup[t, p] == (
                            b.volume[t]*self.phase_fraction[t, p] *
                            b.properties_out[t].get_energy_density_terms(p))

        return self.enthalpy_balances

    def add_phase_enthalpy_balances(self, *args, **kwargs):
        raise BalanceTypeNotSupportedError(
                "{} OD control volumes do not support "
                "add_phase_enthalpy_balances."
                .format(self.name))

    def add_phase_energy_balances(self, *args, **kwargs):
        raise BalanceTypeNotSupportedError(
                "{} OD control volumes do not support "
                "add_phase_energy_balances."
                .format(self.name))

    def add_total_energy_balances(self, *args, **kwargs):
        raise BalanceTypeNotSupportedError(
                "{} OD control volumes do not support "
                "add_total_energy_balances."
                .format(self.name))

    def add_total_pressure_balances(
        self, has_pressure_change=False, custom_term=None):
        """
        This method constructs a set of 0D pressure balances indexed by time.

        Args:
            has_pressure_change - whether terms for pressure change should be
                    included in enthalpy balances
            custom_term - a Pyomo Expression representing custom terms to
                    be included in pressure balances.
                    Expression must be indexed by time

        Returns:
            Constraint object representing pressure balances
        """
        # Get units from property package
        units = self.config.property_package.get_metadata().get_derived_units

        # Add Momentum Balance Variables as necessary
        if has_pressure_change:
            self.deltaP = Var(self.flowsheet().config.time,
                              domain=Reals,
                              initialize=0.0,
                              doc="Pressure difference across unit",
                              units=units("pressure"))

        # Create rules to substitute energy balance terms
        # Pressure change term
        def deltaP_term(b, t):
            return b.deltaP[t] if has_pressure_change else 0

        # Custom term
        def user_term(t):
            if custom_term is not None:
                return custom_term(t)
            else:
                return 0

        # Momentum balance equation
        @self.Constraint(self.flowsheet().config.time, doc='Momentum balance')
        def pressure_balance(b, t):
            return 0 == (
                b.properties_in[t].pressure
                - b.properties_out[t].pressure
                + deltaP_term(b, t)
                + user_term(t)
            )

        return self.pressure_balance

    def add_phase_pressure_balances(self, *args, **kwargs):
        raise BalanceTypeNotSupportedError(
                "{} OD control volumes do not support "
                "add_phase_pressure_balances."
                .format(self.name))

    def add_phase_momentum_balances(self, *args, **kwargs):
        raise BalanceTypeNotSupportedError(
                "{} OD control volumes do not support "
                "add_phase_momentum_balances."
                .format(self.name))

    def add_total_momentum_balances(self, *args, **kwargs):
        raise BalanceTypeNotSupportedError(
                "{} OD control volumes do not support "
                "add_total_momentum_balances."
                .format(self.name))

    def model_check(blk):
        """
        This method executes the model_check methods on the associated state
        blocks (if they exist). This method is generally called by a unit model
        as part of the unit's model_check method.

        Args:
            None

        Returns:
            None
        """
        # Try property block model check
        for t in blk.flowsheet().config.time:
            try:
                blk.properties_in[t].model_check()
            except AttributeError:
                _log.warning('{} ControlVolume inlet property block has no '
                             'model checks. To correct this, add a model_check'
                             ' method to the associated StateBlock class.'
                             .format(blk.name))
            try:
                blk.properties_out[t].model_check()
            except AttributeError:
                _log.warning('{} ControlVolume outlet property block has no '
                             'model checks. To correct this, add a '
                             'model_check method to the associated '
                             'StateBlock class.'.format(blk.name))

            try:
                blk.reactions[t].model_check()
            except AttributeError:
                _log.warning('{} ControlVolume outlet reaction block has no '
                             'model check. To correct this, add a '
                             'model_check method to the associated '
                             'ReactionBlock class.'.format(blk.name))

    def initialize(blk, state_args=None, outlvl=idaeslog.NOTSET, optarg=None,
                   solver='ipopt', hold_state=True):
        '''
        Initialization routine for 0D control volume (default solver ipopt)

        Keyword Arguments:
            state_args : a dict of arguments to be passed to the property
                         package(s) to provide an initial state for
                         initialization (see documentation of the specific
                         property package) (default = {}).
            outlvl : sets output log level of initialization routine
            optarg : solver options dictionary object (default=None)
            solver : str indicating which solver to use during
                     initialization (default = 'ipopt')
            hold_state : flag indicating whether the initialization routine
                     should unfix any state variables fixed during
                     initialization, **default** - True. **Valid values:**
                     **True** - states variables are not unfixed, and a dict of
                     returned containing flags for which states were fixed
                     during initialization, **False** - state variables are
                     unfixed after initialization by calling the release_state
                     method.

        Returns:
            If hold_states is True, returns a dict containing flags for which
            states were fixed during initialization.
        '''
        # Get inlet state if not provided
        init_log = idaeslog.getInitLogger(blk.name, outlvl, tag="control_volume")
        if state_args is None:
            state_args = {}
            state_dict = (
                blk.properties_in[
                    blk.flowsheet().config.time.first()]
                .define_port_members())

            for k in state_dict.keys():
                if state_dict[k].is_indexed():
                    state_args[k] = {}
                    for m in state_dict[k].keys():
                        state_args[k][m] = state_dict[k][m].value
                else:
                    state_args[k] = state_dict[k].value

        # Initialize state blocks
        in_flags = blk.properties_in.initialize(
            outlvl=outlvl,
            optarg=optarg,
            solver=solver,
            hold_state=hold_state,
            state_args=state_args,
        )
        out_flags = blk.properties_out.initialize(
            outlvl=outlvl,
            optarg=optarg,
            solver=solver,
            hold_state=True,
            state_args=state_args,
        )
        try:
            # TODO: setting state_vars_fixed may not work for heterogeneous
            # systems where a second control volume is involved, as we cannot
            # assume those state vars are also fixed. For now, heterogeneous
            # reactions should ignore the state_vars_fixed argument and always
            # check their state_vars.
            blk.reactions.initialize(
                outlvl=outlvl,
                optarg=optarg,
                solver=solver,
                state_vars_fixed=True,
            )
        except AttributeError:
            pass

        # Unfix outlet properties
        blk.properties_out.release_state(
            flags=out_flags,
            outlvl=outlvl,
        )
        init_log.info('Initialization Complete')
        return in_flags

    def release_state(blk, flags, outlvl=idaeslog.NOTSET):
        '''
        Method to release state variables fixed during initialization.

        Keyword Arguments:
            flags : dict containing information of which state variables
                    were fixed during initialization, and should now be
                    unfixed. This dict is returned by initialize if
                    hold_state = True.
            outlvl : sets output level of logging

        Returns:
            None
        '''
        blk.properties_in.release_state(flags, outlvl=outlvl)

    def _add_phase_fractions(self):
        """
        This method constructs the phase_fraction variables for the control
        volume, and the associated constraint on the sum of phase_fractions
        == 1. For systems with only one phase, phase_fraction is created as a
        Pyomo Expression with a value of 1.

        Args:
            None

        Returns:
            None
        """
        phase_list = self.properties_in.phase_list
        if len(phase_list) > 1:
            self.phase_fraction = Var(
                            self.flowsheet().config.time,
                            phase_list,
                            initialize=1 / len(phase_list),
                            doc='Volume fraction of holdup by phase')

            @self.Constraint(self.flowsheet().config.time,
                             doc='Sum of phase fractions == 1')
            def sum_of_phase_fractions(self, t):
                return 1 == sum(self.phase_fraction[t, p]
                                for p in phase_list)
        else:
            @self.Expression(self.flowsheet().config.time,
                             phase_list,
                             doc='Volume fraction of holdup by phase')
            def phase_fraction(self, t, p):
                return 1

    def _rxn_rate_conv(b, t, j, has_rate_reactions):
        """
        Wrapper method for the _rxn_rate_conv method to hide the x argument
        required for 1D control volumes.
        """
        # Call the method in control_volume_base with x=None
        return super()._rxn_rate_conv(t, None, j, has_rate_reactions)

    def _get_performance_contents(self, time_point=0):
        """
        Collect all CV variables which are present to report.
        """
        var_dict = {}
        expr_dict = {}
        param_dict = {}

        phase_component_set = self.properties_in.phase_component_set
        phase_list = self.properties_in.phase_list

        time_only_vars = {"volume": "Volume",
                          "heat": "Heat Transfer",
                          "work": "Work Transfer",
                          "deltaP": "Pressure Change"}

        for v, n in time_only_vars.items():
            try:
                var_dict[n] = getattr(self, v)[time_point]
            except AttributeError:
                pass

        p_vars = {
            "phase_fraction": "Phase Fraction",
            "energy_holdup": "Energy Holdup",
            "energy_accumulation": "Energy Accumulation"}

        for v, n in p_vars.items():
            try:
                var_obj = getattr(self, v)
                for p in phase_list:
                    var_dict[f"{n} [{p}]"] = var_obj[time_point, p]
            except AttributeError:
                pass

        pc_vars = {
            "material_holdup": "Material Holdup",
            "material_accumulation": "Material Accumulation",
            "rate_reaction_generation": "Rate Reaction Generation",
            "equilibrium_reaction_generation":
                "Equilibrium Reaction Generation",
            "mass_transfer_term": "Mass Transfer Term"}

        for v, n in pc_vars.items():
            try:
                var_obj = getattr(self, v)
                for p, j in phase_component_set:
                    var_dict[f"{n} [{p}, {j}]"] = var_obj[time_point, p, j]
            except AttributeError:
                pass

        if hasattr(self, "rate_reaction_extent"):
            for r in self.config.reaction_package.rate_reaction_idx:
                var_dict[f"Rate Reaction Extent [{r}]"] = \
                    self.rate_reaction_extent[time_point, r]
        if hasattr(self, "equilibrium_reaction_extent"):
            for r in self.config.reaction_package.equilibrium_reaction_idx:
                var_dict[f"Equilibrium Reaction Extent [{r}]"] = \
                    self.equilibrium_reaction_extent[time_point, r]
        if hasattr(self, "phase_equilibrium_generation"):
            for r in self.config.property_package.phase_equilibrium_idx:
                var_dict[f"Phase Equilibrium Generation [{r}]"] = \
                    self.phase_equilibrium_generation[time_point, r]

        e_vars = {
            "element_holdup": "Elemental Holdup",
            "element_accumulation": "Elemental Accumulation",
            "elemental_mass_transfer_term": "Elemental Transfer Term"}

        for v, n in e_vars.items():
            try:
                var_obj = getattr(self, v)
                for e in self.config.property_package.element_list:
                    var_dict[f"{n} [{e}]"] = var_obj[time_point, e]
            except AttributeError:
                pass

        time_only_exprs = {"heat_of_reaction": "Heat of Reaction Term"}

        for e, n in time_only_exprs.items():
            try:
                expr_dict[n] = getattr(self, e)[time_point]
            except AttributeError:
                pass

        e_exprs = {"elemental_flow_in": "Element Flow In",
                   "elemental_flow_out": "Element Flow Out"}

        for o, n in e_exprs.items():
            try:
                expr_obj = getattr(self, o)
                for p in phase_list:
                    for e in self.config.property_package.element_list:
                        expr_dict[f"{n} [{p}, {e}]"] = \
                            expr_obj[time_point, p, e]
            except AttributeError:
                pass

        params = {}

        for p, n in params.items():
            try:
                param_dict[n] = getattr(self, p)
            except AttributeError:
                pass

        return {"vars": var_dict,
                "exprs": expr_dict,
                "params": param_dict}

    def _get_stream_table_contents(self, time_point=0):
        """
        Assume unit has standard configuration of 1 inlet and 1 outlet.

        Developers should overload this as appropriate.
        """
        try:
            return create_stream_table_dataframe({"In": self.properties_in,
                                                  "Out": self.properties_out},
                                                 time_point=time_point)
        except AttributeError:
            return (f"Unit model {self.name} does not have the standard Port "
                    f"names (inet and outlet). Please contact the unit model "
                    f"developer to develop a unit specific stream table.")

    def calculate_scaling_factors(self):
        # TODO: Scaling for element basis is not fully implemented
        super().calculate_scaling_factors()
        # If the paraent component of an indexed component has a scale factor, but
        # some of the data objects don't, propogate the indexed component scale
        # factor to the missing scaling factors.
        iscale.propagate_indexed_component_scaling_factors(self)

        phase_list = self.properties_in.phase_list

        # Default scale factors
        heat_sf_default = 1e-6
        work_sf_default = 1e-6
        volume_sf_default = 1e-3
        phase_frac_sf_default = 10

        # Function to set defaults so I don't need to reproduce the same code
        def _fill_miss_with_default(name, s):
            try:
                c = getattr(self, name)
            except AttributeError:
                return # it's okay if the attribute doesn't exist, spell carefully
            if iscale.get_scaling_factor(c) is None:
                for ci in c.values():
                    if iscale.get_scaling_factor(ci) is None:
                        iscale.set_scaling_factor(ci, s)

        # Set defaults where scale factors are missing
        _fill_miss_with_default("volume", volume_sf_default)
        _fill_miss_with_default("heat", heat_sf_default)
        _fill_miss_with_default("work", work_sf_default)
        _fill_miss_with_default("phase_fraction", phase_frac_sf_default)

        # Set scaling for variables
        # Dynamic variables
        if hasattr(self, "material_holdup"):
            for (t, p, j), v in self.material_holdup.items():
                if iscale.get_scaling_factor(v) is None:
                    sf = iscale.get_scaling_factor(
                        self.volume[t], default=1, warning=True)
                    sf *= iscale.get_scaling_factor(
                        self.properties_out[t].get_material_density_terms(p, j),
                        default=1, warning=True)
                    iscale.set_scaling_factor(v, sf)

        if hasattr(self, "material_accumulation"):
            for (t, p, j), v in self.material_accumulation.items():
                if iscale.get_scaling_factor(v) is None:
                    sf = 100*iscale.get_scaling_factor(
                        self.material_holdup[t, p, j], default=1, warning=True)
                    iscale.set_scaling_factor(v, sf)

        if hasattr(self, "energy_holdup"):
            for (t, p), v in self.energy_holdup.items():
                if iscale.get_scaling_factor(v) is None:
                    sf = iscale.get_scaling_factor(
                        self.volume[t], default=1, warning=True)
                    sf *= iscale.get_scaling_factor(
                        self.properties_out[t].get_energy_density_terms(p),
                        default=1, warning=True)
                    iscale.set_scaling_factor(v, sf)

        if hasattr(self, "energy_accumulation"):
            for (t, p), v in self.energy_accumulation.items():
                if iscale.get_scaling_factor(v) is None:
                    sf = 100*iscale.get_scaling_factor(
                        self.energy_holdup[t, p], default=1, warning=True)
                    iscale.set_scaling_factor(v, sf)

        # Additional balance variables
        if hasattr(self, "deltaP"):
            for t, v in self.deltaP.items():
                if iscale.get_scaling_factor(v) is None:
                    s = iscale.get_scaling_factor(
                        self.properties_in[t].pressure, default=1, warning=True)
                    iscale.set_scaling_factor(v, 10*s)

        if hasattr(self, "mass_transfer_term"):
            for (t, p, j), v in self.mass_transfer_term.items():
                if iscale.get_scaling_factor(v) is None:
                    sf = iscale.get_scaling_factor(
                        self.properties_in[t].get_material_flow_terms(p, j),
                        default=1, warning=True)
                    iscale.set_scaling_factor(v, sf)

        if hasattr(self, "enthalpy_transfer"):
            for t, v in self.enthalpy_transfer.items():
                if iscale.get_scaling_factor(v) is None:
                    sf = iscale.min_scaling_factor(
                        [self.properties_in[t].get_enthalpy_flow_terms(p)
                         for p in self.config.property_package.phase_list])
                    iscale.set_scaling_factor(v, sf)

        # Additional reaction variables
        if hasattr(self, "rate_reaction_generation"):
            for (t, p, j), v in self.rate_reaction_generation.items():
                if iscale.get_scaling_factor(v) is None:
                    sf = iscale.get_scaling_factor(
                        self.properties_in[t].get_material_flow_terms(p, j))
                    iscale.set_scaling_factor(v, sf)

        if hasattr(self, "rate_reaction_extent"):
            for (t, r), v in self.rate_reaction_extent.items():
                if iscale.get_scaling_factor(v) is None:
                    # extent of reaction typically between 0.1 and 1
                    iscale.set_scaling_factor(v, 10)

        if hasattr(self, "equilibrium_reaction_generation"):
            for (t, p, j), v in self.equilibrium_reaction_generation.items():
                if iscale.get_scaling_factor(v) is None:
                    sf = iscale.get_scaling_factor(
                        self.properties_in[t].get_material_flow_terms(p, j))
                    iscale.set_scaling_factor(v, sf)

        if hasattr(self, "equilibrium_reaction_extent"):
            for (t, r), v in self.equilibrium_reaction_extent.items():
                if iscale.get_scaling_factor(v) is None:
                    # extent of reaction typically between 0.1 and 1
                    iscale.set_scaling_factor(v, 10)

        if hasattr(self, "phase_equilibrium_generation"):
            for (t, e), v in self.phase_equilibrium_generation.items():
                if iscale.get_scaling_factor(v) is None:
                    sf = iscale.min_scaling_factor(
                        [self.properties_in[t].get_material_flow_terms(p, j)
                         for p in self.config.property_package.phase_list])
                    iscale.set_scaling_factor(v, sf)

        # Transform constraints
        # Material balance constraints
        if hasattr(self, "material_balances"):
            mb_type = self._constructed_material_balance_type
            if mb_type == MaterialBalanceType.componentPhase:
                for (t, p, j), c in self.material_balances.items():
                    sf = iscale.get_scaling_factor(
                        self.properties_in[t].get_material_flow_terms(p, j),
                        default=1,
                        warning=True)
                    iscale.constraint_scaling_transform(c, sf)
            elif mb_type == MaterialBalanceType.componentTotal:
                for (t, j), c in self.material_balances.items():
                    sf = iscale.min_scaling_factor(
                        [self.properties_in[t].get_material_flow_terms(p, j)
                            for p in phase_list])
                    iscale.constraint_scaling_transform(c, sf)
            else:
                # There are some other material balance types but they create
                # constraints with different names.
                _log.warning(f"Unknown material balance type {mb_type}")

        if hasattr(self, "sum_of_phase_fractions"):
            for t, c in self.sum_of_phase_fractions.items():
                sf = 1  # sum of phase fraction adds to 1
                iscale.constraint_scaling_transform(c, sf)

        if hasattr(self, "material_holdup_calculation"):
            for (t, p, j), c in self.material_holdup_calculation.items():
                iscale.constraint_scaling_transform(
                    c, iscale.get_scaling_factor(
                        self.material_holdup[t, p, j], default=1, warning=True))

        if hasattr(self, "material_accumulation_disc_eq"):
            for (t, p, j), c in self.material_accumulation_disc_eq.items():
                iscale.constraint_scaling_transform(
                    c, iscale.get_scaling_factor(
                        self.material_accumulation[t, p, j], default=1, warning=True))

        # Energy balance constraints
        if hasattr(self, "enthalpy_balances"):
            for t, c in self.enthalpy_balances.items():
                sf = iscale.min_scaling_factor(
                    [self.properties_in[t].get_enthalpy_flow_terms(p)
                        for p in phase_list])
                iscale.constraint_scaling_transform(c, sf)

        if hasattr(self, "energy_holdup_calculation"):
            for (t, p), c in self.energy_holdup_calculation.items():
                iscale.constraint_scaling_transform(
                    c, iscale.get_scaling_factor(
                        self.energy_holdup[t, p], default=1, warning=True))

        if hasattr(self, "energy_accumulation_disc_eq"):
            for (t, p), c in self.energy_accumulation_disc_eq.items():
                iscale.constraint_scaling_transform(
                    c, iscale.get_scaling_factor(
                        self.energy_accumulation[t, p], default=1, warning=True))

        # Momentum balance constraints
        if hasattr(self, "pressure_balance"):
            for t, c in self.pressure_balance.items():
                iscale.constraint_scaling_transform(
                    c, iscale.get_scaling_factor(
                        self.properties_in[t].pressure, default=1, warning=True))

        # Reaction constraints
        if hasattr(self, "rate_reaction_stoichiometry_constraint"):
            for (t, p, j), c in self.rate_reaction_stoichiometry_constraint.items():
                iscale.constraint_scaling_transform(
                    c, iscale.get_scaling_factor(
                        self.rate_reaction_generation[t, p, j], default=1, warning=True))

        if hasattr(self, "equilibrium_reaction_stoichiometry_constraint"):
            for (t, p, j), c in self.equilibrium_reaction_stoichiometry_constraint.items():
                iscale.constraint_scaling_transform(
                    c, iscale.get_scaling_factor(
<<<<<<< HEAD
                        self.equilibrium_reaction_generation[t, p, j], default=1, warning=True))

        # TODO: check element balance scaling
        # Element balance constraints
        # if hasattr(self, "element_balances"):
        #     for (t, e), c in self.element_balances.items():
        #         sf = iscale.min_scaling_factor([self.elemental_flow_in[t, p, e]
        #             for p in self.config.property_package.phase_list])
        #         iscale.constraint_scaling_transform(c, sf)
        #
        # if hasattr(self, "elemental_holdup_calculation"):
        #     for (t, e), c in self.elemental_holdup_calculation.items():
        #         flow_basis = self.properties_out[t].get_material_flow_basis()
        #         if flow_basis == MaterialFlowBasis.molar:
        #             sf = 10.0 # start with 10 for phase fraction
        #         else:
        #             sf = 10.0/iscale.get_scaling_factor(
        #                 self.properties_out[t].mw_comp[j],
        #                 default=1,
        #                 warning=True)
        #         sf *= iscale.min_scaling_factor(
        #             [self.properties_out[t].get_material_density_terms(p, j)
        #                 for p in self.config.property_package.phase_list])
        #         iscale.constraint_scaling_transform(c, sf)
=======
                        self.equilibrium_reaction_generation[i], default=1, warning=True))

        if hasattr(self, "element_balances"):
            for (t, e), c in self.element_balances.items():
                sf = iscale.min_scaling_factor([self.elemental_flow_in[t, p, e]
                    for p in phase_list])
                iscale.constraint_scaling_transform(c, sf)

        if hasattr(self, "elemental_holdup_calculation"):
            for (t, e), c in self.elemental_holdup_calculation.items():
                flow_basis = self.properties_out[t].get_material_flow_basis()
                if flow_basis == MaterialFlowBasis.molar:
                    sf = 10.0 # start with 10 for phase fraction
                else:
                    sf = 10.0/iscale.get_scaling_factor(
                        self.properties_out[t].mw_comp[j],
                        default=1,
                        warning=True)
                sf *= iscale.min_scaling_factor(
                    [self.properties_out[t].get_material_density_terms(p, j)
                        for p in phase_list])
                iscale.constraint_scaling_transform(c, sf)
>>>>>>> 1778228e
<|MERGE_RESOLUTION|>--- conflicted
+++ resolved
@@ -1733,35 +1733,10 @@
         if hasattr(self, "equilibrium_reaction_stoichiometry_constraint"):
             for (t, p, j), c in self.equilibrium_reaction_stoichiometry_constraint.items():
                 iscale.constraint_scaling_transform(
-                    c, iscale.get_scaling_factor(
-<<<<<<< HEAD
-                        self.equilibrium_reaction_generation[t, p, j], default=1, warning=True))
+                    c, iscale.get_scaling_factor(self.equilibrium_reaction_generation[t, p, j],
+                                                 default=1, warning=True))
 
         # TODO: check element balance scaling
-        # Element balance constraints
-        # if hasattr(self, "element_balances"):
-        #     for (t, e), c in self.element_balances.items():
-        #         sf = iscale.min_scaling_factor([self.elemental_flow_in[t, p, e]
-        #             for p in self.config.property_package.phase_list])
-        #         iscale.constraint_scaling_transform(c, sf)
-        #
-        # if hasattr(self, "elemental_holdup_calculation"):
-        #     for (t, e), c in self.elemental_holdup_calculation.items():
-        #         flow_basis = self.properties_out[t].get_material_flow_basis()
-        #         if flow_basis == MaterialFlowBasis.molar:
-        #             sf = 10.0 # start with 10 for phase fraction
-        #         else:
-        #             sf = 10.0/iscale.get_scaling_factor(
-        #                 self.properties_out[t].mw_comp[j],
-        #                 default=1,
-        #                 warning=True)
-        #         sf *= iscale.min_scaling_factor(
-        #             [self.properties_out[t].get_material_density_terms(p, j)
-        #                 for p in self.config.property_package.phase_list])
-        #         iscale.constraint_scaling_transform(c, sf)
-=======
-                        self.equilibrium_reaction_generation[i], default=1, warning=True))
-
         if hasattr(self, "element_balances"):
             for (t, e), c in self.element_balances.items():
                 sf = iscale.min_scaling_factor([self.elemental_flow_in[t, p, e]
@@ -1781,5 +1756,4 @@
                 sf *= iscale.min_scaling_factor(
                     [self.properties_out[t].get_material_density_terms(p, j)
                         for p in phase_list])
-                iscale.constraint_scaling_transform(c, sf)
->>>>>>> 1778228e
+                iscale.constraint_scaling_transform(c, sf)