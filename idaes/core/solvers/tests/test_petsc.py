--- conflicted
+++ resolved
@@ -267,15 +267,10 @@
     return m
 
 
-<<<<<<< HEAD
-def dae_with_non_time_indexed_constraint(nfe=1, transformation_method="dae.finite_difference", scheme="BACKWARD"):
-    """This provides a DAE model for solver testing. This model contains a non-
-=======
 def dae_with_non_time_indexed_constraint(
     nfe=1, ncp=3, transformation_method="dae.finite_difference", scheme="BACKWARD"
 ):
     """This function provides a DAE model for solver testing. This model contains a non-
->>>>>>> 210ac259
     time-indexed variable and constraint and a fixed derivative to test some
     edge cases.
 
@@ -284,10 +279,7 @@
 
     Args:
         nfe: Number of finite elements to use in discretization
-<<<<<<< HEAD
-=======
         ncp: Number of collocation points to use, if using collocation
->>>>>>> 210ac259
         transformation_method: Discretization method. Presently,
             options are "dae.finite_difference" and "dae.collocation".
         scheme: Scheme to use in discretization method. Check Pyomo
@@ -375,16 +367,6 @@
     for i in y0:
         model.y[0, i].fix(y0[i])
 
-<<<<<<< HEAD
-    model.eq_ydot1[0].deactivate()
-    model.eq_ydot2[0].deactivate()
-    model.eq_ydot3[0].deactivate()
-    model.eq_ydot4[0].deactivate()
-    model.eq_ydot5[0].deactivate()
-
-    discretizer = pyo.TransformationFactory(transformation_method)
-    discretizer.apply_to(model, nfe=nfe, scheme=scheme)
-=======
     if scheme == "BACKWARD":
         model.eq_ydot1[0].deactivate()
         model.eq_ydot2[0].deactivate()
@@ -397,7 +379,6 @@
         discretizer.apply_to(model, nfe=nfe, ncp=ncp, scheme=scheme)
     else:
         discretizer.apply_to(model, nfe=nfe, scheme=scheme)
->>>>>>> 210ac259
     model.ydot[:, 6].fix(0)
 
     return (
