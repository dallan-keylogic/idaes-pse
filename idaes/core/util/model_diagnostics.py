# -*- coding: utf-8 -*-
#################################################################################
# The Institute for the Design of Advanced Energy Systems Integrated Platform
# Framework (IDAES IP) was produced under the DOE Institute for the
# Design of Advanced Energy Systems (IDAES).
#
# Copyright (c) 2018-2023 by the software owners: The Regents of the
# University of California, through Lawrence Berkeley National Laboratory,
# National Technology & Engineering Solutions of Sandia, LLC, Carnegie Mellon
# University, West Virginia University Research Corporation, et al.
# All rights reserved.  Please see the files COPYRIGHT.md and LICENSE.md
# for full copyright and license information.
#################################################################################
"""
This module contains a collection of tools for diagnosing modeling issues.
"""

__author__ = "Alexander Dowling, Douglas Allan, Andrew Lee"

from operator import itemgetter
from sys import stdout
<<<<<<< HEAD
=======
from math import log
>>>>>>> 73c875ac

import numpy as np
from scipy.linalg import svd
from scipy.sparse.linalg import svds, norm
from scipy.sparse import issparse, find

from pyomo.environ import (
    Binary,
    Block,
    check_optimal_termination,
    ConcreteModel,
    Constraint,
<<<<<<< HEAD
    Expression,
=======
>>>>>>> 73c875ac
    Objective,
    Param,
    Set,
    SolverFactory,
    value,
    Var,
)
from pyomo.core.base.block import _BlockData
from pyomo.common.collections import ComponentSet
<<<<<<< HEAD

# TODO: Switch to this once the Pyomo PR is merged
# from pyomo.util.check_units import identify_inconsistent_units
from pyomo.util.check_units import assert_units_consistent
from pyomo.core.base.units_container import UnitsError
=======
from pyomo.common.config import ConfigDict, ConfigValue, document_kwargs_from_configdict
from pyomo.util.check_units import identify_inconsistent_units
>>>>>>> 73c875ac
from pyomo.contrib.incidence_analysis import IncidenceGraphInterface
from pyomo.core.expr.visitor import identify_variables
from pyomo.contrib.pynumero.interfaces.pyomo_nlp import PyomoNLP
from pyomo.contrib.pynumero.asl import AmplInterface
<<<<<<< HEAD

import idaes.core.util.scaling as iscale
=======
from pyomo.common.deprecation import deprecation_warning

>>>>>>> 73c875ac
from idaes.core.util.model_statistics import (
    activated_blocks_set,
    deactivated_blocks_set,
    activated_equalities_set,
    deactivated_equalities_set,
    activated_inequalities_set,
    deactivated_inequalities_set,
    activated_objectives_set,
    deactivated_objectives_set,
    variables_in_activated_constraints_set,
    variables_not_in_activated_constraints_set,
    degrees_of_freedom,
    large_residuals_set,
    variables_near_bounds_set,
)
<<<<<<< HEAD
from idaes.core.util.scaling import list_badly_scaled_variables
=======
from idaes.core.util.scaling import (
    get_jacobian,
    extreme_jacobian_columns,
    extreme_jacobian_rows,
    extreme_jacobian_entries,
    jacobian_cond,
)
>>>>>>> 73c875ac
import idaes.logger as idaeslog

_log = idaeslog.getLogger(__name__)


MAX_STR_LENGTH = 84
TAB = " " * 4

<<<<<<< HEAD

def _var_in_block(var, block):
    parent = var.parent_block()
    while parent is not None:
        if parent is block:
            return True
        parent = parent.parent_block()
    return False


=======
# TODO: Add suggested steps to cautions - how?

CONFIG = ConfigDict()
CONFIG.declare(
    "variable_bounds_absolute_tolerance",
    ConfigValue(
        default=1e-4,
        domain=float,
        description="Absolute tolerance to for variables close to bounds.",
    ),
)
CONFIG.declare(
    "variable_bounds_relative_tolerance",
    ConfigValue(
        default=1e-4,
        domain=float,
        description="Relative tolerance to for variables close to bounds.",
    ),
)
CONFIG.declare(
    "variable_bounds_violation_tolerance",
    ConfigValue(
        default=0,
        domain=float,
        description="Absolute tolerance to for considering a variable to violate its bounds.",
        doc="Absolute tolerance to for considering a variable to violate its bounds. "
        "Some solvers relax bounds on variables thus allowing a small violation to be "
        "considered acceptable.",
    ),
)
CONFIG.declare(
    "constraint_residual_tolerance",
    ConfigValue(
        default=1e-5,
        domain=float,
        description="Absolute tolerance to use when checking constraint residuals.",
    ),
)
CONFIG.declare(
    "variable_large_value_tolerance",
    ConfigValue(
        default=1e4,
        domain=float,
        description="Absolute tolerance for considering a value to be large.",
    ),
)
CONFIG.declare(
    "variable_small_value_tolerance",
    ConfigValue(
        default=1e-4,
        domain=float,
        description="Absolute tolerance for considering a value to be small.",
    ),
)
CONFIG.declare(
    "variable_zero_value_tolerance",
    ConfigValue(
        default=1e-8,
        domain=float,
        description="Absolute tolerance for considering a value to be near to zero.",
    ),
)
CONFIG.declare(
    "jacobian_large_value_caution",
    ConfigValue(
        default=1e4,
        domain=float,
        description="Tolerance for raising a caution for large Jacobian values.",
    ),
)
CONFIG.declare(
    "jacobian_large_value_warning",
    ConfigValue(
        default=1e8,
        domain=float,
        description="Tolerance for raising a warning for large Jacobian values.",
    ),
)
CONFIG.declare(
    "jacobian_small_value_caution",
    ConfigValue(
        default=1e-4,
        domain=float,
        description="Tolerance for raising a caution for small Jacobian values.",
    ),
)
CONFIG.declare(
    "jacobian_small_value_warning",
    ConfigValue(
        default=1e-8,
        domain=float,
        description="Tolerance for raising a warning for small Jacobian values.",
    ),
)


@document_kwargs_from_configdict(CONFIG)
>>>>>>> 73c875ac
class DiagnosticsToolbox:
    """
    The IDAES Model DiagnosticsToolbox.

    To get started:

<<<<<<< HEAD
      1. Create an instance of your model - this does not need to be initialized yet.
      2. Fix variables until you have 0 degrees of freedom - many of these tools presume
        a square model, and a square model should always be the foundation of any more
        advanced model.
      3. Create an instance of the DiagnosticsToolbox and provide the model to debug as
        the model argument.
      4. Call the report_structural_issues() method.
=======
      1. Create an instance of your model (this does not need to be initialized yet).
      2. Fix variables until you have 0 degrees of freedom. Many of these tools presume
         a square model, and a square model should always be the foundation of any more
         advanced model.
      3. Create an instance of the DiagnosticsToolbox and provide the model to debug as
         the model argument.
      4. Call the ``report_structural_issues()`` method.
>>>>>>> 73c875ac

    Model diagnostics is an iterative process and you will likely need to run these
    tools multiple times to resolve all issues. After making a change to your model,
    you should always start from the beginning again to ensure the change did not
    introduce any new issues; i.e., always start from the report_structural_issues()
    method.

    Note that structural checks do not require the model to be initialized, thus users
    should start with these. Numerical checks require at least a partial solution to the
    model and should only be run once all structural issues have been resolved.

    Report methods will print a summary containing three parts:

    1. Warnings - these are critical issues that should be resolved before continuing.
<<<<<<< HEAD
      For each warning, a method will be suggested in the Next Steps section to get
      additional information.
    2. Cautions - these are things that could be correct but could also be the source of
      solver issues. Not all cautions need to be addressed, but users should investigate
      each one to ensure that the behavior is correct and that they will not be the source
      of difficulties later. Methods exist to provide more information on all cautions,
      but these will not appear in the Next Steps section.
    3. Next Steps - these are recommended methods to call from the DiagnosticsToolbox to
      get further information on warnings. If no warnings are found, this will suggest
      the next report method to call.

    """

    def __init__(self, model: Block):
        if not isinstance(model, Block):
            raise ValueError("model argument must be an instance of a Pyomo Block.")
        self.model = model
        # TODO: Work out how to manage and document these
        self.residual_tolerance = 1e-5
        self.zero_tolerance = 1e-6
        # TODO: Add scaling tolerance parameters

    def _vars_fixed_to_zero(self):
        # Set of variables fixed to 0
        zero_vars = ComponentSet()
        for v in self.model.component_data_objects(Var, descend_into=True):
            if v.fixed and value(v) == 0:
                zero_vars.add(v)
        return zero_vars

    def _vars_near_zero(self):
        # Set of variables with values close to 0
        near_zero_vars = ComponentSet()
        for v in self.model.component_data_objects(Var, descend_into=True):
            if v.value is not None and abs(value(v)) <= self.zero_tolerance:
                near_zero_vars.add(v)
        return near_zero_vars

    def _vars_violating_bounds(self):
        violated_bounds = ComponentSet()
        for v in self.model.component_data_objects(Var, descend_into=True):
            if v.value is not None:
                if v.lb is not None and v.value <= v.lb:
                    violated_bounds.add(v)
                elif v.ub is not None and v.value >= v.ub:
                    violated_bounds.add(v)

        return violated_bounds

    def _vars_with_none_value(self):
        none_value = ComponentSet()
        for v in self.model.component_data_objects(Var, descend_into=True):
            if v.value is None:
                none_value.add(v)

        return none_value

    # TODO: deactivated blocks, constraints, objectives,
=======
       For each warning, a method will be suggested in the Next Steps section to get
       additional information.
    2. Cautions - these are things that could be correct but could also be the source of
       solver issues. Not all cautions need to be addressed, but users should investigate
       each one to ensure that the behavior is correct and that they will not be the source
       of difficulties later. Methods exist to provide more information on all cautions,
       but these will not appear in the Next Steps section.
    3. Next Steps - these are recommended methods to call from the DiagnosticsToolbox to
       get further information on warnings. If no warnings are found, this will suggest
       the next report method to call.

    Args:

        model: model to be diagnosed. The DiagnosticsToolbox does not support indexed Blocks.

    """

    def __init__(self, model: _BlockData, **kwargs):
        # TODO: In future may want to generalise this to accept indexed blocks
        # However, for now some of the tools do not support indexed blocks
        if not isinstance(model, _BlockData):
            raise TypeError(
                "model argument must be an instance of an Pyomo BlockData object "
                "(either a scalar Block or an element of an indexed Block)."
            )

        self._model = model
        self.config = CONFIG(kwargs)

    @property
    def model(self):
        """
        Model currently being diagnosed.
        """
        return self._model

>>>>>>> 73c875ac
    def display_external_variables(self, stream=stdout):
        """
        Prints a list of variables that appear within Constraints in the model
        but are not contained within the model themselves.

        Args:
            stream: an I/O object to write the list to (default = stdout)

        Returns:
            None

        """
        ext_vars = []
<<<<<<< HEAD
        for v in variables_in_activated_constraints_set(self.model):
            if not _var_in_block(v, self.model):
                ext_vars.append(v.name)

        self._write_report_section(
            stream=stream,
            lines_list=ext_vars,
            title=f"The following external variable(s) appear in constraints within the model:",
=======
        for v in variables_in_activated_constraints_set(self._model):
            if not _var_in_block(v, self._model):
                ext_vars.append(v.name)

        _write_report_section(
            stream=stream,
            lines_list=ext_vars,
            title="The following external variable(s) appear in constraints within the model:",
>>>>>>> 73c875ac
            header="=",
            footer="=",
        )

    def display_unused_variables(self, stream=stdout):
        """
        Prints a list of variables that do not appear in any activated Constraints.

        Args:
            stream: an I/O object to write the list to (default = stdout)

        Returns:
            None

        """
<<<<<<< HEAD
        self._write_report_section(
            stream=stream,
            lines_list=variables_not_in_activated_constraints_set(self.model),
            title=f"The following variable(s) do not appear in any activated constraints within the model:",
=======
        _write_report_section(
            stream=stream,
            lines_list=variables_not_in_activated_constraints_set(self._model),
            title="The following variable(s) do not appear in any activated constraints within the model:",
>>>>>>> 73c875ac
            header="=",
            footer="=",
        )

    def display_variables_fixed_to_zero(self, stream=stdout):
        """
        Prints a list of variables that are fixed to an absolute value of 0.

        Args:
            stream: an I/O object to write the list to (default = stdout)

        Returns:
            None

        """
<<<<<<< HEAD
        self._write_report_section(
            stream=stream,
            lines_list=self._vars_fixed_to_zero(),
            title=f"The following variable(s) are fixed to zero:",
=======
        _write_report_section(
            stream=stream,
            lines_list=_vars_fixed_to_zero(self._model),
            title="The following variable(s) are fixed to zero:",
>>>>>>> 73c875ac
            header="=",
            footer="=",
        )

<<<<<<< HEAD
    def display_variables_with_bounds_violations(self, stream=stdout):
=======
    def display_variables_at_or_outside_bounds(self, stream=stdout):
>>>>>>> 73c875ac
        """
        Prints a list of variables with values that fall at or outside the bounds
        on the variable.

        Args:
            stream: an I/O object to write the list to (default = stdout)

        Returns:
            None

        """
<<<<<<< HEAD
        self._write_report_section(
            stream=stream,
            lines_list=[
                f"{v.name} ({'fixed' if v.fixed else 'free'}): value={value(v)} bounds={v.bounds}"
                for v in self._vars_violating_bounds()
            ],
            title=f"The following variable(s) have values at or outside their bounds:",
=======
        _write_report_section(
            stream=stream,
            lines_list=[
                f"{v.name} ({'fixed' if v.fixed else 'free'}): value={value(v)} bounds={v.bounds}"
                for v in _vars_violating_bounds(
                    self._model,
                    tolerance=self.config.variable_bounds_violation_tolerance,
                )
            ],
            title="The following variable(s) have values at or outside their bounds:",
>>>>>>> 73c875ac
            header="=",
            footer="=",
        )

    def display_variables_with_none_value(self, stream=stdout):
        """
        Prints a list of variables with a value of None.

        Args:
            stream: an I/O object to write the list to (default = stdout)

        Returns:
            None

        """
<<<<<<< HEAD
        self._write_report_section(
            stream=stream,
            lines_list=self._vars_with_none_value(),
            title=f"The following variable(s) have a value of None:",
=======
        _write_report_section(
            stream=stream,
            lines_list=_vars_with_none_value(self._model),
            title="The following variable(s) have a value of None:",
>>>>>>> 73c875ac
            header="=",
            footer="=",
        )

    def display_variables_with_value_near_zero(self, stream=stdout):
        """
        Prints a list of variables with a value close to zero. The tolerance
        for determining what is close to zero can be set in the class configuration
        options.

        Args:
            stream: an I/O object to write the list to (default = stdout)

        Returns:
            None

        """
<<<<<<< HEAD
        self._write_report_section(
            stream=stream,
            lines_list=[f"{v.name}: value={value(v)}" for v in self._vars_near_zero()],
            title=f"The following variable(s) have a value close to zero:",
=======
        _write_report_section(
            stream=stream,
            lines_list=[
                f"{v.name}: value={value(v)}"
                for v in _vars_near_zero(
                    self._model, self.config.variable_zero_value_tolerance
                )
            ],
            title="The following variable(s) have a value close to zero:",
>>>>>>> 73c875ac
            header="=",
            footer="=",
        )

<<<<<<< HEAD
    def display_poorly_scaled_variables(self, stream=stdout):
        """
        Prints a list of variables with poor scaling based on their current values.
        Tolerances for determining poor scaling can be set in the class configuration
        options.
=======
    def display_variables_with_extreme_values(self, stream=stdout):
        """
        Prints a list of variables with extreme values.

        Tolerances can be set in the class configuration options.
>>>>>>> 73c875ac

        Args:
            stream: an I/O object to write the list to (default = stdout)

        Returns:
            None

        """
<<<<<<< HEAD
        self._write_report_section(
            stream=stream,
            lines_list=[
                f"{i.name}: {j}" for i, j in list_badly_scaled_variables(self.model)
            ],
            title=f"The following variable(s) are poorly scaled:",
=======
        _write_report_section(
            stream=stream,
            lines_list=[
                f"{i.name}: {value(i)}"
                for i in _vars_with_extreme_values(
                    model=self._model,
                    large=self.config.variable_large_value_tolerance,
                    small=self.config.variable_small_value_tolerance,
                    zero=self.config.variable_zero_value_tolerance,
                )
            ],
            title="The following variable(s) have extreme values:",
>>>>>>> 73c875ac
            header="=",
            footer="=",
        )

    def display_variables_near_bounds(self, stream=stdout):
        """
        Prints a list of variables with values close to their bounds. Tolerance can
        be set in the class configuration options.

        Args:
            stream: an I/O object to write the list to (default = stdout)

        Returns:
            None

        """
<<<<<<< HEAD
        self._write_report_section(
            stream=stream,
            lines_list=[
                f"{v.name}: value={value(v)} bounds={v.bounds}"
                for v in variables_near_bounds_set(self.model)
            ],
            title=f"The following variable(s) have values close to their bounds:",
=======
        _write_report_section(
            stream=stream,
            lines_list=[
                f"{v.name}: value={value(v)} bounds={v.bounds}"
                for v in variables_near_bounds_set(
                    self._model,
                    abs_tol=self.config.variable_bounds_absolute_tolerance,
                    rel_tol=self.config.variable_bounds_relative_tolerance,
                )
            ],
            title="The following variable(s) have values close to their bounds:",
>>>>>>> 73c875ac
            header="=",
            footer="=",
        )

<<<<<<< HEAD
    def _check_unit_consistency(self):
        # Check unit consistency
        # TODO: replace once Pyomo method ready
        # return identify_inconsistent_units(self.model)
        inconsistent_units = ComponentSet()
        for o in self.model.component_data_objects(
            [Constraint, Expression, Objective], descend_into=True
        ):
            try:
                assert_units_consistent(o)
            except UnitsError:
                inconsistent_units.add(o)
        return inconsistent_units

=======
>>>>>>> 73c875ac
    def display_components_with_inconsistent_units(self, stream=stdout):
        """
        Prints a list of all Constraints, Expressions and Objectives in the
        model with inconsistent units of measurement.

        Args:
            stream: an I/O object to write the list to (default = stdout)

        Returns:
            None

        """
<<<<<<< HEAD
        self._write_report_section(
            stream=stream,
            lines_list=self._check_unit_consistency(),
            title=f"The following component(s) have unit consistency issues:",
            end_line="For more details on constraint violations, import the "
=======
        _write_report_section(
            stream=stream,
            lines_list=identify_inconsistent_units(self._model),
            title="The following component(s) have unit consistency issues:",
            end_line="For more details on unit inconsistencies, import the "
>>>>>>> 73c875ac
            "assert_units_consistent method\nfrom pyomo.util.check_units",
            header="=",
            footer="=",
        )

    def display_constraints_with_large_residuals(self, stream=stdout):
        """
        Prints a list of Constraints with residuals greater than a specified tolerance.
        Tolerance can be set in the class configuration options.

        Args:
            stream: an I/O object to write the list to (default = stdout)

        Returns:
            None

        """
<<<<<<< HEAD
        self._write_report_section(
            stream=stream,
            lines_list=large_residuals_set(self.model, tol=self.residual_tolerance),
            title=f"The following constraint(s) have large residuals:",
=======
        _write_report_section(
            stream=stream,
            lines_list=large_residuals_set(
                self._model, tol=self.config.constraint_residual_tolerance
            ),
            title="The following constraint(s) have large residuals:",
>>>>>>> 73c875ac
            header="=",
            footer="=",
        )

<<<<<<< HEAD
    def check_dulmage_mendelsohn_partition(self):
        """
        Performs a Dulmage-Mendelsohn partitioning on the model and returns
        the over- and under-constraint sub-problems..

        Returns:
            list of variables in the under-constrained set
            list of constraints in the under-constrained set
            list of variables in the over-constrained set
            list of constraints in the over-constrained set

        """
        igraph = IncidenceGraphInterface(self.model)
=======
    def get_dulmage_mendelsohn_partition(self):
        """
        Performs a Dulmage-Mendelsohn partitioning on the model and returns
        the over- and under-constraint sub-problems.

        Returns:
            list-of-lists variables in each independent block of the under-constrained set
            list-of-lists constraints in each independent block of the under-constrained set
            list-of-lists variables in each independent block of the over-constrained set
            list-of-lists constraints in each independent block of the over-constrained set

        """
        igraph = IncidenceGraphInterface(self._model, include_inequality=False)
>>>>>>> 73c875ac
        var_dm_partition, con_dm_partition = igraph.dulmage_mendelsohn()

        # Collect under- and order-constrained sub-system
        uc_var = var_dm_partition.unmatched + var_dm_partition.underconstrained
        uc_con = con_dm_partition.underconstrained
        oc_var = var_dm_partition.overconstrained
        oc_con = con_dm_partition.overconstrained + con_dm_partition.unmatched

<<<<<<< HEAD
        return uc_var, uc_con, oc_var, oc_con
=======
        uc_vblocks, uc_cblocks = igraph.get_connected_components(uc_var, uc_con)
        oc_vblocks, oc_cblocks = igraph.get_connected_components(oc_var, oc_con)

        return uc_vblocks, uc_cblocks, oc_vblocks, oc_cblocks
>>>>>>> 73c875ac

    def display_underconstrained_set(self, stream=stdout):
        """
        Prints the variables and constraints in the under-constrained sub-problem
        from a Dulmage-Mendelsohn partitioning.

        This cane be used to identify the under-defined part of a model and thus
        where additional information (fixed variables or constraints) are required.

        Args:
            stream: an I/O object to write the list to (default = stdout)

        Returns:
            None

        """
<<<<<<< HEAD
        uc_var, uc_con, _, _ = self.check_dulmage_mendelsohn_partition()

        stream.write("\n" + "=" * MAX_STR_LENGTH + "\n")
        stream.write("Dulmage-Mendelsohn Under-Constrained Set\n\n")

        stream.write(f"{TAB}Variables:\n\n")
        for v in uc_var:
            stream.write(f"{2*TAB}{v.name}\n")

        stream.write(f"\n{TAB}Constraints:\n\n")
        for c in uc_con:
            stream.write(f"{2*TAB}{c.name}\n")

        stream.write("\n" + "=" * MAX_STR_LENGTH + "\n")
=======
        uc_vblocks, uc_cblocks, _, _ = self.get_dulmage_mendelsohn_partition()

        stream.write("=" * MAX_STR_LENGTH + "\n")
        stream.write("Dulmage-Mendelsohn Under-Constrained Set\n\n")

        for i, uc_vblock in enumerate(uc_vblocks):
            stream.write(f"{TAB}Independent Block {i}:\n\n")
            stream.write(f"{2*TAB}Variables:\n\n")
            for v in uc_vblock:
                stream.write(f"{3*TAB}{v.name}\n")

            stream.write(f"\n{2*TAB}Constraints:\n\n")
            for c in uc_cblocks[i]:
                stream.write(f"{3*TAB}{c.name}\n")
            stream.write("\n")

        stream.write("=" * MAX_STR_LENGTH + "\n")
>>>>>>> 73c875ac

    def display_overconstrained_set(self, stream=stdout):
        """
        Prints the variables and constraints in the over-constrained sub-problem
        from a Dulmage-Mendelsohn partitioning.

        This cane be used to identify the over-defined part of a model and thus
        where constraints must be removed or variables unfixed.

        Args:
            stream: an I/O object to write the list to (default = stdout)

        Returns:
            None

        """
<<<<<<< HEAD
        _, _, oc_var, oc_con = self.check_dulmage_mendelsohn_partition()

        stream.write("\n" + "=" * MAX_STR_LENGTH + "\n")
        stream.write("Dulmage-Mendelsohn Over-Constrained Set\n\n")

        stream.write(f"{TAB}Variables:\n\n")
        for v in oc_var:
            stream.write(f"{2*TAB}{v.name}\n")

        stream.write(f"\n{TAB}Constraints:\n\n")
        for c in oc_con:
            stream.write(f"{2*TAB}{c.name}\n")

        stream.write("\n" + "=" * MAX_STR_LENGTH + "\n")
=======
        _, _, oc_vblocks, oc_cblocks = self.get_dulmage_mendelsohn_partition()

        stream.write("=" * MAX_STR_LENGTH + "\n")
        stream.write("Dulmage-Mendelsohn Over-Constrained Set\n\n")

        for i, oc_vblock in enumerate(oc_vblocks):
            stream.write(f"{TAB}Independent Block {i}:\n\n")
            stream.write(f"{2*TAB}Variables:\n\n")
            for v in oc_vblock:
                stream.write(f"{3*TAB}{v.name}\n")

            stream.write(f"\n{2*TAB}Constraints:\n\n")
            for c in oc_cblocks[i]:
                stream.write(f"{3*TAB}{c.name}\n")
            stream.write("\n")

        stream.write("=" * MAX_STR_LENGTH + "\n")

    def display_variables_with_extreme_jacobians(self, stream=stdout):
        """
        Prints the variables associated with columns in the Jacobian with extreme
        L2 norms. This often indicates poorly scaled variables.

        Tolerances can be set via the DiagnosticsToolbox config.

        Args:
            stream: an I/O object to write the output to (default = stdout)

        Returns:
            None

        """
        xjc = extreme_jacobian_columns(
            m=self._model,
            scaled=False,
            large=self.config.jacobian_large_value_caution,
            small=self.config.jacobian_small_value_caution,
        )
        xjc.sort(key=lambda i: abs(log(i[0])), reverse=True)

        _write_report_section(
            stream=stream,
            lines_list=[f"{i[1].name}: {i[0]:.3E}" for i in xjc],
            title="The following variables(s) are associated with extreme Jacobian values:",
            header="=",
            footer="=",
        )

    def display_constraints_with_extreme_jacobians(self, stream=stdout):
        """
        Prints the constraints associated with rows in the Jacobian with extreme
        L2 norms. This often indicates poorly scaled constraints.

        Tolerances can be set via the DiagnosticsToolbox config.

        Args:
            stream: an I/O object to write the output to (default = stdout)

        Returns:
            None

        """
        xjr = extreme_jacobian_rows(
            m=self._model,
            scaled=False,
            large=self.config.jacobian_large_value_caution,
            small=self.config.jacobian_small_value_caution,
        )
        xjr.sort(key=lambda i: abs(log(i[0])), reverse=True)

        _write_report_section(
            stream=stream,
            lines_list=[f"{i[1].name}: {i[0]:.3E}" for i in xjr],
            title="The following constraints(s) are associated with extreme Jacobian values:",
            header="=",
            footer="=",
        )

    def display_extreme_jacobian_entries(self, stream=stdout):
        """
        Prints variables and constraints associated with entries in the Jacobian with extreme
        values. This can be indicative of poor scaling, especially for isolated terms (e.g.
        variables which appear only in one term of a single constraint).

        Tolerances can be set via the DiagnosticsToolbox config.

        Args:
            stream: an I/O object to write the output to (default = stdout)

        Returns:
            None

        """
        xje = extreme_jacobian_entries(
            m=self._model,
            scaled=False,
            large=self.config.jacobian_large_value_caution,
            small=self.config.jacobian_small_value_caution,
            zero=0,
        )
        xje.sort(key=lambda i: abs(log(i[0])), reverse=True)

        _write_report_section(
            stream=stream,
            lines_list=[f"{i[1].name}, {i[2].name}: {i[0]:.3E}" for i in xje],
            title="The following constraints(s) and variable(s) are associated with extreme Jacobian\nvalues:",
            header="=",
            footer="=",
        )
>>>>>>> 73c875ac

    # TODO: Block triangularization analysis
    # Number and size of blocks, polynomial degree of 1x1 blocks, simple pivot check of moderate sized sub-blocks?

    def _collect_structural_warnings(self):
        """
        Runs checks for structural warnings and returns two lists.

        Returns:
            warnings - list of warning messages from structural analysis
            next_steps - list of suggested next steps to further investigate warnings

        """
<<<<<<< HEAD
        uc = self._check_unit_consistency()
        uc_var, uc_con, oc_var, oc_con = self.check_dulmage_mendelsohn_partition()
=======
        uc = identify_inconsistent_units(self._model)
        uc_var, uc_con, oc_var, oc_con = self.get_dulmage_mendelsohn_partition()
>>>>>>> 73c875ac

        # Collect warnings
        warnings = []
        next_steps = []
<<<<<<< HEAD
        dof = degrees_of_freedom(self.model)
        if dof != 0:
            dstring = "Degrees"
            if dof == abs(1):
=======
        dof = degrees_of_freedom(self._model)
        if dof != 0:
            dstring = "Degrees"
            if abs(dof) == 1:
>>>>>>> 73c875ac
                dstring = "Degree"
            warnings.append(f"WARNING: {dof} {dstring} of Freedom")
        if len(uc) > 0:
            cstring = "Components"
            if len(uc) == 1:
                cstring = "Component"
            warnings.append(f"WARNING: {len(uc)} {cstring} with inconsistent units")
            next_steps.append("display_components_with_inconsistent_units()")
        if any(len(x) > 0 for x in [uc_var, uc_con, oc_var, oc_con]):
            warnings.append(
                f"WARNING: Structural singularity found\n"
<<<<<<< HEAD
                f"{TAB*2}Under-Constrained Set: {len(uc_var)} "
                f"variables, {len(uc_con)} constraints\n"
                f"{TAB*2}Over-Constrained Set: {len(oc_var)} "
                f"variables, {len(oc_con)} constraints"
=======
                f"{TAB*2}Under-Constrained Set: {len(sum(uc_var, []))} "
                f"variables, {len(sum(uc_con, []))} constraints\n"
                f"{TAB*2}Over-Constrained Set: {len(sum(oc_var, []))} "
                f"variables, {len(sum(oc_con, []))} constraints"
>>>>>>> 73c875ac
            )

        if any(len(x) > 0 for x in [uc_var, uc_con]):
            next_steps.append("display_underconstrained_set()")
        if any(len(x) > 0 for x in [oc_var, oc_con]):
            next_steps.append("display_overconstrained_set()")

        return warnings, next_steps

    def _collect_structural_cautions(self):
        """
        Runs checks for structural cautions and returns a list.

        Returns:
            cautions - list of caution messages from structural analysis

        """
        # Collect cautions
        cautions = []
<<<<<<< HEAD
        zero_vars = self._vars_fixed_to_zero()
=======
        zero_vars = _vars_fixed_to_zero(self._model)
>>>>>>> 73c875ac
        if len(zero_vars) > 0:
            vstring = "variables"
            if len(zero_vars) == 1:
                vstring = "variable"
            cautions.append(f"Caution: {len(zero_vars)} {vstring} fixed to 0")
<<<<<<< HEAD
        unused_vars = variables_not_in_activated_constraints_set(self.model)
=======
        unused_vars = variables_not_in_activated_constraints_set(self._model)
>>>>>>> 73c875ac
        unused_vars_fixed = 0
        for v in unused_vars:
            if v.fixed:
                unused_vars_fixed += 1
        if len(unused_vars) > 0:
            vstring = "variables"
            if len(unused_vars) == 1:
                vstring = "variable"
            cautions.append(
                f"Caution: {len(unused_vars)} "
                f"unused {vstring} ({unused_vars_fixed} fixed)"
            )

        return cautions

<<<<<<< HEAD
    def _collect_numerical_warnings(self):
=======
    def _collect_numerical_warnings(self, jac=None, nlp=None):
>>>>>>> 73c875ac
        """
        Runs checks for numerical warnings and returns two lists.

        Returns:
            warnings - list of warning messages from numerical analysis
            next_steps - list of suggested next steps to further investigate warnings

        """
<<<<<<< HEAD
=======
        if jac is None or nlp is None:
            jac, nlp = get_jacobian(self._model, scaled=False)

>>>>>>> 73c875ac
        warnings = []
        next_steps = []

        # Large residuals
<<<<<<< HEAD
        large_residuals = large_residuals_set(self.model, tol=self.residual_tolerance)
=======
        large_residuals = large_residuals_set(
            self._model, tol=self.config.constraint_residual_tolerance
        )
>>>>>>> 73c875ac
        if len(large_residuals) > 0:
            cstring = "Constraints"
            if len(large_residuals) == 1:
                cstring = "Constraint"
            warnings.append(
                f"WARNING: {len(large_residuals)} {cstring} with large residuals"
            )
            next_steps.append("display_constraints_with_large_residuals()")

        # Variables outside bounds
<<<<<<< HEAD
        violated_bounds = self._vars_violating_bounds()
=======
        violated_bounds = _vars_violating_bounds(
            self._model, tolerance=self.config.variable_bounds_violation_tolerance
        )
>>>>>>> 73c875ac
        if len(violated_bounds) > 0:
            cstring = "Variables"
            if len(violated_bounds) == 1:
                cstring = "Variable"
            warnings.append(
<<<<<<< HEAD
                f"WARNING: {len(violated_bounds)} {cstring} with bounds violations"
            )
            next_steps.append("display_variables_with_bounds_violations()")

        # Poor scaling
        var_scaling = list_badly_scaled_variables(self.model)
        if len(var_scaling) > 0:
            cstring = "Variables"
            if len(var_scaling) == 1:
                cstring = "Variable"
            warnings.append(f"WARNING: {len(var_scaling)} {cstring} with poor scaling")
            next_steps.append("display_poorly_scaled_variables()")

        return warnings, next_steps

    def _collect_numerical_cautions(self):
=======
                f"WARNING: {len(violated_bounds)} {cstring} at or outside bounds"
            )
            next_steps.append("display_variables_at_or_outside_bounds()")

        # Extreme Jacobian rows and columns
        jac_col = extreme_jacobian_columns(
            jac=jac,
            nlp=nlp,
            large=self.config.jacobian_large_value_warning,
            small=self.config.jacobian_small_value_warning,
        )
        if len(jac_col) > 0:
            cstring = "Variables"
            if len(jac_col) == 1:
                cstring = "Variable"
            warnings.append(
                f"WARNING: {len(jac_col)} {cstring} with extreme Jacobian values"
            )
            next_steps.append("display_variables_with_extreme_jacobians()")

        jac_row = extreme_jacobian_rows(
            jac=jac,
            nlp=nlp,
            large=self.config.jacobian_large_value_warning,
            small=self.config.jacobian_small_value_warning,
        )
        if len(jac_row) > 0:
            cstring = "Constraints"
            if len(jac_row) == 1:
                cstring = "Constraint"
            warnings.append(
                f"WARNING: {len(jac_row)} {cstring} with extreme Jacobian values"
            )
            next_steps.append("display_constraints_with_extreme_jacobians()")

        return warnings, next_steps

    def _collect_numerical_cautions(self, jac=None, nlp=None):
>>>>>>> 73c875ac
        """
        Runs checks for numerical cautions and returns a list.

        Returns:
            cautions - list of caution messages from numerical analysis

        """
<<<<<<< HEAD
        cautions = []

        # Variables near bounds
        near_bounds = variables_near_bounds_set(self.model)
=======
        if jac is None or nlp is None:
            jac, nlp = get_jacobian(self._model, scaled=False)

        cautions = []

        # Variables near bounds
        near_bounds = variables_near_bounds_set(
            self._model,
            abs_tol=self.config.variable_bounds_absolute_tolerance,
            rel_tol=self.config.variable_bounds_relative_tolerance,
        )
>>>>>>> 73c875ac
        if len(near_bounds) > 0:
            cstring = "Variables"
            if len(near_bounds) == 1:
                cstring = "Variable"
            cautions.append(
                f"Caution: {len(near_bounds)} {cstring} with value close to their bounds"
            )

        # Variables near zero
<<<<<<< HEAD
        near_zero = self._vars_near_zero()
=======
        near_zero = _vars_near_zero(
            self._model, self.config.variable_zero_value_tolerance
        )
>>>>>>> 73c875ac
        if len(near_zero) > 0:
            cstring = "Variables"
            if len(near_zero) == 1:
                cstring = "Variable"
            cautions.append(
                f"Caution: {len(near_zero)} {cstring} with value close to zero"
            )

<<<<<<< HEAD
        # Variables with value None
        none_value = self._vars_with_none_value()
=======
        # Variables with extreme values
        xval = _vars_with_extreme_values(
            model=self._model,
            large=self.config.variable_large_value_tolerance,
            small=self.config.variable_small_value_tolerance,
            zero=self.config.variable_zero_value_tolerance,
        )
        if len(xval) > 0:
            cstring = "Variables"
            if len(xval) == 1:
                cstring = "Variable"
            cautions.append(f"Caution: {len(xval)} {cstring} with extreme value")

        # Variables with value None
        none_value = _vars_with_none_value(self._model)
>>>>>>> 73c875ac
        if len(none_value) > 0:
            cstring = "Variables"
            if len(none_value) == 1:
                cstring = "Variable"
            cautions.append(f"Caution: {len(none_value)} {cstring} with None value")

<<<<<<< HEAD
=======
        # Extreme Jacobian rows and columns
        jac_col = extreme_jacobian_columns(
            jac=jac,
            nlp=nlp,
            large=self.config.jacobian_large_value_caution,
            small=self.config.jacobian_small_value_caution,
        )
        if len(jac_col) > 0:
            cstring = "Variables"
            if len(jac_col) == 1:
                cstring = "Variable"
            cautions.append(
                f"Caution: {len(jac_col)} {cstring} with extreme Jacobian values"
            )

        jac_row = extreme_jacobian_rows(
            jac=jac,
            nlp=nlp,
            large=self.config.jacobian_large_value_caution,
            small=self.config.jacobian_small_value_caution,
        )
        if len(jac_row) > 0:
            cstring = "Constraints"
            if len(jac_row) == 1:
                cstring = "Constraint"
            cautions.append(
                f"Caution: {len(jac_row)} {cstring} with extreme Jacobian values"
            )

        # Extreme Jacobian entries
        extreme_jac = extreme_jacobian_entries(
            jac=jac,
            nlp=nlp,
            large=self.config.jacobian_large_value_caution,
            small=self.config.jacobian_small_value_caution,
            zero=0,
        )
        if len(extreme_jac) > 0:
            cstring = "Entries"
            if len(extreme_jac) == 1:
                cstring = "Entry"
            cautions.append(f"Caution: {len(extreme_jac)} extreme Jacobian {cstring}")

>>>>>>> 73c875ac
        return cautions

    def assert_no_structural_warnings(self):
        """
        Checks for structural warnings in the model and raises an AssertionError
        if any are found.

        Raises:
            AssertionError if any warnings are identified by structural analysis.

        """
        warnings, _ = self._collect_structural_warnings()
        if len(warnings) > 0:
            raise AssertionError(f"Structural issues found ({len(warnings)}).")

    def assert_no_numerical_warnings(self):
        """
        Checks for numerical warnings in the model and raises an AssertionError
        if any are found.

        Raises:
            AssertionError if any warnings are identified by numerical analysis.

        """
        warnings, _ = self._collect_numerical_warnings()
        if len(warnings) > 0:
            raise AssertionError(f"Numerical issues found ({len(warnings)}).")

<<<<<<< HEAD
    def _write_report_section(
        self,
        stream,
        lines_list,
        title=None,
        else_line=None,
        end_line=None,
        header="-",
        footer=None,
    ):
        """
        Writes output in standard format for report and display methods.

        Args:
            stream: stream to write to
            lines_list: list containing lines to be written in body of report
            title: title to be put at top of report
            else_line: line to be written if lines_list is empty
            end_line: line to be written at end of report
            header: character to use to write header separation line
            footer: character to use to write footer separation line

        Returns:
            None

        """
        stream.write(f"{header * MAX_STR_LENGTH}\n")
        if title is not None:
            stream.write(f"{title}\n\n")
        if len(lines_list) > 0:
            for i in lines_list:
                stream.write(f"{TAB}{i}\n")
        elif else_line is not None:
            stream.write(f"{TAB}{else_line}\n")
        stream.write("\n")
        if end_line is not None:
            stream.write(f"{end_line}\n")
        if footer is not None:
            stream.write(f"{footer * MAX_STR_LENGTH}\n")

=======
>>>>>>> 73c875ac
    def report_structural_issues(self, stream=stdout):
        """
        Generates a summary report of any structural issues identified in the model provided
        and suggest next steps for debugging model.

        This should be the first method called when debugging a model and after any change
        is made to the model. These checks can be run before trying to initialize and solve
        the model.

        Args:
            stream: I/O object to write report to (default = stdout)

        Returns:
            None

        """
        # Potential evaluation errors
<<<<<<< HEAD
        # High Index

        vars_in_constraints = variables_in_activated_constraints_set(self.model)
        fixed_vars_in_constraints = ComponentSet()
        free_vars_in_constraints = ComponentSet()
        free_vars_lb = ComponentSet()
        free_vars_ub = ComponentSet()
        free_vars_lbub = ComponentSet()
        ext_fixed_vars_in_constraints = ComponentSet()
        ext_free_vars_in_constraints = ComponentSet()
        for v in vars_in_constraints:
            if v.fixed:
                fixed_vars_in_constraints.add(v)
                if not _var_in_block(v, self.model):
                    ext_fixed_vars_in_constraints.add(v)
            else:
                free_vars_in_constraints.add(v)
                if not _var_in_block(v, self.model):
                    ext_free_vars_in_constraints.add(v)
                if v.lb is not None:
                    if v.ub is not None:
                        free_vars_lbub.add(v)
                    else:
                        free_vars_lb.add(v)
                elif v.ub is not None:
                    free_vars_ub.add(v)

        # Generate report
        # TODO: Variables with bounds
        stats = []
        stats.append(
            f"{TAB}Activated Blocks: {len(activated_blocks_set(self.model))} "
            f"(Deactivated: {len(deactivated_blocks_set(self.model))})"
        )
        stats.append(
            f"{TAB}Free Variables in Activated Constraints: "
            f"{len(free_vars_in_constraints)} "
            f"(External: {len(ext_free_vars_in_constraints)})"
        )
        stats.append(
            f"{TAB*2}Free Variables with only lower bounds: " f"{len(free_vars_lb)} "
        )
        stats.append(
            f"{TAB * 2}Free Variables with only upper bounds: " f"{len(free_vars_ub)} "
        )
        stats.append(
            f"{TAB * 2}Free Variables with upper and lower bounds: "
            f"{len(free_vars_lbub)} "
        )
        stats.append(
            f"{TAB}Fixed Variables in Activated Constraints: "
            f"{len(fixed_vars_in_constraints)} "
            f"(External: {len(ext_fixed_vars_in_constraints)})"
        )
        stats.append(
            f"{TAB}Activated Equality Constraints: {len(activated_equalities_set(self.model))} "
            f"(Deactivated: {len(deactivated_equalities_set(self.model))})"
        )
        stats.append(
            f"{TAB}Activated Inequality Constraints: {len(activated_inequalities_set(self.model))} "
            f"(Deactivated: {len(deactivated_inequalities_set(self.model))})"
        )
        stats.append(
            f"{TAB}Activated Objectives: {len(activated_objectives_set(self.model))} "
            f"(Deactivated: {len(deactivated_objectives_set(self.model))})"
        )

        warnings, next_steps = self._collect_structural_warnings()
        cautions = self._collect_structural_cautions()

        self._write_report_section(
            stream=stream, lines_list=stats, title="Model Statistics", header="="
        )
        self._write_report_section(
            stream=stream,
            lines_list=warnings,
            title=f"{len(warnings)} WARNINGS",
            else_line="No warnings found!",
        )
        self._write_report_section(
            stream=stream,
            lines_list=cautions,
            title=f"{len(cautions)} Cautions",
            else_line="No cautions found!",
        )
        self._write_report_section(
            stream=stream,
            lines_list=next_steps,
            title="Suggested next steps:",
            else_line="Try to initialize/solve your model and then call report_numerical_issues()",
=======
        # TODO: High Index?
        stats = _collect_model_statistics(self._model)
        warnings, next_steps = self._collect_structural_warnings()
        cautions = self._collect_structural_cautions()

        _write_report_section(
            stream=stream, lines_list=stats, title="Model Statistics", header="="
        )
        _write_report_section(
            stream=stream,
            lines_list=warnings,
            title=f"{len(warnings)} WARNINGS",
            line_if_empty="No warnings found!",
        )
        _write_report_section(
            stream=stream,
            lines_list=cautions,
            title=f"{len(cautions)} Cautions",
            line_if_empty="No cautions found!",
        )
        _write_report_section(
            stream=stream,
            lines_list=next_steps,
            title="Suggested next steps:",
            line_if_empty="Try to initialize/solve your model and then call report_numerical_issues()",
>>>>>>> 73c875ac
            footer="=",
        )

    def report_numerical_issues(self, stream=stdout):
        """
        Generates a summary report of any numerical issues identified in the model provided
        and suggest next steps for debugging model.

        Numerical checks should only be performed once all structural issues have been resolved,
        and require that at least a partial solution to the model is available.

        Args:
            stream: I/O object to write report to (default = stdout)

        Returns:
            None

        """
<<<<<<< HEAD
        warnings, next_steps = self._collect_numerical_warnings()
        cautions = self._collect_numerical_cautions()

        self._write_report_section(
            stream=stream,
            lines_list=warnings,
            title=f"{len(warnings)} WARNINGS",
            else_line="No warnings found!",
            header="=",
        )
        self._write_report_section(
            stream=stream,
            lines_list=cautions,
            title=f"{len(cautions)} Cautions",
            else_line="No cautions found!",
        )
        self._write_report_section(
            stream=stream,
            lines_list=next_steps,
            title="Suggested next steps:",
            else_line=f"If you still have issues converging your model consider:\n"
=======
        jac, nlp = get_jacobian(self._model, scaled=False)

        warnings, next_steps = self._collect_numerical_warnings(jac=jac, nlp=nlp)
        cautions = self._collect_numerical_cautions(jac=jac, nlp=nlp)

        stats = []
        stats.append(
            f"Jacobian Condition Number: {jacobian_cond(jac=jac, scaled=False):.3E}"
        )
        _write_report_section(
            stream=stream, lines_list=stats, title="Model Statistics", header="="
        )
        _write_report_section(
            stream=stream,
            lines_list=warnings,
            title=f"{len(warnings)} WARNINGS",
            line_if_empty="No warnings found!",
        )
        _write_report_section(
            stream=stream,
            lines_list=cautions,
            title=f"{len(cautions)} Cautions",
            line_if_empty="No cautions found!",
        )
        _write_report_section(
            stream=stream,
            lines_list=next_steps,
            title="Suggested next steps:",
            line_if_empty=f"If you still have issues converging your model consider:\n"
>>>>>>> 73c875ac
            f"{TAB*2}svd_analysis(TBA)\n{TAB*2}degeneracy_hunter (TBA)",
            footer="=",
        )


class DegeneracyHunter:
    """
    Degeneracy Hunter is a collection of utility functions to assist in mathematical
    modeling in Pyomo.
    """

    def __init__(self, block_or_jac, solver=None):
        """Initialize Degeneracy Hunter Object

        Args:
            block_or_jac: Pyomo model or Jacobian
            solver: Pyomo SolverFactory

        Notes:
            Passing a Jacobian to Degeneracy Hunter is current untested.

        """
        msg = (
            "DegeneracyHunter is being deprecated in favor of the new "
            "DiagnosticsToolbox."
        )
        deprecation_warning(msg=msg, logger=_log, version="2.2.0", remove_in="3.0.0")

        block_like = False
        try:
            block_like = issubclass(block_or_jac.ctype, Block)
        except AttributeError:
            pass

        if block_like:
            # Add Pyomo model to the object
            self.block = block_or_jac

            # setup pynumero interface
            if not AmplInterface.available():
                raise RuntimeError("Pynumero not available.")
            self.nlp = PyomoNLP(self.block)

            # Get the scaled Jacobian of equality constraints
            self.jac_eq = get_jacobian(self.block, equality_constraints_only=True)[0]

            # Create a list of equality constraint names
            self.eq_con_list = self.nlp.get_pyomo_equality_constraints()
            self.var_list = self.nlp.get_pyomo_variables()

            self.candidate_eqns = None

        elif type(block_or_jac) is np.array:  # pylint: disable=unidiomatic-typecheck
            raise NotImplementedError(
                "Degeneracy Hunter currently only supports analyzing a Pyomo model"
            )

            # # TODO: Need to refactor, document, and test support for Jacobian
            # self.jac_eq = block_or_jac
            # self.eq_con_list = None

        else:
            raise TypeError("Check the type for 'block_or_jac'")

        # number of equality constraints, variables
        self.n_eq = self.jac_eq.shape[0]
        self.n_var = self.jac_eq.shape[1]

        # Initialize solver
        if solver is None:
            # TODO: Test performance with open solvers such as cbc
            self.solver = SolverFactory("gurobi")
            self.solver.options = {"NumericFocus": 3}

        else:
            # TODO: Make this a custom exception following IDAES standards
            # assert type(solver) is SolverFactory, "Argument solver should be type SolverFactory"
            self.solver = solver

        # Create spot to store singular values
        self.s = None

        # Set constants for MILPs
        self.max_nu = 1e5
        self.min_nonzero_nu = 1e-5

    def check_residuals(self, tol=1e-5, print_level=1, sort=True):
        """
        Method to return a ComponentSet of all Constraint components with a
        residual greater than a given threshold which appear in a model.

        Args:
            block: model to be studied
            tol: residual threshold for inclusion in ComponentSet
            print_level: controls to extend of output to the screen:

                * 0 - nothing printed
                * 1 - only name of constraint printed
                * 2 - each constraint is pretty printed
                * 3 - pretty print each constraint, then print value for included variable

            sort: sort residuals in descending order for printing

        Returns:
            A ComponentSet including all Constraint components with a residual
            greater than tol which appear in block

        """

        if print_level > 0:
            residual_values = large_residuals_set(self.block, tol, True)
        else:
            return large_residuals_set(self.block, tol, False)

        print(" ")
        if len(residual_values) > 0:
            print("All constraints with residuals larger than", tol, ":")
            if print_level == 1:
                print("Count\tName\t|residual|")

            if sort:
                residual_values = dict(
                    sorted(residual_values.items(), key=itemgetter(1), reverse=True)
                )

            for i, (c, r) in enumerate(residual_values.items()):
                if print_level == 1:
                    # Basic print statement. count, constraint, residual
                    print(i, "\t", c, "\t", r)
                else:
                    # Pretty print constraint
                    print("\ncount =", i, "\t|residual| =", r)
                    c.pprint()

                if print_level == 2:
                    # print values and bounds for each variable in the constraint
                    print("variable\tlower\tvalue\tupper")
                    for v in identify_variables(c.body):
                        self.print_variable_bounds(v)
        else:
            print("No constraints with residuals larger than", tol, "!")

        return residual_values.keys()

    def check_variable_bounds(
        self, tol=1e-5, relative=False, skip_lb=False, skip_ub=False, verbose=True
    ):
        """
        Return a ComponentSet of all variables within a tolerance of their bounds.

        Args:
            block: model to be studied
            tol: residual threshold for inclusion in ComponentSet (default = 1e-5)
            relative : Boolean, use relative tolerance (default = False)
            skip_lb: Boolean to skip lower bound (default = False)
            skip_ub: Boolean to skip upper bound (default = False)
            verbose: Boolean to toggle on printing to screen (default = True)

        Returns:
            A ComponentSet including all Constraint components with a residual
            greater than tol which appear in block

        """
        vnbs = variables_near_bounds_set(self.block, tol, relative, skip_lb, skip_ub)

        if verbose:
            print(" ")
            if relative:
                s = "(relative)"
            else:
                s = "(absolute)"
            if len(vnbs) > 0:
                print("Variables within", tol, s, "of their bounds:")
                print("variable\tlower\tvalue\tupper")
                for v in vnbs:
                    self.print_variable_bounds(v)
            else:
                print("No variables within", tol, s, "of their bounds.")

        return vnbs

    def check_rank_equality_constraints(self, tol=1e-6, dense=False):
        """
        Method to check the rank of the Jacobian of the equality constraints

        Args:
            tol: Tolerance for smallest singular value (default=1E-6)
            dense: If True, use a dense svd to perform singular value analysis,
                which tends to be slower but more reliable than svds

        Returns:
            Number of singular values less than tolerance (-1 means error)

        """

        print("\nChecking rank of Jacobian of equality constraints...")

        print(
            "Model contains",
            self.n_eq,
            "equality constraints and",
            self.n_var,
            "variables.",
        )

        counter = 0
        if self.n_eq > 1:
            if self.s is None:
                self.svd_analysis(dense=dense)

            n = len(self.s)

            print("Smallest singular value(s):")
            for i in range(n):
                print("%.3E" % self.s[i])
                if self.s[i] < tol:
                    counter += 1
        else:
            print(f"Only singular value: {norm(self.jac_eq,'fro')}")

        return counter

    # TODO: Refactor, this should not be a staticmethod
    @staticmethod
    def _prepare_ids_milp(jac_eq, M=1e5):
        """
        Prepare MILP to compute the irreducible degenerate set

        Args:
            jac_eq Jacobian of equality constraints [matrix]
            M: largest value for nu

        Returns:
            m_dh: Pyomo model to calculate irreducible degenerate sets

        """

        n_eq = jac_eq.shape[0]
        n_var = jac_eq.shape[1]

        # Create Pyomo model for irreducible degenerate set
        m_dh = ConcreteModel()

        # Create index for constraints
        m_dh.C = Set(initialize=range(n_eq))

        m_dh.V = Set(initialize=range(n_var))

        # Add variables
        m_dh.nu = Var(m_dh.C, bounds=(-M, M), initialize=1.0)
        m_dh.y = Var(m_dh.C, domain=Binary)

        # Constraint to enforce set is degenerate
        if issparse(jac_eq):
            m_dh.J = jac_eq.tocsc()

            def eq_degenerate(m_dh, v):
                # Find the columns with non-zero entries
                C_ = find(m_dh.J[:, v])[0]
                return sum(m_dh.J[c, v] * m_dh.nu[c] for c in C_) == 0

        else:
            m_dh.J = jac_eq

            def eq_degenerate(m_dh, v):
                return sum(m_dh.J[c, v] * m_dh.nu[c] for c in m_dh.C) == 0

        m_dh.degenerate = Constraint(m_dh.V, rule=eq_degenerate)

        def eq_lower(m_dh, c):
            return -M * m_dh.y[c] <= m_dh.nu[c]

        m_dh.lower = Constraint(m_dh.C, rule=eq_lower)

        def eq_upper(m_dh, c):
            return m_dh.nu[c] <= M * m_dh.y[c]

        m_dh.upper = Constraint(m_dh.C, rule=eq_upper)

        m_dh.obj = Objective(expr=sum(m_dh.y[c] for c in m_dh.C))

        return m_dh

    # TODO: Refactor, this should not be a staticmethod
    @staticmethod
    def _prepare_find_candidates_milp(jac_eq, M=1e5, m_small=1e-5):
        """
        Prepare MILP to find candidate equations for consider for IDS

        Args:
            jac_eq Jacobian of equality constraints [matrix]
            M: maximum value for nu
            m_small: smallest value for nu to be considered non-zero

        Returns:
            m_fc: Pyomo model to find candidates

        """

        n_eq = jac_eq.shape[0]
        n_var = jac_eq.shape[1]

        # Create Pyomo model for irreducible degenerate set
        m_dh = ConcreteModel()

        # Create index for constraints
        m_dh.C = Set(initialize=range(n_eq))

        m_dh.V = Set(initialize=range(n_var))

        # Specify minimum size for nu to be considered non-zero
        m_dh.m_small = m_small

        # Add variables
        m_dh.nu = Var(m_dh.C, bounds=(-M - m_small, M + m_small), initialize=1.0)
        m_dh.y_pos = Var(m_dh.C, domain=Binary)
        m_dh.y_neg = Var(m_dh.C, domain=Binary)
        m_dh.abs_nu = Var(m_dh.C, bounds=(0, M + m_small))

        m_dh.pos_xor_neg = Constraint(m_dh.C)

        # Constraint to enforce set is degenerate
        if issparse(jac_eq):
            m_dh.J = jac_eq.tocsc()

            def eq_degenerate(m_dh, v):
                if np.sum(np.abs(m_dh.J[:, v])) > 1e-6:
                    # Find the columns with non-zero entries
                    C_ = find(m_dh.J[:, v])[0]
                    return sum(m_dh.J[c, v] * m_dh.nu[c] for c in C_) == 0
                else:
                    # This variable does not appear in any constraint
                    return Constraint.Skip

        else:
            m_dh.J = jac_eq

            def eq_degenerate(m_dh, v):
                if np.sum(np.abs(m_dh.J[:, v])) > 1e-6:
                    return sum(m_dh.J[c, v] * m_dh.nu[c] for c in m_dh.C) == 0
                else:
                    # This variable does not appear in any constraint
                    return Constraint.Skip

        m_dh.pprint()

        m_dh.degenerate = Constraint(m_dh.V, rule=eq_degenerate)

        # When y_pos = 1, nu >= m_small
        # When y_pos = 0, nu >= - m_small
        def eq_pos_lower(m_dh, c):
            return m_dh.nu[c] >= -m_small + 2 * m_small * m_dh.y_pos[c]

        m_dh.pos_lower = Constraint(m_dh.C, rule=eq_pos_lower)

        # When y_pos = 1, nu <= M + m_small
        # When y_pos = 0, nu <= m_small
        def eq_pos_upper(m_dh, c):
            return m_dh.nu[c] <= M * m_dh.y_pos[c] + m_small

        m_dh.pos_upper = Constraint(m_dh.C, rule=eq_pos_upper)

        # When y_neg = 1, nu <= -m_small
        # When y_neg = 0, nu <= m_small
        def eq_neg_upper(m_dh, c):
            return m_dh.nu[c] <= m_small - 2 * m_small * m_dh.y_neg[c]

        m_dh.neg_upper = Constraint(m_dh.C, rule=eq_neg_upper)

        # When y_neg = 1, nu >= -M - m_small
        # When y_neg = 0, nu >= - m_small
        def eq_neg_lower(m_dh, c):
            return m_dh.nu[c] >= -M * m_dh.y_neg[c] - m_small

        m_dh.neg_lower = Constraint(m_dh.C, rule=eq_neg_lower)

        # Absolute value
        def eq_abs_lower(m_dh, c):
            return -m_dh.abs_nu[c] <= m_dh.nu[c]

        m_dh.abs_lower = Constraint(m_dh.C, rule=eq_abs_lower)

        def eq_abs_upper(m_dh, c):
            return m_dh.nu[c] <= m_dh.abs_nu[c]

        m_dh.abs_upper = Constraint(m_dh.C, rule=eq_abs_upper)

        # At least one constraint must be in the degenerate set
        m_dh.degenerate_set_nonempty = Constraint(
            expr=sum(m_dh.y_pos[c] + m_dh.y_neg[c] for c in m_dh.C) >= 1
        )

        # Minimize the L1-norm of nu
        m_dh.obj = Objective(expr=sum(m_dh.abs_nu[c] for c in m_dh.C))

        return m_dh

    # TODO: Refactor, this should not be a staticmethod
    @staticmethod
    def _check_candidate_ids(ids_milp, solver, c, eq_con_list=None, tee=False):
        """Solve MILP to check if equation 'c' is a significant component in an irreducible
        degenerate set

        Args:
            ids_milp: Pyomo model to calculate IDS
            solver: Pyomo solver (must support MILP)
            c: index for the constraint to consider [integer]
            eq_con_list: names of equality constraints. If none, use elements of ids_milp (default=None)
            tee: Boolean, print solver output (default = False)

        Returns:
            ids: either None or dictionary containing the IDS

        """

        # Fix weight on candidate equation
        ids_milp.nu[c].fix(1.0)

        # Solve MILP
        results = solver.solve(ids_milp, tee=tee)

        ids_milp.nu[c].unfix()

        if check_optimal_termination(results):
            # We found an irreducible degenerate set

            # Create empty dictionary
            ids_ = {}

            for i in ids_milp.C:
                # Check if constraint is included
                if ids_milp.y[i]() > 0.9:
                    # If it is, save the value of nu
                    if eq_con_list is None:
                        name = i
                    else:
                        name = eq_con_list[i]
                    ids_[name] = ids_milp.nu[i]()
            return ids_
        else:
            return None

    # TODO: Refactor, this should not be a staticmethod
    @staticmethod
    def _find_candidate_eqs(candidates_milp, solver, eq_con_list=None, tee=False):
        """Solve MILP to generate set of candidate equations

        Arguments:
            candidates_milp: Pyomo model to calculate IDS
            solver: Pyomo solver (must support MILP)
            eq_con_list: names of equality constraints. If none, use elements of ids_milp (default=None)
            tee: Boolean, print solver output (default = False)

        Returns:
            candidate_eqns: either None or list of indices
            degenerate_set: either None or dictionary containing the degenerate_set

        """

        results = solver.solve(candidates_milp, tee=tee)

        if check_optimal_termination(results):
            # We found a degenerate set

            # Create empty dictionary
            ds_ = {}

            # Create empty list
            candidate_eqns = []

            for i in candidates_milp.C:
                # Check if constraint is included
                if candidates_milp.abs_nu[i]() > candidates_milp.m_small * 0.99:
                    # If it is, save the value of nu
                    if eq_con_list is None:
                        name = i
                    else:
                        name = eq_con_list[i]
                    ds_[name] = candidates_milp.nu[i]()
                    candidate_eqns.append(i)

            return candidate_eqns, ds_
        else:
            return None, None

    def svd_analysis(self, n_sv=None, dense=False):
        """
        Perform SVD analysis of the constraint Jacobian

        Args:
            n_sv: number of smallest singular values to compute
            dense: If True, use a dense svd to perform singular value analysis,
                which tends to be slower but more reliable than svds

        Returns:
            None

        Actions:
            Stores SVD results in object

        """
        if n_sv is None:
            # Determine the number of singular values to compute
            # The "-1" is needed to avoid an error with svds
            n_sv = min(10, min(self.n_eq, self.n_var) - 1)

        if self.n_eq > 1:
            if n_sv >= min(self.n_eq, self.n_var):
                raise ValueError(
                    f"For a {self.n_eq} by {self.n_var} system, svd_analysis "
                    f"can compute at most {min(self.n_eq, self.n_var) - 1} "
                    f"singular values and vectors, but {n_sv} were called for."
                )
            if n_sv < 1:
                raise ValueError(f"Nonsense value for n_sv={n_sv} received.")
            print("Computing the", n_sv, "smallest singular value(s)")

            # Perform SVD
            # Recall J is a n_eq x n_var matrix
            # Thus U is a n_eq x n_eq matrix
            # And V is a n_var x n_var
            # (U or V may be smaller in economy mode)
            if dense:
                u, s, vT = svd(self.jac_eq.todense(), full_matrices=False)
                # Reorder singular values and vectors so that the singular
                # values are from least to greatest
                u = np.flip(u[:, -n_sv:], axis=1)
                s = np.flip(s[-n_sv:], axis=0)
                vT = np.flip(vT[-n_sv:, :], axis=0)
            else:
                # svds does not guarantee the order in which it generates
                # singular values, but typically generates them least-to-greatest.
                # Maybe the warning is for singular values of nearly equal
                # magnitude or a similar edge case?
                u, s, vT = svds(self.jac_eq, k=n_sv, which="SM")  # , solver='lobpcg')

            # Save results
            self.u = u
            self.s = s
            self.v = vT.transpose()

        else:
            raise ValueError(
                "Model needs at least 2 equality constraints to perform svd_analysis."
            )

    def underdetermined_variables_and_constraints(self, n_calc=1, tol=0.1, dense=False):
        """
        Determines constraints and variables associated with the smallest
        singular values by having large components in the left and right
        singular vectors, respectively, associated with those singular values.

        Args:
            n_calc: The singular value, as ordered from least to greatest
                starting from 1, to calculate associated constraints and variables
            tol: Size below which to ignore constraints and variables in
                the singular vector
            dense: If True, use a dense svd to perform singular value analysis,
                which tends to be slower but more reliable than svds

        Returns:
            None

        """
        if self.s is None:
            self.svd_analysis(
                n_sv=max(n_calc, min(10, min(self.n_eq, self.n_var) - 1)), dense=dense
            )
        n_sv = len(self.s)
        if n_sv < n_calc:
            raise ValueError(
                f"User wanted constraints and variables associated "
                f"with the {n_calc}-th smallest singular value, "
                f"but only {n_sv} small singular values have been "
                f"calculated. Run svd_analysis again and specify "
                f"n_sv>={n_calc}."
            )
        print("Column:    Variable")
        for i in np.where(abs(self.v[:, n_calc - 1]) > tol)[0]:
            print(str(i) + ": " + self.var_list[i].name)
        print("")
        print("Row:    Constraint")
        for i in np.where(abs(self.u[:, n_calc - 1]) > tol)[0]:
            print(str(i) + ": " + self.eq_con_list[i].name)

    def find_candidate_equations(self, verbose=True, tee=False):
        """
        Solve MILP to find a degenerate set and candidate equations

        Args:
            verbose: Print information to the screen (default=True)
            tee: Print solver output to screen (default=True)

        Returns:
            ds: either None or dictionary of candidate equations

        """

        if verbose:
            print("*** Searching for a Single Degenerate Set ***")
            print("Building MILP model...")
        self.candidates_milp = self._prepare_find_candidates_milp(
            self.jac_eq, self.max_nu, self.min_nonzero_nu
        )

        if verbose:
            print("Solving MILP model...")
        ce, ds = self._find_candidate_eqs(
            self.candidates_milp, self.solver, self.eq_con_list, tee
        )

        if ce is not None:
            self.candidate_eqns = ce

        return ds

    def find_irreducible_degenerate_sets(self, verbose=True, tee=False):
        """
        Compute irreducible degenerate sets

        Args:
            verbose: Print information to the screen (default=True)
            tee: Print solver output to screen (default=True)

        Returns:
            irreducible_degenerate_sets: list of irreducible degenerate sets

        """

        # If there are no candidate equations, find them!
        if not self.candidate_eqns:
            self.find_candidate_equations()

        irreducible_degenerate_sets = []

        # Check if it is empty or None
        if self.candidate_eqns:
            if verbose:
                print("*** Searching for Irreducible Degenerate Sets ***")
                print("Building MILP model...")
            self.dh_milp = self._prepare_ids_milp(self.jac_eq, self.max_nu)

            # Loop over candidate equations
            for i, c in enumerate(self.candidate_eqns):
                if verbose:
                    print("Solving MILP", i + 1, "of", len(self.candidate_eqns), "...")

                # Check if equation 'c' is a major element of an IDS
                ids_ = self._check_candidate_ids(
                    self.dh_milp, self.solver, c, self.eq_con_list, tee
                )

                if ids_ is not None:
                    irreducible_degenerate_sets.append(ids_)

            if verbose:
                for i, s in enumerate(irreducible_degenerate_sets):
                    print("\nIrreducible Degenerate Set", i)
                    print("nu\tConstraint Name")
                    for k, v in s.items():
                        print(v, "\t", k)
        else:
            print("No candidate equations. The Jacobian is likely full rank.")

        return irreducible_degenerate_sets

    ### Helper Functions

    # Note: This makes sense as a static method
    @staticmethod
    def print_variable_bounds(v):
        """
        Print variable, bounds, and value

        Args:
            v: variable

        Returns:
            None

        """
        print(v, "\t\t", v.lb, "\t", v.value, "\t", v.ub)


def get_valid_range_of_component(component):
    """
    Return the valid range for a component as specified in the model metadata.

    Args:
        component: Pyomo component to get valid range for

    Returns:
        valid range for component if found. This will either be a 2-tuple (low, high) or None.

    Raises:
        AttributeError if metadata object not found

    """
    # Get metadata for component
    parent = component.parent_block()

    try:
        if hasattr(parent, "params"):
            meta = parent.params.get_metadata().properties
        else:
            meta = parent.get_metadata().properties
    except AttributeError:
        raise AttributeError(f"Could not find metadata for component {component.name}")

    # Get valid range from metadata
    try:
        n, i = meta.get_name_and_index(component.parent_component().local_name)
        cmeta = getattr(meta, n)[i]
        valid_range = cmeta.valid_range
    except ValueError:
        # Assume no metadata for this property
        _log.debug(f"No metadata entry for component {component.name}; returning None")
        valid_range = None

    return valid_range


def set_bounds_from_valid_range(component, descend_into=True):
    """
    Set bounds on Pyomo components based on valid range recorded in model metadata.
    WARNING - this function will overwrite any bounds already set on the component/model.

    This function will iterate over component data objects in Blocks and indexed components.

    Args:
        component: Pyomo component to set bounds on. This can be a Block, Var or Param.
        descend_into: (optional) Whether to descend into components on child Blocks (default=True)

    Returns:
         None

    """
    if component.is_indexed():
        for k in component:
            set_bounds_from_valid_range(component[k])
    elif isinstance(component, _BlockData):
        for i in component.component_data_objects(
            ctype=[Var, Param], descend_into=descend_into
        ):
            set_bounds_from_valid_range(i)
    elif not hasattr(component, "bounds"):
        raise TypeError(
            f"Component {component.name} does not have bounds. Only Vars and Params have bounds."
        )
    else:
        valid_range = get_valid_range_of_component(component)

        if valid_range is None:
            valid_range = (None, None)

        component.setlb(valid_range[0])
        component.setub(valid_range[1])


def list_components_with_values_outside_valid_range(component, descend_into=True):
    """
    Return a list of component objects with values outside the valid range specified in the model
    metadata.

    This function will iterate over component data objects in Blocks and indexed components.

    Args:
        component: Pyomo component to search for component outside of range on.
            This can be a Block, Var or Param.
        descend_into: (optional) Whether to descend into components on child Blocks (default=True)

    Returns:
         list of component objects found with values outside the valid range.
    """
    comp_list = []

    if component.is_indexed():
        for k in component:
            comp_list.extend(
                list_components_with_values_outside_valid_range(component[k])
            )
    elif isinstance(component, _BlockData):
        for i in component.component_data_objects(
            ctype=[Var, Param], descend_into=descend_into
        ):
            comp_list.extend(list_components_with_values_outside_valid_range(i))
    else:
        valid_range = get_valid_range_of_component(component)

        if valid_range is not None:
            cval = value(component)
            if cval is not None and (cval < valid_range[0] or cval > valid_range[1]):
                comp_list.append(component)

    return comp_list


def ipopt_solve_halt_on_error(model, options=None):
    """
    Run IPOPT to solve model with debugging output enabled.

    This function calls IPOPT to solve the model provided with settings
    to halt on AMPL evaluation errors and report these with symbolic names.

    Args:
        model: Pyomo model to be solved.
        options: solver options to be passed to IPOPT

    Returns:
        Pyomo solver results dict

    """
    if options is None:
        options = {}

    solver = SolverFactory("ipopt")
    solver.options = options
    solver.options["halt_on_ampl_error"] = "yes"

    return solver.solve(
        model, tee=True, symbolic_solver_labels=True, export_defined_variables=False
    )


# -------------------------------------------------------------------------------------------
# Private module functions
def _var_in_block(var, block):
    parent = var.parent_block()
    while parent is not None:
        if parent is block:
            return True
        parent = parent.parent_block()
    return False


def _vars_fixed_to_zero(model):
    # Set of variables fixed to 0
    zero_vars = ComponentSet()
    for v in model.component_data_objects(Var, descend_into=True):
        if v.fixed and value(v) == 0:
            zero_vars.add(v)
    return zero_vars


def _vars_near_zero(model, variable_zero_value_tolerance):
    # Set of variables with values close to 0
    near_zero_vars = ComponentSet()
    for v in model.component_data_objects(Var, descend_into=True):
        if v.value is not None and abs(value(v)) <= variable_zero_value_tolerance:
            near_zero_vars.add(v)
    return near_zero_vars


def _vars_violating_bounds(model, tolerance):
    violated_bounds = ComponentSet()
    for v in model.component_data_objects(Var, descend_into=True):
        if v.value is not None:
            if v.lb is not None and v.value <= v.lb - tolerance:
                violated_bounds.add(v)
            elif v.ub is not None and v.value >= v.ub + tolerance:
                violated_bounds.add(v)

    return violated_bounds


def _vars_with_none_value(model):
    none_value = ComponentSet()
    for v in model.component_data_objects(Var, descend_into=True):
        if v.value is None:
            none_value.add(v)

    return none_value


def _vars_with_extreme_values(model, large, small, zero):
    extreme_vars = ComponentSet()
    for v in model.component_data_objects(Var, descend_into=True):
        if v.value is not None:
            mag = abs(value(v))
            if mag > abs(large):
                extreme_vars.add(v)
            elif mag < abs(small) and mag > abs(zero):
                extreme_vars.add(v)

    return extreme_vars


def _write_report_section(
    stream,
    lines_list,
    title=None,
    line_if_empty=None,
    end_line=None,
    header="-",
    footer=None,
):
    """
    Writes output in standard format for report and display methods.

    Args:
        stream: stream to write to
        lines_list: list containing lines to be written in body of report
        title: title to be put at top of report
        line_if_empty: line to be written if lines_list is empty
        end_line: line to be written at end of report
        header: character to use to write header separation line
        footer: character to use to write footer separation line

    Returns:
        None

    """
    stream.write(f"{header * MAX_STR_LENGTH}\n")
    if title is not None:
        stream.write(f"{title}\n\n")
    if len(lines_list) > 0:
        for i in lines_list:
            stream.write(f"{TAB}{i}\n")
    elif line_if_empty is not None:
        stream.write(f"{TAB}{line_if_empty}\n")
    stream.write("\n")
    if end_line is not None:
        stream.write(f"{end_line}\n")
    if footer is not None:
        stream.write(f"{footer * MAX_STR_LENGTH}\n")


def _collect_model_statistics(model):
    vars_in_constraints = variables_in_activated_constraints_set(model)
    fixed_vars_in_constraints = ComponentSet()
    free_vars_in_constraints = ComponentSet()
    free_vars_lb = ComponentSet()
    free_vars_ub = ComponentSet()
    free_vars_lbub = ComponentSet()
    ext_fixed_vars_in_constraints = ComponentSet()
    ext_free_vars_in_constraints = ComponentSet()
    for v in vars_in_constraints:
        if v.fixed:
            fixed_vars_in_constraints.add(v)
            if not _var_in_block(v, model):
                ext_fixed_vars_in_constraints.add(v)
        else:
            free_vars_in_constraints.add(v)
            if not _var_in_block(v, model):
                ext_free_vars_in_constraints.add(v)
            if v.lb is not None:
                if v.ub is not None:
                    free_vars_lbub.add(v)
                else:
                    free_vars_lb.add(v)
            elif v.ub is not None:
                free_vars_ub.add(v)

    # Generate report
    # TODO: Binary and boolean vars
    stats = []
    stats.append(
        f"{TAB}Activated Blocks: {len(activated_blocks_set(model))} "
        f"(Deactivated: {len(deactivated_blocks_set(model))})"
    )
    stats.append(
        f"{TAB}Free Variables in Activated Constraints: "
        f"{len(free_vars_in_constraints)} "
        f"(External: {len(ext_free_vars_in_constraints)})"
    )
    stats.append(f"{TAB * 2}Free Variables with only lower bounds: {len(free_vars_lb)}")
    stats.append(f"{TAB * 2}Free Variables with only upper bounds: {len(free_vars_ub)}")
    stats.append(
        f"{TAB * 2}Free Variables with upper and lower bounds: "
        f"{len(free_vars_lbub)}"
    )
    stats.append(
        f"{TAB}Fixed Variables in Activated Constraints: "
        f"{len(fixed_vars_in_constraints)} "
        f"(External: {len(ext_fixed_vars_in_constraints)})"
    )
    stats.append(
        f"{TAB}Activated Equality Constraints: {len(activated_equalities_set(model))} "
        f"(Deactivated: {len(deactivated_equalities_set(model))})"
    )
    stats.append(
        f"{TAB}Activated Inequality Constraints: {len(activated_inequalities_set(model))} "
        f"(Deactivated: {len(deactivated_inequalities_set(model))})"
    )
    stats.append(
        f"{TAB}Activated Objectives: {len(activated_objectives_set(model))} "
        f"(Deactivated: {len(deactivated_objectives_set(model))})"
    )

    return stats<|MERGE_RESOLUTION|>--- conflicted
+++ resolved
@@ -19,10 +19,7 @@
 
 from operator import itemgetter
 from sys import stdout
-<<<<<<< HEAD
-=======
 from math import log
->>>>>>> 73c875ac
 
 import numpy as np
 from scipy.linalg import svd
@@ -35,10 +32,6 @@
     check_optimal_termination,
     ConcreteModel,
     Constraint,
-<<<<<<< HEAD
-    Expression,
-=======
->>>>>>> 73c875ac
     Objective,
     Param,
     Set,
@@ -48,27 +41,14 @@
 )
 from pyomo.core.base.block import _BlockData
 from pyomo.common.collections import ComponentSet
-<<<<<<< HEAD
-
-# TODO: Switch to this once the Pyomo PR is merged
-# from pyomo.util.check_units import identify_inconsistent_units
-from pyomo.util.check_units import assert_units_consistent
-from pyomo.core.base.units_container import UnitsError
-=======
 from pyomo.common.config import ConfigDict, ConfigValue, document_kwargs_from_configdict
 from pyomo.util.check_units import identify_inconsistent_units
->>>>>>> 73c875ac
 from pyomo.contrib.incidence_analysis import IncidenceGraphInterface
 from pyomo.core.expr.visitor import identify_variables
 from pyomo.contrib.pynumero.interfaces.pyomo_nlp import PyomoNLP
 from pyomo.contrib.pynumero.asl import AmplInterface
-<<<<<<< HEAD
-
-import idaes.core.util.scaling as iscale
-=======
 from pyomo.common.deprecation import deprecation_warning
 
->>>>>>> 73c875ac
 from idaes.core.util.model_statistics import (
     activated_blocks_set,
     deactivated_blocks_set,
@@ -84,9 +64,6 @@
     large_residuals_set,
     variables_near_bounds_set,
 )
-<<<<<<< HEAD
-from idaes.core.util.scaling import list_badly_scaled_variables
-=======
 from idaes.core.util.scaling import (
     get_jacobian,
     extreme_jacobian_columns,
@@ -94,7 +71,6 @@
     extreme_jacobian_entries,
     jacobian_cond,
 )
->>>>>>> 73c875ac
 import idaes.logger as idaeslog
 
 _log = idaeslog.getLogger(__name__)
@@ -103,18 +79,6 @@
 MAX_STR_LENGTH = 84
 TAB = " " * 4
 
-<<<<<<< HEAD
-
-def _var_in_block(var, block):
-    parent = var.parent_block()
-    while parent is not None:
-        if parent is block:
-            return True
-        parent = parent.parent_block()
-    return False
-
-
-=======
 # TODO: Add suggested steps to cautions - how?
 
 CONFIG = ConfigDict()
@@ -212,22 +176,12 @@
 
 
 @document_kwargs_from_configdict(CONFIG)
->>>>>>> 73c875ac
 class DiagnosticsToolbox:
     """
     The IDAES Model DiagnosticsToolbox.
 
     To get started:
 
-<<<<<<< HEAD
-      1. Create an instance of your model - this does not need to be initialized yet.
-      2. Fix variables until you have 0 degrees of freedom - many of these tools presume
-        a square model, and a square model should always be the foundation of any more
-        advanced model.
-      3. Create an instance of the DiagnosticsToolbox and provide the model to debug as
-        the model argument.
-      4. Call the report_structural_issues() method.
-=======
       1. Create an instance of your model (this does not need to be initialized yet).
       2. Fix variables until you have 0 degrees of freedom. Many of these tools presume
          a square model, and a square model should always be the foundation of any more
@@ -235,7 +189,6 @@
       3. Create an instance of the DiagnosticsToolbox and provide the model to debug as
          the model argument.
       4. Call the ``report_structural_issues()`` method.
->>>>>>> 73c875ac
 
     Model diagnostics is an iterative process and you will likely need to run these
     tools multiple times to resolve all issues. After making a change to your model,
@@ -250,66 +203,6 @@
     Report methods will print a summary containing three parts:
 
     1. Warnings - these are critical issues that should be resolved before continuing.
-<<<<<<< HEAD
-      For each warning, a method will be suggested in the Next Steps section to get
-      additional information.
-    2. Cautions - these are things that could be correct but could also be the source of
-      solver issues. Not all cautions need to be addressed, but users should investigate
-      each one to ensure that the behavior is correct and that they will not be the source
-      of difficulties later. Methods exist to provide more information on all cautions,
-      but these will not appear in the Next Steps section.
-    3. Next Steps - these are recommended methods to call from the DiagnosticsToolbox to
-      get further information on warnings. If no warnings are found, this will suggest
-      the next report method to call.
-
-    """
-
-    def __init__(self, model: Block):
-        if not isinstance(model, Block):
-            raise ValueError("model argument must be an instance of a Pyomo Block.")
-        self.model = model
-        # TODO: Work out how to manage and document these
-        self.residual_tolerance = 1e-5
-        self.zero_tolerance = 1e-6
-        # TODO: Add scaling tolerance parameters
-
-    def _vars_fixed_to_zero(self):
-        # Set of variables fixed to 0
-        zero_vars = ComponentSet()
-        for v in self.model.component_data_objects(Var, descend_into=True):
-            if v.fixed and value(v) == 0:
-                zero_vars.add(v)
-        return zero_vars
-
-    def _vars_near_zero(self):
-        # Set of variables with values close to 0
-        near_zero_vars = ComponentSet()
-        for v in self.model.component_data_objects(Var, descend_into=True):
-            if v.value is not None and abs(value(v)) <= self.zero_tolerance:
-                near_zero_vars.add(v)
-        return near_zero_vars
-
-    def _vars_violating_bounds(self):
-        violated_bounds = ComponentSet()
-        for v in self.model.component_data_objects(Var, descend_into=True):
-            if v.value is not None:
-                if v.lb is not None and v.value <= v.lb:
-                    violated_bounds.add(v)
-                elif v.ub is not None and v.value >= v.ub:
-                    violated_bounds.add(v)
-
-        return violated_bounds
-
-    def _vars_with_none_value(self):
-        none_value = ComponentSet()
-        for v in self.model.component_data_objects(Var, descend_into=True):
-            if v.value is None:
-                none_value.add(v)
-
-        return none_value
-
-    # TODO: deactivated blocks, constraints, objectives,
-=======
        For each warning, a method will be suggested in the Next Steps section to get
        additional information.
     2. Cautions - these are things that could be correct but could also be the source of
@@ -346,7 +239,6 @@
         """
         return self._model
 
->>>>>>> 73c875ac
     def display_external_variables(self, stream=stdout):
         """
         Prints a list of variables that appear within Constraints in the model
@@ -360,16 +252,6 @@
 
         """
         ext_vars = []
-<<<<<<< HEAD
-        for v in variables_in_activated_constraints_set(self.model):
-            if not _var_in_block(v, self.model):
-                ext_vars.append(v.name)
-
-        self._write_report_section(
-            stream=stream,
-            lines_list=ext_vars,
-            title=f"The following external variable(s) appear in constraints within the model:",
-=======
         for v in variables_in_activated_constraints_set(self._model):
             if not _var_in_block(v, self._model):
                 ext_vars.append(v.name)
@@ -378,7 +260,6 @@
             stream=stream,
             lines_list=ext_vars,
             title="The following external variable(s) appear in constraints within the model:",
->>>>>>> 73c875ac
             header="=",
             footer="=",
         )
@@ -394,17 +275,10 @@
             None
 
         """
-<<<<<<< HEAD
-        self._write_report_section(
-            stream=stream,
-            lines_list=variables_not_in_activated_constraints_set(self.model),
-            title=f"The following variable(s) do not appear in any activated constraints within the model:",
-=======
         _write_report_section(
             stream=stream,
             lines_list=variables_not_in_activated_constraints_set(self._model),
             title="The following variable(s) do not appear in any activated constraints within the model:",
->>>>>>> 73c875ac
             header="=",
             footer="=",
         )
@@ -420,26 +294,15 @@
             None
 
         """
-<<<<<<< HEAD
-        self._write_report_section(
-            stream=stream,
-            lines_list=self._vars_fixed_to_zero(),
-            title=f"The following variable(s) are fixed to zero:",
-=======
         _write_report_section(
             stream=stream,
             lines_list=_vars_fixed_to_zero(self._model),
             title="The following variable(s) are fixed to zero:",
->>>>>>> 73c875ac
             header="=",
             footer="=",
         )
 
-<<<<<<< HEAD
-    def display_variables_with_bounds_violations(self, stream=stdout):
-=======
     def display_variables_at_or_outside_bounds(self, stream=stdout):
->>>>>>> 73c875ac
         """
         Prints a list of variables with values that fall at or outside the bounds
         on the variable.
@@ -451,15 +314,6 @@
             None
 
         """
-<<<<<<< HEAD
-        self._write_report_section(
-            stream=stream,
-            lines_list=[
-                f"{v.name} ({'fixed' if v.fixed else 'free'}): value={value(v)} bounds={v.bounds}"
-                for v in self._vars_violating_bounds()
-            ],
-            title=f"The following variable(s) have values at or outside their bounds:",
-=======
         _write_report_section(
             stream=stream,
             lines_list=[
@@ -470,7 +324,6 @@
                 )
             ],
             title="The following variable(s) have values at or outside their bounds:",
->>>>>>> 73c875ac
             header="=",
             footer="=",
         )
@@ -486,17 +339,10 @@
             None
 
         """
-<<<<<<< HEAD
-        self._write_report_section(
-            stream=stream,
-            lines_list=self._vars_with_none_value(),
-            title=f"The following variable(s) have a value of None:",
-=======
         _write_report_section(
             stream=stream,
             lines_list=_vars_with_none_value(self._model),
             title="The following variable(s) have a value of None:",
->>>>>>> 73c875ac
             header="=",
             footer="=",
         )
@@ -514,12 +360,6 @@
             None
 
         """
-<<<<<<< HEAD
-        self._write_report_section(
-            stream=stream,
-            lines_list=[f"{v.name}: value={value(v)}" for v in self._vars_near_zero()],
-            title=f"The following variable(s) have a value close to zero:",
-=======
         _write_report_section(
             stream=stream,
             lines_list=[
@@ -529,24 +369,15 @@
                 )
             ],
             title="The following variable(s) have a value close to zero:",
->>>>>>> 73c875ac
             header="=",
             footer="=",
         )
 
-<<<<<<< HEAD
-    def display_poorly_scaled_variables(self, stream=stdout):
-        """
-        Prints a list of variables with poor scaling based on their current values.
-        Tolerances for determining poor scaling can be set in the class configuration
-        options.
-=======
     def display_variables_with_extreme_values(self, stream=stdout):
         """
         Prints a list of variables with extreme values.
 
         Tolerances can be set in the class configuration options.
->>>>>>> 73c875ac
 
         Args:
             stream: an I/O object to write the list to (default = stdout)
@@ -555,14 +386,6 @@
             None
 
         """
-<<<<<<< HEAD
-        self._write_report_section(
-            stream=stream,
-            lines_list=[
-                f"{i.name}: {j}" for i, j in list_badly_scaled_variables(self.model)
-            ],
-            title=f"The following variable(s) are poorly scaled:",
-=======
         _write_report_section(
             stream=stream,
             lines_list=[
@@ -575,7 +398,6 @@
                 )
             ],
             title="The following variable(s) have extreme values:",
->>>>>>> 73c875ac
             header="=",
             footer="=",
         )
@@ -592,15 +414,6 @@
             None
 
         """
-<<<<<<< HEAD
-        self._write_report_section(
-            stream=stream,
-            lines_list=[
-                f"{v.name}: value={value(v)} bounds={v.bounds}"
-                for v in variables_near_bounds_set(self.model)
-            ],
-            title=f"The following variable(s) have values close to their bounds:",
-=======
         _write_report_section(
             stream=stream,
             lines_list=[
@@ -612,28 +425,10 @@
                 )
             ],
             title="The following variable(s) have values close to their bounds:",
->>>>>>> 73c875ac
             header="=",
             footer="=",
         )
 
-<<<<<<< HEAD
-    def _check_unit_consistency(self):
-        # Check unit consistency
-        # TODO: replace once Pyomo method ready
-        # return identify_inconsistent_units(self.model)
-        inconsistent_units = ComponentSet()
-        for o in self.model.component_data_objects(
-            [Constraint, Expression, Objective], descend_into=True
-        ):
-            try:
-                assert_units_consistent(o)
-            except UnitsError:
-                inconsistent_units.add(o)
-        return inconsistent_units
-
-=======
->>>>>>> 73c875ac
     def display_components_with_inconsistent_units(self, stream=stdout):
         """
         Prints a list of all Constraints, Expressions and Objectives in the
@@ -646,19 +441,11 @@
             None
 
         """
-<<<<<<< HEAD
-        self._write_report_section(
-            stream=stream,
-            lines_list=self._check_unit_consistency(),
-            title=f"The following component(s) have unit consistency issues:",
-            end_line="For more details on constraint violations, import the "
-=======
         _write_report_section(
             stream=stream,
             lines_list=identify_inconsistent_units(self._model),
             title="The following component(s) have unit consistency issues:",
             end_line="For more details on unit inconsistencies, import the "
->>>>>>> 73c875ac
             "assert_units_consistent method\nfrom pyomo.util.check_units",
             header="=",
             footer="=",
@@ -676,38 +463,16 @@
             None
 
         """
-<<<<<<< HEAD
-        self._write_report_section(
-            stream=stream,
-            lines_list=large_residuals_set(self.model, tol=self.residual_tolerance),
-            title=f"The following constraint(s) have large residuals:",
-=======
         _write_report_section(
             stream=stream,
             lines_list=large_residuals_set(
                 self._model, tol=self.config.constraint_residual_tolerance
             ),
             title="The following constraint(s) have large residuals:",
->>>>>>> 73c875ac
             header="=",
             footer="=",
         )
 
-<<<<<<< HEAD
-    def check_dulmage_mendelsohn_partition(self):
-        """
-        Performs a Dulmage-Mendelsohn partitioning on the model and returns
-        the over- and under-constraint sub-problems..
-
-        Returns:
-            list of variables in the under-constrained set
-            list of constraints in the under-constrained set
-            list of variables in the over-constrained set
-            list of constraints in the over-constrained set
-
-        """
-        igraph = IncidenceGraphInterface(self.model)
-=======
     def get_dulmage_mendelsohn_partition(self):
         """
         Performs a Dulmage-Mendelsohn partitioning on the model and returns
@@ -721,7 +486,6 @@
 
         """
         igraph = IncidenceGraphInterface(self._model, include_inequality=False)
->>>>>>> 73c875ac
         var_dm_partition, con_dm_partition = igraph.dulmage_mendelsohn()
 
         # Collect under- and order-constrained sub-system
@@ -730,14 +494,10 @@
         oc_var = var_dm_partition.overconstrained
         oc_con = con_dm_partition.overconstrained + con_dm_partition.unmatched
 
-<<<<<<< HEAD
-        return uc_var, uc_con, oc_var, oc_con
-=======
         uc_vblocks, uc_cblocks = igraph.get_connected_components(uc_var, uc_con)
         oc_vblocks, oc_cblocks = igraph.get_connected_components(oc_var, oc_con)
 
         return uc_vblocks, uc_cblocks, oc_vblocks, oc_cblocks
->>>>>>> 73c875ac
 
     def display_underconstrained_set(self, stream=stdout):
         """
@@ -754,22 +514,6 @@
             None
 
         """
-<<<<<<< HEAD
-        uc_var, uc_con, _, _ = self.check_dulmage_mendelsohn_partition()
-
-        stream.write("\n" + "=" * MAX_STR_LENGTH + "\n")
-        stream.write("Dulmage-Mendelsohn Under-Constrained Set\n\n")
-
-        stream.write(f"{TAB}Variables:\n\n")
-        for v in uc_var:
-            stream.write(f"{2*TAB}{v.name}\n")
-
-        stream.write(f"\n{TAB}Constraints:\n\n")
-        for c in uc_con:
-            stream.write(f"{2*TAB}{c.name}\n")
-
-        stream.write("\n" + "=" * MAX_STR_LENGTH + "\n")
-=======
         uc_vblocks, uc_cblocks, _, _ = self.get_dulmage_mendelsohn_partition()
 
         stream.write("=" * MAX_STR_LENGTH + "\n")
@@ -787,7 +531,6 @@
             stream.write("\n")
 
         stream.write("=" * MAX_STR_LENGTH + "\n")
->>>>>>> 73c875ac
 
     def display_overconstrained_set(self, stream=stdout):
         """
@@ -804,22 +547,6 @@
             None
 
         """
-<<<<<<< HEAD
-        _, _, oc_var, oc_con = self.check_dulmage_mendelsohn_partition()
-
-        stream.write("\n" + "=" * MAX_STR_LENGTH + "\n")
-        stream.write("Dulmage-Mendelsohn Over-Constrained Set\n\n")
-
-        stream.write(f"{TAB}Variables:\n\n")
-        for v in oc_var:
-            stream.write(f"{2*TAB}{v.name}\n")
-
-        stream.write(f"\n{TAB}Constraints:\n\n")
-        for c in oc_con:
-            stream.write(f"{2*TAB}{c.name}\n")
-
-        stream.write("\n" + "=" * MAX_STR_LENGTH + "\n")
-=======
         _, _, oc_vblocks, oc_cblocks = self.get_dulmage_mendelsohn_partition()
 
         stream.write("=" * MAX_STR_LENGTH + "\n")
@@ -929,7 +656,6 @@
             header="=",
             footer="=",
         )
->>>>>>> 73c875ac
 
     # TODO: Block triangularization analysis
     # Number and size of blocks, polynomial degree of 1x1 blocks, simple pivot check of moderate sized sub-blocks?
@@ -943,28 +669,16 @@
             next_steps - list of suggested next steps to further investigate warnings
 
         """
-<<<<<<< HEAD
-        uc = self._check_unit_consistency()
-        uc_var, uc_con, oc_var, oc_con = self.check_dulmage_mendelsohn_partition()
-=======
         uc = identify_inconsistent_units(self._model)
         uc_var, uc_con, oc_var, oc_con = self.get_dulmage_mendelsohn_partition()
->>>>>>> 73c875ac
 
         # Collect warnings
         warnings = []
         next_steps = []
-<<<<<<< HEAD
-        dof = degrees_of_freedom(self.model)
-        if dof != 0:
-            dstring = "Degrees"
-            if dof == abs(1):
-=======
         dof = degrees_of_freedom(self._model)
         if dof != 0:
             dstring = "Degrees"
             if abs(dof) == 1:
->>>>>>> 73c875ac
                 dstring = "Degree"
             warnings.append(f"WARNING: {dof} {dstring} of Freedom")
         if len(uc) > 0:
@@ -976,17 +690,10 @@
         if any(len(x) > 0 for x in [uc_var, uc_con, oc_var, oc_con]):
             warnings.append(
                 f"WARNING: Structural singularity found\n"
-<<<<<<< HEAD
-                f"{TAB*2}Under-Constrained Set: {len(uc_var)} "
-                f"variables, {len(uc_con)} constraints\n"
-                f"{TAB*2}Over-Constrained Set: {len(oc_var)} "
-                f"variables, {len(oc_con)} constraints"
-=======
                 f"{TAB*2}Under-Constrained Set: {len(sum(uc_var, []))} "
                 f"variables, {len(sum(uc_con, []))} constraints\n"
                 f"{TAB*2}Over-Constrained Set: {len(sum(oc_var, []))} "
                 f"variables, {len(sum(oc_con, []))} constraints"
->>>>>>> 73c875ac
             )
 
         if any(len(x) > 0 for x in [uc_var, uc_con]):
@@ -1006,21 +713,13 @@
         """
         # Collect cautions
         cautions = []
-<<<<<<< HEAD
-        zero_vars = self._vars_fixed_to_zero()
-=======
         zero_vars = _vars_fixed_to_zero(self._model)
->>>>>>> 73c875ac
         if len(zero_vars) > 0:
             vstring = "variables"
             if len(zero_vars) == 1:
                 vstring = "variable"
             cautions.append(f"Caution: {len(zero_vars)} {vstring} fixed to 0")
-<<<<<<< HEAD
-        unused_vars = variables_not_in_activated_constraints_set(self.model)
-=======
         unused_vars = variables_not_in_activated_constraints_set(self._model)
->>>>>>> 73c875ac
         unused_vars_fixed = 0
         for v in unused_vars:
             if v.fixed:
@@ -1036,11 +735,7 @@
 
         return cautions
 
-<<<<<<< HEAD
-    def _collect_numerical_warnings(self):
-=======
     def _collect_numerical_warnings(self, jac=None, nlp=None):
->>>>>>> 73c875ac
         """
         Runs checks for numerical warnings and returns two lists.
 
@@ -1049,23 +744,16 @@
             next_steps - list of suggested next steps to further investigate warnings
 
         """
-<<<<<<< HEAD
-=======
         if jac is None or nlp is None:
             jac, nlp = get_jacobian(self._model, scaled=False)
 
->>>>>>> 73c875ac
         warnings = []
         next_steps = []
 
         # Large residuals
-<<<<<<< HEAD
-        large_residuals = large_residuals_set(self.model, tol=self.residual_tolerance)
-=======
         large_residuals = large_residuals_set(
             self._model, tol=self.config.constraint_residual_tolerance
         )
->>>>>>> 73c875ac
         if len(large_residuals) > 0:
             cstring = "Constraints"
             if len(large_residuals) == 1:
@@ -1076,36 +764,14 @@
             next_steps.append("display_constraints_with_large_residuals()")
 
         # Variables outside bounds
-<<<<<<< HEAD
-        violated_bounds = self._vars_violating_bounds()
-=======
         violated_bounds = _vars_violating_bounds(
             self._model, tolerance=self.config.variable_bounds_violation_tolerance
         )
->>>>>>> 73c875ac
         if len(violated_bounds) > 0:
             cstring = "Variables"
             if len(violated_bounds) == 1:
                 cstring = "Variable"
             warnings.append(
-<<<<<<< HEAD
-                f"WARNING: {len(violated_bounds)} {cstring} with bounds violations"
-            )
-            next_steps.append("display_variables_with_bounds_violations()")
-
-        # Poor scaling
-        var_scaling = list_badly_scaled_variables(self.model)
-        if len(var_scaling) > 0:
-            cstring = "Variables"
-            if len(var_scaling) == 1:
-                cstring = "Variable"
-            warnings.append(f"WARNING: {len(var_scaling)} {cstring} with poor scaling")
-            next_steps.append("display_poorly_scaled_variables()")
-
-        return warnings, next_steps
-
-    def _collect_numerical_cautions(self):
-=======
                 f"WARNING: {len(violated_bounds)} {cstring} at or outside bounds"
             )
             next_steps.append("display_variables_at_or_outside_bounds()")
@@ -1144,7 +810,6 @@
         return warnings, next_steps
 
     def _collect_numerical_cautions(self, jac=None, nlp=None):
->>>>>>> 73c875ac
         """
         Runs checks for numerical cautions and returns a list.
 
@@ -1152,12 +817,6 @@
             cautions - list of caution messages from numerical analysis
 
         """
-<<<<<<< HEAD
-        cautions = []
-
-        # Variables near bounds
-        near_bounds = variables_near_bounds_set(self.model)
-=======
         if jac is None or nlp is None:
             jac, nlp = get_jacobian(self._model, scaled=False)
 
@@ -1169,7 +828,6 @@
             abs_tol=self.config.variable_bounds_absolute_tolerance,
             rel_tol=self.config.variable_bounds_relative_tolerance,
         )
->>>>>>> 73c875ac
         if len(near_bounds) > 0:
             cstring = "Variables"
             if len(near_bounds) == 1:
@@ -1179,13 +837,9 @@
             )
 
         # Variables near zero
-<<<<<<< HEAD
-        near_zero = self._vars_near_zero()
-=======
         near_zero = _vars_near_zero(
             self._model, self.config.variable_zero_value_tolerance
         )
->>>>>>> 73c875ac
         if len(near_zero) > 0:
             cstring = "Variables"
             if len(near_zero) == 1:
@@ -1194,10 +848,6 @@
                 f"Caution: {len(near_zero)} {cstring} with value close to zero"
             )
 
-<<<<<<< HEAD
-        # Variables with value None
-        none_value = self._vars_with_none_value()
-=======
         # Variables with extreme values
         xval = _vars_with_extreme_values(
             model=self._model,
@@ -1213,15 +863,12 @@
 
         # Variables with value None
         none_value = _vars_with_none_value(self._model)
->>>>>>> 73c875ac
         if len(none_value) > 0:
             cstring = "Variables"
             if len(none_value) == 1:
                 cstring = "Variable"
             cautions.append(f"Caution: {len(none_value)} {cstring} with None value")
 
-<<<<<<< HEAD
-=======
         # Extreme Jacobian rows and columns
         jac_col = extreme_jacobian_columns(
             jac=jac,
@@ -1265,7 +912,6 @@
                 cstring = "Entry"
             cautions.append(f"Caution: {len(extreme_jac)} extreme Jacobian {cstring}")
 
->>>>>>> 73c875ac
         return cautions
 
     def assert_no_structural_warnings(self):
@@ -1294,49 +940,6 @@
         if len(warnings) > 0:
             raise AssertionError(f"Numerical issues found ({len(warnings)}).")
 
-<<<<<<< HEAD
-    def _write_report_section(
-        self,
-        stream,
-        lines_list,
-        title=None,
-        else_line=None,
-        end_line=None,
-        header="-",
-        footer=None,
-    ):
-        """
-        Writes output in standard format for report and display methods.
-
-        Args:
-            stream: stream to write to
-            lines_list: list containing lines to be written in body of report
-            title: title to be put at top of report
-            else_line: line to be written if lines_list is empty
-            end_line: line to be written at end of report
-            header: character to use to write header separation line
-            footer: character to use to write footer separation line
-
-        Returns:
-            None
-
-        """
-        stream.write(f"{header * MAX_STR_LENGTH}\n")
-        if title is not None:
-            stream.write(f"{title}\n\n")
-        if len(lines_list) > 0:
-            for i in lines_list:
-                stream.write(f"{TAB}{i}\n")
-        elif else_line is not None:
-            stream.write(f"{TAB}{else_line}\n")
-        stream.write("\n")
-        if end_line is not None:
-            stream.write(f"{end_line}\n")
-        if footer is not None:
-            stream.write(f"{footer * MAX_STR_LENGTH}\n")
-
-=======
->>>>>>> 73c875ac
     def report_structural_issues(self, stream=stdout):
         """
         Generates a summary report of any structural issues identified in the model provided
@@ -1354,98 +957,6 @@
 
         """
         # Potential evaluation errors
-<<<<<<< HEAD
-        # High Index
-
-        vars_in_constraints = variables_in_activated_constraints_set(self.model)
-        fixed_vars_in_constraints = ComponentSet()
-        free_vars_in_constraints = ComponentSet()
-        free_vars_lb = ComponentSet()
-        free_vars_ub = ComponentSet()
-        free_vars_lbub = ComponentSet()
-        ext_fixed_vars_in_constraints = ComponentSet()
-        ext_free_vars_in_constraints = ComponentSet()
-        for v in vars_in_constraints:
-            if v.fixed:
-                fixed_vars_in_constraints.add(v)
-                if not _var_in_block(v, self.model):
-                    ext_fixed_vars_in_constraints.add(v)
-            else:
-                free_vars_in_constraints.add(v)
-                if not _var_in_block(v, self.model):
-                    ext_free_vars_in_constraints.add(v)
-                if v.lb is not None:
-                    if v.ub is not None:
-                        free_vars_lbub.add(v)
-                    else:
-                        free_vars_lb.add(v)
-                elif v.ub is not None:
-                    free_vars_ub.add(v)
-
-        # Generate report
-        # TODO: Variables with bounds
-        stats = []
-        stats.append(
-            f"{TAB}Activated Blocks: {len(activated_blocks_set(self.model))} "
-            f"(Deactivated: {len(deactivated_blocks_set(self.model))})"
-        )
-        stats.append(
-            f"{TAB}Free Variables in Activated Constraints: "
-            f"{len(free_vars_in_constraints)} "
-            f"(External: {len(ext_free_vars_in_constraints)})"
-        )
-        stats.append(
-            f"{TAB*2}Free Variables with only lower bounds: " f"{len(free_vars_lb)} "
-        )
-        stats.append(
-            f"{TAB * 2}Free Variables with only upper bounds: " f"{len(free_vars_ub)} "
-        )
-        stats.append(
-            f"{TAB * 2}Free Variables with upper and lower bounds: "
-            f"{len(free_vars_lbub)} "
-        )
-        stats.append(
-            f"{TAB}Fixed Variables in Activated Constraints: "
-            f"{len(fixed_vars_in_constraints)} "
-            f"(External: {len(ext_fixed_vars_in_constraints)})"
-        )
-        stats.append(
-            f"{TAB}Activated Equality Constraints: {len(activated_equalities_set(self.model))} "
-            f"(Deactivated: {len(deactivated_equalities_set(self.model))})"
-        )
-        stats.append(
-            f"{TAB}Activated Inequality Constraints: {len(activated_inequalities_set(self.model))} "
-            f"(Deactivated: {len(deactivated_inequalities_set(self.model))})"
-        )
-        stats.append(
-            f"{TAB}Activated Objectives: {len(activated_objectives_set(self.model))} "
-            f"(Deactivated: {len(deactivated_objectives_set(self.model))})"
-        )
-
-        warnings, next_steps = self._collect_structural_warnings()
-        cautions = self._collect_structural_cautions()
-
-        self._write_report_section(
-            stream=stream, lines_list=stats, title="Model Statistics", header="="
-        )
-        self._write_report_section(
-            stream=stream,
-            lines_list=warnings,
-            title=f"{len(warnings)} WARNINGS",
-            else_line="No warnings found!",
-        )
-        self._write_report_section(
-            stream=stream,
-            lines_list=cautions,
-            title=f"{len(cautions)} Cautions",
-            else_line="No cautions found!",
-        )
-        self._write_report_section(
-            stream=stream,
-            lines_list=next_steps,
-            title="Suggested next steps:",
-            else_line="Try to initialize/solve your model and then call report_numerical_issues()",
-=======
         # TODO: High Index?
         stats = _collect_model_statistics(self._model)
         warnings, next_steps = self._collect_structural_warnings()
@@ -1471,7 +982,6 @@
             lines_list=next_steps,
             title="Suggested next steps:",
             line_if_empty="Try to initialize/solve your model and then call report_numerical_issues()",
->>>>>>> 73c875ac
             footer="=",
         )
 
@@ -1490,29 +1000,6 @@
             None
 
         """
-<<<<<<< HEAD
-        warnings, next_steps = self._collect_numerical_warnings()
-        cautions = self._collect_numerical_cautions()
-
-        self._write_report_section(
-            stream=stream,
-            lines_list=warnings,
-            title=f"{len(warnings)} WARNINGS",
-            else_line="No warnings found!",
-            header="=",
-        )
-        self._write_report_section(
-            stream=stream,
-            lines_list=cautions,
-            title=f"{len(cautions)} Cautions",
-            else_line="No cautions found!",
-        )
-        self._write_report_section(
-            stream=stream,
-            lines_list=next_steps,
-            title="Suggested next steps:",
-            else_line=f"If you still have issues converging your model consider:\n"
-=======
         jac, nlp = get_jacobian(self._model, scaled=False)
 
         warnings, next_steps = self._collect_numerical_warnings(jac=jac, nlp=nlp)
@@ -1542,7 +1029,6 @@
             lines_list=next_steps,
             title="Suggested next steps:",
             line_if_empty=f"If you still have issues converging your model consider:\n"
->>>>>>> 73c875ac
             f"{TAB*2}svd_analysis(TBA)\n{TAB*2}degeneracy_hunter (TBA)",
             footer="=",
         )
