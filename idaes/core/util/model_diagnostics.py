# -*- coding: utf-8 -*-
#################################################################################
# The Institute for the Design of Advanced Energy Systems Integrated Platform
# Framework (IDAES IP) was produced under the DOE Institute for the
# Design of Advanced Energy Systems (IDAES).
#
# Copyright (c) 2018-2023 by the software owners: The Regents of the
# University of California, through Lawrence Berkeley National Laboratory,
# National Technology & Engineering Solutions of Sandia, LLC, Carnegie Mellon
# University, West Virginia University Research Corporation, et al.
# All rights reserved.  Please see the files COPYRIGHT.md and LICENSE.md
# for full copyright and license information.
#################################################################################
"""
This module contains a collection of tools for diagnosing modeling issues.
"""

__author__ = "Alexander Dowling, Douglas Allan, Andrew Lee, Robby Parker, Ben Knueven"

from operator import itemgetter
import sys
from inspect import signature
from math import log, isclose, inf, isfinite
import json
from typing import List

import numpy as np
from scipy.linalg import svd
from scipy.sparse.linalg import svds, norm
from scipy.sparse import issparse, find, triu, diags

from pyomo.environ import (
    Binary,
    Integers,
    Block,
    check_optimal_termination,
    ConcreteModel,
    Constraint,
    Expression,
    Objective,
    Param,
    RangeSet,
    Set,
    SolverFactory,
    value,
    Var,
)
from pyomo.core.expr.numeric_expr import (
    DivisionExpression,
    NPV_DivisionExpression,
    PowExpression,
    NPV_PowExpression,
    UnaryFunctionExpression,
    NPV_UnaryFunctionExpression,
    NumericExpression,
)
from pyomo.core.base.block import _BlockData
from pyomo.core.base.var import _GeneralVarData, _VarData
from pyomo.core.base.constraint import _ConstraintData
from pyomo.repn.standard_repn import (  # pylint: disable=no-name-in-module
    generate_standard_repn,
)
from pyomo.common.collections import ComponentSet
from pyomo.common.config import (
    ConfigDict,
    ConfigValue,
    document_kwargs_from_configdict,
    PositiveInt,
)
from pyomo.util.check_units import identify_inconsistent_units
from pyomo.contrib.incidence_analysis import IncidenceGraphInterface
from pyomo.core.expr.visitor import identify_variables, StreamBasedExpressionVisitor
from pyomo.contrib.pynumero.interfaces.pyomo_nlp import PyomoNLP
from pyomo.contrib.pynumero.asl import AmplInterface
from pyomo.contrib.fbbt.fbbt import compute_bounds_on_expr
from pyomo.common.deprecation import deprecation_warning
from pyomo.common.errors import PyomoException
from pyomo.common.tempfiles import TempfileManager

from idaes.core.util.model_statistics import (
    activated_blocks_set,
    deactivated_blocks_set,
    activated_equalities_set,
    deactivated_equalities_set,
    activated_inequalities_set,
    deactivated_inequalities_set,
    activated_objectives_set,
    deactivated_objectives_set,
    variables_in_activated_constraints_set,
    variables_not_in_activated_constraints_set,
    degrees_of_freedom,
    large_residuals_set,
    variables_near_bounds_set,
)
from idaes.core.util.scaling import (
    get_jacobian,
    extreme_jacobian_columns,
    extreme_jacobian_rows,
    extreme_jacobian_entries,
    jacobian_cond,
)
from idaes.core.util.parameter_sweep import (
    SequentialSweepRunner,
    ParameterSweepBase,
    is_psweepspec,
)
import idaes.logger as idaeslog

_log = idaeslog.getLogger(__name__)


MAX_STR_LENGTH = 84
TAB = " " * 4

# Constants for Degeneracy Hunter
YTOL = 0.9
MMULT = 0.99

# TODO: Add suggested steps to cautions - how?


def svd_callback_validator(val):
    """Domain validator for SVD callbacks

    Args:
        val : value to be checked

    Returns:
        TypeError if val is not a valid callback
    """
    if callable(val):
        sig = signature(val)
        if len(sig.parameters) >= 2:
            return val

    _log.error(
        f"SVD callback {val} must be a callable which takes at least two arguments."
    )
    raise ValueError(
        "SVD callback must be a callable which takes at least two arguments."
    )


def svd_dense(jacobian, number_singular_values):
    """
    Callback for performing SVD analysis using scipy.linalg.svd

    Args:
        jacobian: Jacobian to be analysed
        number_singular_values: number of singular values to compute

    Returns:
        u, s and v numpy arrays

    """
    u, s, vT = svd(jacobian.todense(), full_matrices=False)
    # Reorder singular values and vectors so that the singular
    # values are from least to greatest
    u = np.flip(u[:, -number_singular_values:], axis=1)
    s = np.flip(s[-number_singular_values:], axis=0)
    vT = np.flip(vT[-number_singular_values:, :], axis=0)

    return u, s, vT.transpose()


def svd_sparse(jacobian, number_singular_values):
    """
    Callback for performing SVD analysis using scipy.sparse.linalg.svds

    Args:
        jacobian: Jacobian to be analysed
        number_singular_values: number of singular values to compute

    Returns:
        u, s and v numpy arrays

    """
    u, s, vT = svds(jacobian, k=number_singular_values, which="SM")

    print(u, s, vT, number_singular_values)
    return u, s, vT.transpose()


CONFIG = ConfigDict()
CONFIG.declare(
    "variable_bounds_absolute_tolerance",
    ConfigValue(
        default=1e-4,
        domain=float,
        description="Absolute tolerance for considering a variable to be close "
        "to its bounds.",
    ),
)
CONFIG.declare(
    "variable_bounds_relative_tolerance",
    ConfigValue(
        default=1e-4,
        domain=float,
        description="Relative tolerance for considering a variable to be close "
        "to its bounds.",
    ),
)
CONFIG.declare(
    "variable_bounds_violation_tolerance",
    ConfigValue(
        default=0,
        domain=float,
        description="Absolute tolerance for considering a variable to violate its bounds.",
        doc="Absolute tolerance for considering a variable to violate its bounds. "
        "Some solvers relax bounds on variables thus allowing a small violation to be "
        "considered acceptable.",
    ),
)
CONFIG.declare(
    "constraint_residual_tolerance",
    ConfigValue(
        default=1e-5,
        domain=float,
        description="Absolute tolerance to use when checking constraint residuals.",
    ),
)
CONFIG.declare(
    "variable_large_value_tolerance",
    ConfigValue(
        default=1e4,
        domain=float,
        description="Absolute tolerance for considering a value to be large.",
    ),
)
CONFIG.declare(
    "variable_small_value_tolerance",
    ConfigValue(
        default=1e-4,
        domain=float,
        description="Absolute tolerance for considering a value to be small.",
    ),
)
CONFIG.declare(
    "variable_zero_value_tolerance",
    ConfigValue(
        default=1e-8,
        domain=float,
        description="Absolute tolerance for considering a value to be near to zero.",
    ),
)
CONFIG.declare(
    "jacobian_large_value_caution",
    ConfigValue(
        default=1e4,
        domain=float,
        description="Tolerance for raising a caution for large Jacobian values.",
    ),
)
CONFIG.declare(
    "jacobian_large_value_warning",
    ConfigValue(
        default=1e8,
        domain=float,
        description="Tolerance for raising a warning for large Jacobian values.",
    ),
)
CONFIG.declare(
    "jacobian_small_value_caution",
    ConfigValue(
        default=1e-4,
        domain=float,
        description="Tolerance for raising a caution for small Jacobian values.",
    ),
)
CONFIG.declare(
    "jacobian_small_value_warning",
    ConfigValue(
        default=1e-8,
        domain=float,
        description="Tolerance for raising a warning for small Jacobian values.",
    ),
)
CONFIG.declare(
    "warn_for_evaluation_error_at_bounds",
    ConfigValue(
        default=True,
        domain=bool,
        description="If False, warnings will not be generated for things like log(x) with x >= 0",
    ),
)
CONFIG.declare(
    "parallel_component_tolerance",
    ConfigValue(
        default=1e-8,
        domain=float,
        description="Tolerance for identifying near-parallel Jacobian rows/columns",
    ),
)


SVDCONFIG = ConfigDict()
SVDCONFIG.declare(
    "number_of_smallest_singular_values",
    ConfigValue(
        domain=PositiveInt,
        description="Number of smallest singular values to compute",
    ),
)
SVDCONFIG.declare(
    "svd_callback",
    ConfigValue(
        default=svd_dense,
        domain=svd_callback_validator,
        description="Callback to SVD method of choice (default = svd_dense)",
        doc="Callback to SVD method of choice (default = svd_dense). "
        "Callbacks should take the Jacobian and number of singular values "
        "to compute as options, plus any method specific arguments, and should "
        "return the u, s and v matrices as numpy arrays.",
    ),
)
SVDCONFIG.declare(
    "svd_callback_arguments",
    ConfigValue(
        default=None,
        domain=dict,
        description="Optional arguments to pass to  SVD callback (default = None)",
    ),
)
SVDCONFIG.declare(
    "singular_value_tolerance",
    ConfigValue(
        default=1e-6,
        domain=float,
        description="Tolerance for defining a small singular value",
    ),
)
SVDCONFIG.declare(
    "size_cutoff_in_singular_vector",
    ConfigValue(
        default=0.1,
        domain=float,
        description="Size below which to ignore constraints and variables in "
        "the singular vector",
    ),
)


DHCONFIG = ConfigDict()
DHCONFIG.declare(
    "solver",
    ConfigValue(
        default="scip",
        domain=str,
        description="MILP solver to use for finding irreducible degenerate sets.",
    ),
)
DHCONFIG.declare(
    "solver_options",
    ConfigValue(
        domain=None,
        description="Options to pass to MILP solver.",
    ),
)
DHCONFIG.declare(
    "M",  # TODO: Need better name
    ConfigValue(
        default=1e5,
        domain=float,
        description="Maximum value for nu in MILP models.",
    ),
)
DHCONFIG.declare(
    "m_small",  # TODO: Need better name
    ConfigValue(
        default=1e-5,
        domain=float,
        description="Smallest value for nu to be considered non-zero in MILP models.",
    ),
)
DHCONFIG.declare(
    "trivial_constraint_tolerance",
    ConfigValue(
        default=1e-6,
        domain=float,
        description="Tolerance for identifying non-zero rows in Jacobian.",
    ),
)


@document_kwargs_from_configdict(CONFIG)
class DiagnosticsToolbox:
    """
    The IDAES Model DiagnosticsToolbox.

    To get started:

      1. Create an instance of your model (this does not need to be initialized yet).
      2. Fix variables until you have 0 degrees of freedom. Many of these tools presume
         a square model, and a square model should always be the foundation of any more
         advanced model.
      3. Create an instance of the DiagnosticsToolbox and provide the model to debug as
         the model argument.
      4. Call the ``report_structural_issues()`` method.

    Model diagnostics is an iterative process and you will likely need to run these
    tools multiple times to resolve all issues. After making a change to your model,
    you should always start from the beginning again to ensure the change did not
    introduce any new issues; i.e., always start from the report_structural_issues()
    method.

    Note that structural checks do not require the model to be initialized, thus users
    should start with these. Numerical checks require at least a partial solution to the
    model and should only be run once all structural issues have been resolved.

    Report methods will print a summary containing three parts:

    1. Warnings - these are critical issues that should be resolved before continuing.
       For each warning, a method will be suggested in the Next Steps section to get
       additional information.
    2. Cautions - these are things that could be correct but could also be the source of
       solver issues. Not all cautions need to be addressed, but users should investigate
       each one to ensure that the behavior is correct and that they will not be the source
       of difficulties later. Methods exist to provide more information on all cautions,
       but these will not appear in the Next Steps section.
    3. Next Steps - these are recommended methods to call from the DiagnosticsToolbox to
       get further information on warnings. If no warnings are found, this will suggest
       the next report method to call.

    Args:

        model: model to be diagnosed. The DiagnosticsToolbox does not support indexed Blocks.

    """

    def __init__(self, model: _BlockData, **kwargs):
        # TODO: In future may want to generalise this to accept indexed blocks
        # However, for now some of the tools do not support indexed blocks
        if not isinstance(model, _BlockData):
            raise TypeError(
                "model argument must be an instance of a Pyomo BlockData object "
                "(either a scalar Block or an element of an indexed Block)."
            )

        self._model = model
        self.config = CONFIG(kwargs)

    @property
    def model(self):
        """
        Model currently being diagnosed.
        """
        return self._model

    def display_external_variables(self, stream=None):
        """
        Prints a list of variables that appear within activated Constraints in the
        model but are not contained within the model themselves.

        Args:
            stream: an I/O object to write the list to (default = stdout)

        Returns:
            None

        """
        if stream is None:
            stream = sys.stdout

        ext_vars = []
        for v in variables_in_activated_constraints_set(self._model):
            if not _var_in_block(v, self._model):
                ext_vars.append(v.name)

        _write_report_section(
            stream=stream,
            lines_list=ext_vars,
            title="The following external variable(s) appear in constraints within the model:",
            header="=",
            footer="=",
        )

    def display_unused_variables(self, stream=None):
        """
        Prints a list of variables that do not appear in any activated Constraints.

        Args:
            stream: an I/O object to write the list to (default = stdout)

        Returns:
            None

        """
        if stream is None:
            stream = sys.stdout

        _write_report_section(
            stream=stream,
            lines_list=variables_not_in_activated_constraints_set(self._model),
            title="The following variable(s) do not appear in any activated constraints within the model:",
            header="=",
            footer="=",
        )

    def display_variables_fixed_to_zero(self, stream=None):
        """
        Prints a list of variables that are fixed to an absolute value of 0.

        Args:
            stream: an I/O object to write the list to (default = stdout)

        Returns:
            None

        """
        if stream is None:
            stream = sys.stdout

        _write_report_section(
            stream=stream,
            lines_list=_vars_fixed_to_zero(self._model),
            title="The following variable(s) are fixed to zero:",
            header="=",
            footer="=",
        )

    def display_variables_at_or_outside_bounds(self, stream=None):
        """
        Prints a list of variables with values that fall at or outside the bounds
        on the variable.

        Args:
            stream: an I/O object to write the list to (default = stdout)

        Returns:
            None

        """
        if stream is None:
            stream = sys.stdout

        _write_report_section(
            stream=stream,
            lines_list=[
                f"{v.name} ({'fixed' if v.fixed else 'free'}): value={value(v)} bounds={v.bounds}"
                for v in _vars_violating_bounds(
                    self._model,
                    tolerance=self.config.variable_bounds_violation_tolerance,
                )
            ],
            title=f"The following variable(s) have values at or outside their bounds "
            f"(tol={self.config.variable_bounds_violation_tolerance:.1E}):",
            header="=",
            footer="=",
        )

    def display_variables_with_none_value(self, stream=None):
        """
        Prints a list of variables with a value of None.

        Args:
            stream: an I/O object to write the list to (default = stdout)

        Returns:
            None

        """
        if stream is None:
            stream = sys.stdout

        _write_report_section(
            stream=stream,
            lines_list=_vars_with_none_value(self._model),
            title="The following variable(s) have a value of None:",
            header="=",
            footer="=",
        )

    def display_variables_with_value_near_zero(self, stream=None):
        """
        Prints a list of variables with a value close to zero. The tolerance
        for determining what is close to zero can be set in the class configuration
        options.

        Args:
            stream: an I/O object to write the list to (default = stdout)

        Returns:
            None

        """
        if stream is None:
            stream = sys.stdout

        _write_report_section(
            stream=stream,
            lines_list=[
                f"{v.name}: value={value(v)}"
                for v in _vars_near_zero(
                    self._model, self.config.variable_zero_value_tolerance
                )
            ],
            title=f"The following variable(s) have a value close to zero "
            f"(tol={self.config.variable_zero_value_tolerance:.1E}):",
            header="=",
            footer="=",
        )

    def display_variables_with_extreme_values(self, stream=None):
        """
        Prints a list of variables with extreme values.

        Tolerances can be set in the class configuration options.

        Args:
            stream: an I/O object to write the list to (default = stdout)

        Returns:
            None

        """
        if stream is None:
            stream = sys.stdout

        _write_report_section(
            stream=stream,
            lines_list=[
                f"{i.name}: {value(i)}"
                for i in _vars_with_extreme_values(
                    model=self._model,
                    large=self.config.variable_large_value_tolerance,
                    small=self.config.variable_small_value_tolerance,
                    zero=self.config.variable_zero_value_tolerance,
                )
            ],
            title=f"The following variable(s) have extreme values "
            f"(<{self.config.variable_small_value_tolerance:.1E} or "
            f"> {self.config.variable_large_value_tolerance:.1E}):",
            header="=",
            footer="=",
        )

    def display_variables_near_bounds(self, stream=None):
        """
        Prints a list of variables with values close to their bounds. Tolerance can
        be set in the class configuration options.

        Args:
            stream: an I/O object to write the list to (default = stdout)

        Returns:
            None

        """
        if stream is None:
            stream = sys.stdout

        _write_report_section(
            stream=stream,
            lines_list=[
                f"{v.name}: value={value(v)} bounds={v.bounds}"
                for v in variables_near_bounds_set(
                    self._model,
                    abs_tol=self.config.variable_bounds_absolute_tolerance,
                    rel_tol=self.config.variable_bounds_relative_tolerance,
                )
            ],
            title=f"The following variable(s) have values close to their bounds "
            f"(abs={self.config.variable_bounds_absolute_tolerance:.1E}, "
            f"rel={self.config.variable_bounds_relative_tolerance:.1E}):",
            header="=",
            footer="=",
        )

    def display_components_with_inconsistent_units(self, stream=None):
        """
        Prints a list of all Constraints, Expressions and Objectives in the
        model with inconsistent units of measurement.

        Args:
            stream: an I/O object to write the list to (default = stdout)

        Returns:
            None

        """
        if stream is None:
            stream = sys.stdout

        _write_report_section(
            stream=stream,
            lines_list=identify_inconsistent_units(self._model),
            title="The following component(s) have unit consistency issues:",
            end_line="For more details on unit inconsistencies, import the "
            "assert_units_consistent method\nfrom pyomo.util.check_units",
            header="=",
            footer="=",
        )

    def display_constraints_with_large_residuals(self, stream=None):
        """
        Prints a list of Constraints with residuals greater than a specified tolerance.
        Tolerance can be set in the class configuration options.

        Args:
            stream: an I/O object to write the list to (default = stdout)

        Returns:
            None

        """
        if stream is None:
            stream = sys.stdout

        lrdict = large_residuals_set(
            self._model,
            tol=self.config.constraint_residual_tolerance,
            return_residual_values=True,
        )

        lrs = []
        for k, v in lrdict.items():
            lrs.append(f"{k.name}: {v:.5E}")

        _write_report_section(
            stream=stream,
            lines_list=lrs,
            title=f"The following constraint(s) have large residuals "
            f"(>{self.config.constraint_residual_tolerance:.1E}):",
            header="=",
            footer="=",
        )

    def get_dulmage_mendelsohn_partition(self):
        """
        Performs a Dulmage-Mendelsohn partitioning on the model and returns
        the over- and under-constrained sub-problems.

        Returns:
            list-of-lists variables in each independent block of the under-constrained set
            list-of-lists constraints in each independent block of the under-constrained set
            list-of-lists variables in each independent block of the over-constrained set
            list-of-lists constraints in each independent block of the over-constrained set

        """
        igraph = IncidenceGraphInterface(self._model, include_inequality=False)
        var_dm_partition, con_dm_partition = igraph.dulmage_mendelsohn()

        # Collect under- and over-constrained sub-system
        uc_var = var_dm_partition.unmatched + var_dm_partition.underconstrained
        uc_con = con_dm_partition.underconstrained
        oc_var = var_dm_partition.overconstrained
        oc_con = con_dm_partition.overconstrained + con_dm_partition.unmatched

        uc_vblocks, uc_cblocks = igraph.get_connected_components(uc_var, uc_con)
        oc_vblocks, oc_cblocks = igraph.get_connected_components(oc_var, oc_con)

        return uc_vblocks, uc_cblocks, oc_vblocks, oc_cblocks

    def display_underconstrained_set(self, stream=None):
        """
        Prints the variables and constraints in the under-constrained sub-problem
        from a Dulmage-Mendelsohn partitioning.

        This can be used to identify the under-defined part of a model and thus
        where additional information (fixed variables or constraints) are required.

        Args:
            stream: an I/O object to write the list to (default = stdout)

        Returns:
            None

        """
        if stream is None:
            stream = sys.stdout

        uc_vblocks, uc_cblocks, _, _ = self.get_dulmage_mendelsohn_partition()

        stream.write("=" * MAX_STR_LENGTH + "\n")
        stream.write("Dulmage-Mendelsohn Under-Constrained Set\n\n")

        for i, uc_vblock in enumerate(uc_vblocks):
            stream.write(f"{TAB}Independent Block {i}:\n\n")
            stream.write(f"{2*TAB}Variables:\n\n")
            for v in uc_vblock:
                stream.write(f"{3*TAB}{v.name}\n")

            stream.write(f"\n{2*TAB}Constraints:\n\n")
            for c in uc_cblocks[i]:
                stream.write(f"{3*TAB}{c.name}\n")
            stream.write("\n")

        stream.write("=" * MAX_STR_LENGTH + "\n")

    def display_overconstrained_set(self, stream=None):
        """
        Prints the variables and constraints in the over-constrained sub-problem
        from a Dulmage-Mendelsohn partitioning.

        This can be used to identify the over-defined part of a model and thus
        where constraints must be removed or variables unfixed.

        Args:
            stream: an I/O object to write the list to (default = stdout)

        Returns:
            None

        """
        if stream is None:
            stream = sys.stdout

        _, _, oc_vblocks, oc_cblocks = self.get_dulmage_mendelsohn_partition()

        stream.write("=" * MAX_STR_LENGTH + "\n")
        stream.write("Dulmage-Mendelsohn Over-Constrained Set\n\n")

        for i, oc_vblock in enumerate(oc_vblocks):
            stream.write(f"{TAB}Independent Block {i}:\n\n")
            stream.write(f"{2*TAB}Variables:\n\n")
            for v in oc_vblock:
                stream.write(f"{3*TAB}{v.name}\n")

            stream.write(f"\n{2*TAB}Constraints:\n\n")
            for c in oc_cblocks[i]:
                stream.write(f"{3*TAB}{c.name}\n")
            stream.write("\n")

        stream.write("=" * MAX_STR_LENGTH + "\n")

    def display_variables_with_extreme_jacobians(self, stream=None):
        """
        Prints the variables associated with columns in the Jacobian with extreme
        L2 norms. This often indicates poorly scaled variables.

        Tolerances can be set via the DiagnosticsToolbox config.

        Args:
            stream: an I/O object to write the output to (default = stdout)

        Returns:
            None

        """
        if stream is None:
            stream = sys.stdout

        xjc = extreme_jacobian_columns(
            m=self._model,
            scaled=False,
            large=self.config.jacobian_large_value_caution,
            small=self.config.jacobian_small_value_caution,
        )
        xjc.sort(key=lambda i: abs(log(i[0])), reverse=True)

        _write_report_section(
            stream=stream,
            lines_list=[f"{i[1].name}: {i[0]:.3E}" for i in xjc],
            title=f"The following variable(s) are associated with extreme Jacobian values "
            f"(<{self.config.jacobian_small_value_caution:.1E} or"
            f">{self.config.jacobian_large_value_caution:.1E}):",
            header="=",
            footer="=",
        )

    def display_constraints_with_extreme_jacobians(self, stream=None):
        """
        Prints the constraints associated with rows in the Jacobian with extreme
        L2 norms. This often indicates poorly scaled constraints.

        Tolerances can be set via the DiagnosticsToolbox config.

        Args:
            stream: an I/O object to write the output to (default = stdout)

        Returns:
            None

        """
        if stream is None:
            stream = sys.stdout

        xjr = extreme_jacobian_rows(
            m=self._model,
            scaled=False,
            large=self.config.jacobian_large_value_caution,
            small=self.config.jacobian_small_value_caution,
        )
        xjr.sort(key=lambda i: abs(log(i[0])), reverse=True)

        _write_report_section(
            stream=stream,
            lines_list=[f"{i[1].name}: {i[0]:.3E}" for i in xjr],
            title="The following constraint(s) are associated with extreme Jacobian values "
            f"(<{self.config.jacobian_small_value_caution:.1E} or"
            f">{self.config.jacobian_large_value_caution:.1E}):",
            header="=",
            footer="=",
        )

    def display_extreme_jacobian_entries(self, stream=None):
        """
        Prints variables and constraints associated with entries in the Jacobian with extreme
        values. This can be indicative of poor scaling, especially for isolated terms (e.g.
        variables which appear only in one term of a single constraint).

        Tolerances can be set via the DiagnosticsToolbox config.

        Args:
            stream: an I/O object to write the output to (default = stdout)

        Returns:
            None

        """
        if stream is None:
            stream = sys.stdout

        xje = extreme_jacobian_entries(
            m=self._model,
            scaled=False,
            large=self.config.jacobian_large_value_caution,
            small=self.config.jacobian_small_value_caution,
            zero=0,
        )
        xje.sort(key=lambda i: abs(log(i[0])), reverse=True)

        _write_report_section(
            stream=stream,
            lines_list=[f"{i[1].name}, {i[2].name}: {i[0]:.3E}" for i in xje],
            title="The following constraint(s) and variable(s) are associated with extreme "
            f"Jacobian\nvalues (<{self.config.jacobian_small_value_caution:.1E} or"
            f">{self.config.jacobian_large_value_caution:.1E}):",
            header="=",
            footer="=",
        )

    def display_near_parallel_constraints(self, stream=None):
        """
        Display near-parallel (duplicate) constraints in model.

        Args:
            stream: I/O object to write report to (default = stdout)

        Returns:
            None

        """
        if stream is None:
            stream = sys.stdout

        parallel = [
            f"{i[0].name}, {i[1].name}"
            for i in check_parallel_jacobian(
                model=self._model,
                tolerance=self.config.parallel_component_tolerance,
                direction="row",
            )
        ]

        # Write the output
        _write_report_section(
            stream=stream,
            lines_list=parallel,
            title="The following pairs of constraints are nearly parallel:",
            header="=",
            footer="=",
        )

    def display_near_parallel_variables(self, stream=None):
        """
        Display near-parallel (duplicate) variables in model.

        Args:
            stream: I/O object to write report to (default = stdout)

        Returns:
            None

        """
        if stream is None:
            stream = sys.stdout

        parallel = [
            f"{i[0].name}, {i[1].name}"
            for i in check_parallel_jacobian(
                model=self._model,
                tolerance=self.config.parallel_component_tolerance,
                direction="column",
            )
        ]

        # Write the output
        _write_report_section(
            stream=stream,
            lines_list=parallel,
            title="The following pairs of variables are nearly parallel:",
            header="=",
            footer="=",
        )

    # TODO: Block triangularization analysis
    # Number and size of blocks, polynomial degree of 1x1 blocks, simple pivot check of moderate sized sub-blocks?

    def _collect_structural_warnings(
        self, ignore_evaluation_errors=False, ignore_unit_consistency=False
    ):
        """
        Runs checks for structural warnings and returns two lists.

        Args:
            ignore_evaluation_errors - ignore potential evaluation error warnings
            ignore_unit_consistency - ignore unit consistency warnings

        Returns:
            warnings - list of warning messages from structural analysis
            next_steps - list of suggested next steps to further investigate warnings

        """
        if not ignore_unit_consistency:
            uc = identify_inconsistent_units(self._model)
        else:
            uc = []
        uc_var, uc_con, oc_var, oc_con = self.get_dulmage_mendelsohn_partition()

        # Collect warnings
        warnings = []
        next_steps = []
        dof = degrees_of_freedom(self._model)
        if dof != 0:
            dstring = "Degrees"
            if abs(dof) == 1:
                dstring = "Degree"
            warnings.append(f"WARNING: {dof} {dstring} of Freedom")
        if len(uc) > 0:
            cstring = "Components"
            if len(uc) == 1:
                cstring = "Component"
            warnings.append(f"WARNING: {len(uc)} {cstring} with inconsistent units")
            next_steps.append(
                self.display_components_with_inconsistent_units.__name__ + "()"
            )
        if any(len(x) > 0 for x in [uc_var, uc_con, oc_var, oc_con]):
            warnings.append(
                f"WARNING: Structural singularity found\n"
                f"{TAB*2}Under-Constrained Set: {len(sum(uc_var, []))} "
                f"variables, {len(sum(uc_con, []))} constraints\n"
                f"{TAB*2}Over-Constrained Set: {len(sum(oc_var, []))} "
                f"variables, {len(sum(oc_con, []))} constraints"
            )

        if any(len(x) > 0 for x in [uc_var, uc_con]):
            next_steps.append(self.display_underconstrained_set.__name__ + "()")
        if any(len(x) > 0 for x in [oc_var, oc_con]):
            next_steps.append(self.display_overconstrained_set.__name__ + "()")

        if not ignore_evaluation_errors:
            eval_warnings = self._collect_potential_eval_errors()
            if len(eval_warnings) > 0:
                warnings.append(
                    f"WARNING: Found {len(eval_warnings)} potential evaluation errors."
                )
                next_steps.append(
                    self.display_potential_evaluation_errors.__name__ + "()"
                )

        return warnings, next_steps

    def _collect_structural_cautions(self):
        """
        Runs checks for structural cautions and returns a list.

        Returns:
            cautions - list of caution messages from structural analysis

        """
        # Collect cautions
        cautions = []
        zero_vars = _vars_fixed_to_zero(self._model)
        if len(zero_vars) > 0:
            vstring = "variables"
            if len(zero_vars) == 1:
                vstring = "variable"
            cautions.append(f"Caution: {len(zero_vars)} {vstring} fixed to 0")
        unused_vars = variables_not_in_activated_constraints_set(self._model)
        unused_vars_fixed = 0
        for v in unused_vars:
            if v.fixed:
                unused_vars_fixed += 1
        if len(unused_vars) > 0:
            vstring = "variables"
            if len(unused_vars) == 1:
                vstring = "variable"
            cautions.append(
                f"Caution: {len(unused_vars)} "
                f"unused {vstring} ({unused_vars_fixed} fixed)"
            )

        return cautions

    def _collect_numerical_warnings(self, jac=None, nlp=None):
        """
        Runs checks for numerical warnings and returns two lists.

        Returns:
            warnings - list of warning messages from numerical analysis
            next_steps - list of suggested next steps to further investigate warnings

        """
        if jac is None or nlp is None:
            jac, nlp = get_jacobian(self._model, scaled=False)

        warnings = []
        next_steps = []

        # Large residuals
        large_residuals = large_residuals_set(
            self._model, tol=self.config.constraint_residual_tolerance
        )
        if len(large_residuals) > 0:
            cstring = "Constraints"
            if len(large_residuals) == 1:
                cstring = "Constraint"
            warnings.append(
                f"WARNING: {len(large_residuals)} {cstring} with large residuals "
                f"(>{self.config.constraint_residual_tolerance:.1E})"
            )
            next_steps.append(
                self.display_constraints_with_large_residuals.__name__ + "()"
            )

        # Variables outside bounds
        violated_bounds = _vars_violating_bounds(
            self._model, tolerance=self.config.variable_bounds_violation_tolerance
        )
        if len(violated_bounds) > 0:
            cstring = "Variables"
            if len(violated_bounds) == 1:
                cstring = "Variable"
            warnings.append(
                f"WARNING: {len(violated_bounds)} {cstring} at or outside bounds "
                f"(tol={self.config.variable_bounds_violation_tolerance:.1E})"
            )
            next_steps.append(
                self.display_variables_at_or_outside_bounds.__name__ + "()"
            )

        # Extreme Jacobian rows and columns
        jac_col = extreme_jacobian_columns(
            jac=jac,
            nlp=nlp,
            large=self.config.jacobian_large_value_warning,
            small=self.config.jacobian_small_value_warning,
        )
        if len(jac_col) > 0:
            cstring = "Variables"
            if len(jac_col) == 1:
                cstring = "Variable"
            warnings.append(
                f"WARNING: {len(jac_col)} {cstring} with extreme Jacobian values "
                f"(<{self.config.jacobian_small_value_warning:.1E} or "
                f">{self.config.jacobian_large_value_warning:.1E})"
            )
            next_steps.append(
                self.display_variables_with_extreme_jacobians.__name__ + "()"
            )

        jac_row = extreme_jacobian_rows(
            jac=jac,
            nlp=nlp,
            large=self.config.jacobian_large_value_warning,
            small=self.config.jacobian_small_value_warning,
        )
        if len(jac_row) > 0:
            cstring = "Constraints"
            if len(jac_row) == 1:
                cstring = "Constraint"
            warnings.append(
                f"WARNING: {len(jac_row)} {cstring} with extreme Jacobian values "
                f"(<{self.config.jacobian_small_value_warning:.1E} or "
                f">{self.config.jacobian_large_value_warning:.1E})"
            )
            next_steps.append(
                self.display_constraints_with_extreme_jacobians.__name__ + "()"
            )

        # Parallel variables and constraints
        partol = self.config.parallel_component_tolerance
        par_cons = check_parallel_jacobian(
            self._model, tolerance=partol, direction="row", jac=jac, nlp=nlp
        )
        par_vars = check_parallel_jacobian(
            self._model, tolerance=partol, direction="column", jac=jac, nlp=nlp
        )
        if par_cons:
            p = "pair" if len(par_cons) == 1 else "pairs"
            warnings.append(
                f"WARNING: {len(par_cons)} {p} of constraints are parallel"
                f" (to tolerance {partol:.1E})"
            )
            next_steps.append(self.display_near_parallel_constraints.__name__ + "()")
        if par_vars:
            p = "pair" if len(par_vars) == 1 else "pairs"
            warnings.append(
                f"WARNING: {len(par_vars)} {p} of variables are parallel"
                f" (to tolerance {partol:.1E})"
            )
            next_steps.append(self.display_near_parallel_variables.__name__ + "()")

        return warnings, next_steps

    def _collect_numerical_cautions(self, jac=None, nlp=None):
        """
        Runs checks for numerical cautions and returns a list.

        Returns:
            cautions - list of caution messages from numerical analysis

        """
        if jac is None or nlp is None:
            jac, nlp = get_jacobian(self._model, scaled=False)

        cautions = []

        # Variables near bounds
        near_bounds = variables_near_bounds_set(
            self._model,
            abs_tol=self.config.variable_bounds_absolute_tolerance,
            rel_tol=self.config.variable_bounds_relative_tolerance,
        )
        if len(near_bounds) > 0:
            cstring = "Variables"
            if len(near_bounds) == 1:
                cstring = "Variable"
            cautions.append(
                f"Caution: {len(near_bounds)} {cstring} with value close to their bounds "
                f"(abs={self.config.variable_bounds_absolute_tolerance:.1E}, "
                f"rel={self.config.variable_bounds_absolute_tolerance:.1E})"
            )

        # Variables near zero
        near_zero = _vars_near_zero(
            self._model, self.config.variable_zero_value_tolerance
        )
        if len(near_zero) > 0:
            cstring = "Variables"
            if len(near_zero) == 1:
                cstring = "Variable"
            cautions.append(
                f"Caution: {len(near_zero)} {cstring} with value close to zero "
                f"(tol={self.config.variable_zero_value_tolerance:.1E})"
            )

        # Variables with extreme values
        xval = _vars_with_extreme_values(
            model=self._model,
            large=self.config.variable_large_value_tolerance,
            small=self.config.variable_small_value_tolerance,
            zero=self.config.variable_zero_value_tolerance,
        )
        if len(xval) > 0:
            cstring = "Variables"
            if len(xval) == 1:
                cstring = "Variable"
            cautions.append(
                f"Caution: {len(xval)} {cstring} with extreme value "
                f"(<{self.config.variable_small_value_tolerance:.1E} or "
                f">{self.config.variable_large_value_tolerance:.1E})"
            )

        # Variables with value None
        none_value = _vars_with_none_value(self._model)
        if len(none_value) > 0:
            cstring = "Variables"
            if len(none_value) == 1:
                cstring = "Variable"
            cautions.append(f"Caution: {len(none_value)} {cstring} with None value")

        # Extreme Jacobian rows and columns
        jac_col = extreme_jacobian_columns(
            jac=jac,
            nlp=nlp,
            large=self.config.jacobian_large_value_caution,
            small=self.config.jacobian_small_value_caution,
        )
        if len(jac_col) > 0:
            cstring = "Variables"
            if len(jac_col) == 1:
                cstring = "Variable"
            cautions.append(
                f"Caution: {len(jac_col)} {cstring} with extreme Jacobian values "
                f"(<{self.config.jacobian_small_value_caution:.1E} or "
                f">{self.config.jacobian_large_value_caution:.1E})"
            )

        jac_row = extreme_jacobian_rows(
            jac=jac,
            nlp=nlp,
            large=self.config.jacobian_large_value_caution,
            small=self.config.jacobian_small_value_caution,
        )
        if len(jac_row) > 0:
            cstring = "Constraints"
            if len(jac_row) == 1:
                cstring = "Constraint"
            cautions.append(
                f"Caution: {len(jac_row)} {cstring} with extreme Jacobian values "
                f"(<{self.config.jacobian_small_value_caution:.1E} or "
                f">{self.config.jacobian_large_value_caution:.1E})"
            )

        # Extreme Jacobian entries
        extreme_jac = extreme_jacobian_entries(
            jac=jac,
            nlp=nlp,
            large=self.config.jacobian_large_value_caution,
            small=self.config.jacobian_small_value_caution,
            zero=0,
        )
        if len(extreme_jac) > 0:
            cstring = "Entries"
            if len(extreme_jac) == 1:
                cstring = "Entry"
            cautions.append(
                f"Caution: {len(extreme_jac)} extreme Jacobian {cstring} "
                f"(<{self.config.jacobian_small_value_caution:.1E} or "
                f">{self.config.jacobian_large_value_caution:.1E})"
            )

        return cautions

    def assert_no_structural_warnings(
        self,
        ignore_evaluation_errors: bool = False,
        ignore_unit_consistency: bool = False,
    ):
        """
        Checks for structural warnings in the model and raises an AssertionError
        if any are found.

        Args:
            ignore_evaluation_errors - ignore potential evaluation error warnings
            ignore_unit_consistency - ignore unit consistency warnings

        Raises:
            AssertionError if any warnings are identified by structural analysis.

        """
        warnings, _ = self._collect_structural_warnings(
            ignore_evaluation_errors=ignore_evaluation_errors,
            ignore_unit_consistency=ignore_unit_consistency,
        )
        if len(warnings) > 0:
            raise AssertionError(f"Structural issues found ({len(warnings)}).")

    def assert_no_numerical_warnings(self):
        """
        Checks for numerical warnings in the model and raises an AssertionError
        if any are found.

        Raises:
            AssertionError if any warnings are identified by numerical analysis.

        """
        warnings, _ = self._collect_numerical_warnings()
        if len(warnings) > 0:
            raise AssertionError(f"Numerical issues found ({len(warnings)}).")

    def report_structural_issues(self, stream=None):
        """
        Generates a summary report of any structural issues identified in the model provided
        and suggests next steps for debugging the model.

        This should be the first method called when debugging a model and after any change
        is made to the model. These checks can be run before trying to initialize and solve
        the model.

        Args:
            stream: I/O object to write report to (default = stdout)

        Returns:
            None

        """
        if stream is None:
            stream = sys.stdout

        # Potential evaluation errors
        # TODO: High Index?
        stats = _collect_model_statistics(self._model)
        warnings, next_steps = self._collect_structural_warnings()
        cautions = self._collect_structural_cautions()

        _write_report_section(
            stream=stream, lines_list=stats, title="Model Statistics", header="="
        )
        _write_report_section(
            stream=stream,
            lines_list=warnings,
            title=f"{len(warnings)} WARNINGS",
            line_if_empty="No warnings found!",
        )
        _write_report_section(
            stream=stream,
            lines_list=cautions,
            title=f"{len(cautions)} Cautions",
            line_if_empty="No cautions found!",
        )
        _write_report_section(
            stream=stream,
            lines_list=next_steps,
            title="Suggested next steps:",
            line_if_empty="Try to initialize/solve your model and then call report_numerical_issues()",
            footer="=",
        )

    def report_numerical_issues(self, stream=None):
        """
        Generates a summary report of any numerical issues identified in the model provided
        and suggest next steps for debugging model.

        Numerical checks should only be performed once all structural issues have been resolved,
        and require that at least a partial solution to the model is available.

        Args:
            stream: I/O object to write report to (default = stdout)

        Returns:
            None

        """
        if stream is None:
            stream = sys.stdout

        jac, nlp = get_jacobian(self._model, scaled=False)

        warnings, next_steps = self._collect_numerical_warnings(jac=jac, nlp=nlp)
        cautions = self._collect_numerical_cautions(jac=jac, nlp=nlp)

        stats = []
        try:
            stats.append(
                f"Jacobian Condition Number: {jacobian_cond(jac=jac, scaled=False):.3E}"
            )
        except RuntimeError as err:
            if "Factor is exactly singular" in str(err):
                _log.info(err)
                stats.append("Jacobian Condition Number: Undefined (Exactly Singular)")
            else:
                raise

        _write_report_section(
            stream=stream, lines_list=stats, title="Model Statistics", header="="
        )
        _write_report_section(
            stream=stream,
            lines_list=warnings,
            title=f"{len(warnings)} WARNINGS",
            line_if_empty="No warnings found!",
        )
        _write_report_section(
            stream=stream,
            lines_list=cautions,
            title=f"{len(cautions)} Cautions",
            line_if_empty="No cautions found!",
        )
        _write_report_section(
            stream=stream,
            lines_list=next_steps,
            title="Suggested next steps:",
            line_if_empty=f"If you still have issues converging your model consider:\n"
            f"\n{TAB*2}prepare_degeneracy_hunter()\n{TAB*2}prepare_svd_toolbox()",
            footer="=",
        )

    def _collect_potential_eval_errors(self) -> List[str]:
        warnings = list()
        for con in self.model.component_data_objects(
            Constraint, active=True, descend_into=True
        ):
            walker = _EvalErrorWalker(self.config)
            con_warnings = walker.walk_expression(con.body)
            for msg in con_warnings:
                msg = f"{con.name}: " + msg
                warnings.append(msg)
        for obj in self.model.component_data_objects(
            Objective, active=True, descend_into=True
        ):
            walker = _EvalErrorWalker(self.config)
            obj_warnings = walker.walk_expression(obj.expr)
            for msg in obj_warnings:
                msg = f"{obj.name}: " + msg
                warnings.append(msg)

        return warnings

    def display_potential_evaluation_errors(self, stream=None):
        """
        Prints constraints that may be prone to evaluation errors
        (e.g., log of a negative number) based on variable bounds.

        Args:
            stream: an I/O object to write the output to (default = stdout)

        Returns:
            None
        """
        if stream is None:
            stream = sys.stdout

        warnings = self._collect_potential_eval_errors()
        _write_report_section(
            stream=stream,
            lines_list=warnings,
            title=f"{len(warnings)} WARNINGS",
            line_if_empty="No warnings found!",
            header="=",
            footer="=",
        )

    @document_kwargs_from_configdict(SVDCONFIG)
    def prepare_svd_toolbox(self, **kwargs):
        """
        Create an instance of the SVDToolbox and store as self.svd_toolbox.

        After creating an instance of the toolbox, call
        display_underdetermined_variables_and_constraints().

        Returns:

            Instance of SVDToolbox

        """
        self.svd_toolbox = SVDToolbox(self.model, **kwargs)

        return self.svd_toolbox

    @document_kwargs_from_configdict(DHCONFIG)
    def prepare_degeneracy_hunter(self, **kwargs):
        """
        Create an instance of the DegeneracyHunter and store as self.degeneracy_hunter.

        After creating an instance of the toolbox, call
        report_irreducible_degenerate_sets.

        Returns:

            Instance of DegeneracyHunter

        """
        self.degeneracy_hunter = DegeneracyHunter2(self.model, **kwargs)

        return self.degeneracy_hunter


@document_kwargs_from_configdict(SVDCONFIG)
class SVDToolbox:
    """
    Toolbox for performing Singular Value Decomposition on the model Jacobian.

    Used help() for more information on available methods.

    Original code by Doug Allan

    Args:

        model: model to be diagnosed. The SVDToolbox does not support indexed Blocks.

    """

    def __init__(self, model: _BlockData, **kwargs):
        # TODO: In future may want to generalise this to accept indexed blocks
        # However, for now some of the tools do not support indexed blocks
        if not isinstance(model, _BlockData):
            raise TypeError(
                "model argument must be an instance of a Pyomo BlockData object "
                "(either a scalar Block or an element of an indexed Block)."
            )

        self._model = model
        self.config = SVDCONFIG(kwargs)

        self.u = None
        self.s = None
        self.v = None

        # Get Jacobian and NLP
        self.jacobian, self.nlp = get_jacobian(
            self._model, scaled=False, equality_constraints_only=True
        )

        # Get list of equality constraint and variable names
        self._eq_con_list = self.nlp.get_pyomo_equality_constraints()
        self._var_list = self.nlp.get_pyomo_variables()

        if self.jacobian.shape[0] < 2:
            raise ValueError(
                "Model needs at least 2 equality constraints to perform svd_analysis."
            )

    def run_svd_analysis(self):
        """
        Perform SVD analysis of the constraint Jacobian

        Args:

            None

        Returns:

            None

        Actions:
            Stores SVD results in object

        """
        n_eq = self.jacobian.shape[0]
        n_var = self.jacobian.shape[1]

        n_sv = self.config.number_of_smallest_singular_values
        if n_sv is None:
            # Determine the number of singular values to compute
            # The "-1" is needed to avoid an error with svds
            n_sv = min(10, min(n_eq, n_var) - 1)
        elif n_sv >= min(n_eq, n_var):
            raise ValueError(
                f"For a {n_eq} by {n_var} system, svd_analysis "
                f"can compute at most {min(n_eq, n_var) - 1} "
                f"singular values and vectors, but {n_sv} were called for."
            )

        # Get optional arguments for SVD callback
        svd_callback_arguments = self.config.svd_callback_arguments
        if svd_callback_arguments is None:
            svd_callback_arguments = {}

        # Perform SVD
        # Recall J is a n_eq x n_var matrix
        # Thus U is a n_eq x n_eq matrix
        # And V is a n_var x n_var
        # (U or V may be smaller in economy mode)
        u, s, v = self.config.svd_callback(
            self.jacobian,
            number_singular_values=n_sv,
            **svd_callback_arguments,
        )

        # Save results
        self.u = u
        self.s = s
        self.v = v

    def display_rank_of_equality_constraints(self, stream=None):
        """
        Method to display the number of singular values that fall below
        tolerance specified in config block.

        Args:
            stream: I/O object to write report to (default = stdout)

        Returns:
            None

        """
        if stream is None:
            stream = sys.stdout

        if self.s is None:
            self.run_svd_analysis()

        counter = 0
        for e in self.s:
            if e < self.config.singular_value_tolerance:
                counter += 1

        stream.write("=" * MAX_STR_LENGTH + "\n\n")
        stream.write(
            f"Number of Singular Values less than "
            f"{self.config.singular_value_tolerance:.1E} is {counter}\n\n"
        )
        stream.write("=" * MAX_STR_LENGTH + "\n")

    def display_underdetermined_variables_and_constraints(
        self, singular_values=None, stream=None
    ):
        """
        Determines constraints and variables associated with the smallest
        singular values by having large components in the left and right
        singular vectors, respectively, associated with those singular values.

        Args:
            singular_values: List of ints representing singular values to display,
                as ordered from least to greatest starting from 1 (default show all)
            stream: I/O object to write report to (default = stdout)

        Returns:
            None

        """
        if stream is None:
            stream = sys.stdout

        if self.s is None:
            self.run_svd_analysis()

        tol = self.config.size_cutoff_in_singular_vector

        if singular_values is None:
            singular_values = range(1, len(self.s) + 1)

        stream.write("=" * MAX_STR_LENGTH + "\n")
        stream.write(
            "Constraints and Variables associated with smallest singular values\n\n"
        )

        for e in singular_values:
            # First, make sure values are feasible
            if e > len(self.s):
                raise ValueError(
                    f"Cannot display the {e}-th smallest singular value. "
                    f"Only {len(self.s)} small singular values have been "
                    "calculated. You can set the number_of_smallest_singular_values "
                    "config argument and call run_svd_analysis again to get more "
                    "singular values."
                )

            stream.write(f"{TAB}Smallest Singular Value {e}:\n\n")
            stream.write(f"{2 * TAB}Variables:\n\n")
            for v in np.where(abs(self.v[:, e - 1]) > tol)[0]:
                stream.write(f"{3 * TAB}{self._var_list[v].name}\n")

            stream.write(f"\n{2 * TAB}Constraints:\n\n")
            for c in np.where(abs(self.u[:, e - 1]) > tol)[0]:
                stream.write(f"{3 * TAB}{self._eq_con_list[c].name}\n")
            stream.write("\n")

        stream.write("=" * MAX_STR_LENGTH + "\n")

    def display_constraints_including_variable(self, variable, stream=None):
        """
        Display all constraints that include the specified variable and the
        associated Jacobian coefficient.

        Args:
            variable: variable object to get associated constraints for
            stream: I/O object to write report to (default = stdout)

        Returns:
            None

        """
        if stream is None:
            stream = sys.stdout

        # Validate variable argument
        if not isinstance(variable, _VarData):
            raise TypeError(
                f"variable argument must be an instance of a Pyomo _VarData "
                f"object (got {variable})."
            )

        # Get index of variable in Jacobian
        try:
            var_idx = self.nlp.get_primal_indices([variable])[0]
        except (KeyError, PyomoException):
            raise AttributeError(f"Could not find {variable.name} in model.")

        nonzeros = self.jacobian.getcol(var_idx).nonzero()

        # Build a list of all constraints that include var
        cons_w_var = []
        for r in nonzeros[0]:
            cons_w_var.append(
                f"{self._eq_con_list[r].name}: {self.jacobian[(r, var_idx)]:.3e}"
            )

        # Write the output
        _write_report_section(
            stream=stream,
            lines_list=cons_w_var,
            title=f"The following constraints involve {variable.name}:",
            header="=",
            footer="=",
        )

    def display_variables_in_constraint(self, constraint, stream=None):
        """
        Display all variables that appear in the specified constraint and the
        associated Jacobian coefficient.

        Args:
            constraint: constraint object to get associated variables for
            stream: I/O object to write report to (default = stdout)

        Returns:
            None

        """
        if stream is None:
            stream = sys.stdout

        # Validate variable argument
        if not isinstance(constraint, _ConstraintData):
            raise TypeError(
                f"constraint argument must be an instance of a Pyomo _ConstraintData "
                f"object (got {constraint})."
            )

        # Get index of variable in Jacobian
        try:
            con_idx = self.nlp.get_constraint_indices([constraint])[0]
        except KeyError:
            raise AttributeError(f"Could not find {constraint.name} in model.")

        nonzeros = self.jacobian[con_idx, :].nonzero()

        # Build a list of all vars in constraint
        vars_in_cons = []
        for c in nonzeros[1]:
            vars_in_cons.append(
                f"{self._var_list[c].name}: {self.jacobian[(con_idx, c)]:.3e}"
            )

        # Write the output
        _write_report_section(
            stream=stream,
            lines_list=vars_in_cons,
            title=f"The following variables are involved in {constraint.name}:",
            header="=",
            footer="=",
        )


def _get_bounds_with_inf(node: NumericExpression):
    lb, ub = compute_bounds_on_expr(node)
    if lb is None:
        lb = -inf
    if ub is None:
        ub = inf
    return lb, ub


def _check_eval_error_division(
    node: NumericExpression, warn_list: List[str], config: ConfigDict
):
    lb, ub = _get_bounds_with_inf(node.args[1])
    if (config.warn_for_evaluation_error_at_bounds and (lb <= 0 <= ub)) or (
        lb < 0 < ub
    ):
        msg = f"Potential division by 0 in {node}; Denominator bounds are ({lb}, {ub})"
        warn_list.append(msg)


def _check_eval_error_pow(
    node: NumericExpression, warn_list: List[str], config: ConfigDict
):
    arg1, arg2 = node.args
    lb1, ub1 = _get_bounds_with_inf(arg1)
    lb2, ub2 = _get_bounds_with_inf(arg2)

    integer_domains = ComponentSet([Binary, Integers])

    integer_exponent = False
    # if the exponent is an integer, there should not be any evaluation errors
    if isinstance(arg2, _GeneralVarData) and arg2.domain in integer_domains:
        # The exponent is an integer variable
        # check if the base can be zero
        integer_exponent = True
    if lb2 == ub2 and lb2 == round(lb2):
        # The exponent is fixed to an integer
        integer_exponent = True
    repn = generate_standard_repn(arg2, quadratic=True)
    if (
        repn.nonlinear_expr is None
        and repn.constant == round(repn.constant)
        and all(i.domain in integer_domains for i in repn.linear_vars)
        and all(i[0].domain in integer_domains for i in repn.quadratic_vars)
        and all(i[1].domain in integer_domains for i in repn.quadratic_vars)
        and all(i == round(i) for i in repn.linear_coefs)
        and all(i == round(i) for i in repn.quadratic_coefs)
    ):
        # The exponent is a linear or quadratic expression containing
        # only integer variables with integer coefficients
        integer_exponent = True

    if integer_exponent and (
        (lb1 > 0 or ub1 < 0)
        or (not config.warn_for_evaluation_error_at_bounds and (lb1 >= 0 or ub1 <= 0))
    ):
        # life is good; the exponent is an integer and the base is nonzero
        return None
    elif integer_exponent and lb2 >= 0:
        # life is good; the exponent is a nonnegative integer
        return None

    # if the base is positive, there should not be any evaluation errors
    if lb1 > 0 or (not config.warn_for_evaluation_error_at_bounds and lb1 >= 0):
        return None
    if lb1 >= 0 and lb2 >= 0:
        return None

    msg = f"Potential evaluation error in {node}; "
    msg += f"base bounds are ({lb1}, {ub1}); "
    msg += f"exponent bounds are ({lb2}, {ub2})"
    warn_list.append(msg)


def _check_eval_error_log(
    node: NumericExpression, warn_list: List[str], config: ConfigDict
):
    lb, ub = _get_bounds_with_inf(node.args[0])
    if (config.warn_for_evaluation_error_at_bounds and lb <= 0) or lb < 0:
        msg = f"Potential log of a non-positive number in {node}; Argument bounds are ({lb}, {ub})"
        warn_list.append(msg)


def _check_eval_error_tan(
    node: NumericExpression, warn_list: List[str], config: ConfigDict
):
    lb, ub = _get_bounds_with_inf(node)
    if not (isfinite(lb) and isfinite(ub)):
        msg = f"{node} may evaluate to -inf or inf; Argument bounds are {_get_bounds_with_inf(node.args[0])}"
        warn_list.append(msg)


def _check_eval_error_asin(
    node: NumericExpression, warn_list: List[str], config: ConfigDict
):
    lb, ub = _get_bounds_with_inf(node.args[0])
    if lb < -1 or ub > 1:
        msg = f"Potential evaluation of asin outside [-1, 1] in {node}; Argument bounds are ({lb}, {ub})"
        warn_list.append(msg)


def _check_eval_error_acos(
    node: NumericExpression, warn_list: List[str], config: ConfigDict
):
    lb, ub = _get_bounds_with_inf(node.args[0])
    if lb < -1 or ub > 1:
        msg = f"Potential evaluation of acos outside [-1, 1] in {node}; Argument bounds are ({lb}, {ub})"
        warn_list.append(msg)


def _check_eval_error_sqrt(
    node: NumericExpression, warn_list: List[str], config: ConfigDict
):
    lb, ub = _get_bounds_with_inf(node.args[0])
    if lb < 0:
        msg = f"Potential square root of a negative number in {node}; Argument bounds are ({lb}, {ub})"
        warn_list.append(msg)


_unary_eval_err_handler = dict()
_unary_eval_err_handler["log"] = _check_eval_error_log
_unary_eval_err_handler["log10"] = _check_eval_error_log
_unary_eval_err_handler["tan"] = _check_eval_error_tan
_unary_eval_err_handler["asin"] = _check_eval_error_asin
_unary_eval_err_handler["acos"] = _check_eval_error_acos
_unary_eval_err_handler["sqrt"] = _check_eval_error_sqrt


def _check_eval_error_unary(
    node: NumericExpression, warn_list: List[str], config: ConfigDict
):
    if node.getname() in _unary_eval_err_handler:
        _unary_eval_err_handler[node.getname()](node, warn_list, config)


_eval_err_handler = dict()
_eval_err_handler[DivisionExpression] = _check_eval_error_division
_eval_err_handler[NPV_DivisionExpression] = _check_eval_error_division
_eval_err_handler[PowExpression] = _check_eval_error_pow
_eval_err_handler[NPV_PowExpression] = _check_eval_error_pow
_eval_err_handler[UnaryFunctionExpression] = _check_eval_error_unary
_eval_err_handler[NPV_UnaryFunctionExpression] = _check_eval_error_unary


class _EvalErrorWalker(StreamBasedExpressionVisitor):
    def __init__(self, config: ConfigDict):
        super().__init__()
        self._warn_list = list()
        self._config = config

    def exitNode(self, node, data):
        """
        callback to be called as the visitor moves from the leaf
        nodes back to the root node.

        Args:
            node: a pyomo expression node
            data: not used in this walker
        """
        if type(node) in _eval_err_handler:
            _eval_err_handler[type(node)](node, self._warn_list, self._config)
        return self._warn_list


# TODO: Rename and redirect once old DegeneracyHunter is removed
@document_kwargs_from_configdict(DHCONFIG)
class DegeneracyHunter2:
    """
    Degeneracy Hunter is a tool for identifying Irreducible Degenerate Sets (IDS) in
    Pyomo models.

    Original implementation by Alex Dowling.

    Args:

        model: model to be diagnosed. The DegeneracyHunter does not support indexed Blocks.

    """

    def __init__(self, model, **kwargs):
        # TODO: In future may want to generalise this to accept indexed blocks
        # However, for now some of the tools do not support indexed blocks
        if not isinstance(model, _BlockData):
            raise TypeError(
                "model argument must be an instance of a Pyomo BlockData object "
                "(either a scalar Block or an element of an indexed Block)."
            )

        self._model = model
        self.config = DHCONFIG(kwargs)

        # Get Jacobian and NLP
        self.jacobian, self.nlp = get_jacobian(
            self._model, scaled=False, equality_constraints_only=True
        )

        # Placeholder for solver - deferring construction lets us unit test more easily
        self.solver = None

        # Create placeholders for results
        self.degenerate_set = {}
        self.irreducible_degenerate_sets = []

    def _get_solver(self):
        if self.solver is None:
            self.solver = SolverFactory(self.config.solver)

            options = self.config.solver_options
            if options is None:
                options = {}

            self.solver.options = options

        return self.solver

    def _prepare_candidates_milp(self):
        """
        Prepare MILP to find candidate equations for consider for IDS

        Args:

            None

        Returns:

            m_fc: Pyomo model to find candidates

        """
        _log.info("Building MILP model.")

        # Create Pyomo model for irreducible degenerate set
        m_dh = ConcreteModel()

        # Create index for constraints
        m_dh.C = Set(initialize=range(self.jacobian.shape[0]))
        m_dh.V = Set(initialize=range(self.jacobian.shape[1]))

        # Specify minimum size for nu to be considered non-zero
        M = self.config.M
        m_small = self.config.m_small

        # Add variables
        m_dh.nu = Var(
            m_dh.C,
            bounds=(-M - m_small, M + m_small),
            initialize=1.0,
        )
        m_dh.y_pos = Var(m_dh.C, domain=Binary)
        m_dh.y_neg = Var(m_dh.C, domain=Binary)
        m_dh.abs_nu = Var(m_dh.C, bounds=(0, M + m_small))

        m_dh.pos_xor_neg = Constraint(m_dh.C)

        # Constraint to enforce set is degenerate
        if issparse(self.jacobian):
            J = self.jacobian.tocsc()

            def eq_degenerate(m_dh, v):
                if np.sum(np.abs(J[:, v])) > self.config.trivial_constraint_tolerance:
                    # Find the columns with non-zero entries
                    C_ = find(J[:, v])[0]
                    return sum(J[c, v] * m_dh.nu[c] for c in C_) == 0
                else:
                    # This variable does not appear in any constraint
                    return Constraint.Skip

        else:
            J = self.jacobian

            def eq_degenerate(m_dh, v):
                if np.sum(np.abs(J[:, v])) > self.config.trivial_constraint_tolerance:
                    return sum(J[c, v] * m_dh.nu[c] for c in m_dh.C) == 0
                else:
                    # This variable does not appear in any constraint
                    return Constraint.Skip

        m_dh.degenerate = Constraint(m_dh.V, rule=eq_degenerate)

        # When y_pos = 1, nu >= m_small
        # When y_pos = 0, nu >= - m_small
        def eq_pos_lower(b, c):
            return b.nu[c] >= -m_small + 2 * m_small * b.y_pos[c]

        m_dh.pos_lower = Constraint(m_dh.C, rule=eq_pos_lower)

        # When y_pos = 1, nu <= M + m_small
        # When y_pos = 0, nu <= m_small
        def eq_pos_upper(b, c):
            return b.nu[c] <= M * b.y_pos[c] + m_small

        m_dh.pos_upper = Constraint(m_dh.C, rule=eq_pos_upper)

        # When y_neg = 1, nu <= -m_small
        # When y_neg = 0, nu <= m_small
        def eq_neg_upper(b, c):
            return b.nu[c] <= m_small - 2 * m_small * b.y_neg[c]

        m_dh.neg_upper = Constraint(m_dh.C, rule=eq_neg_upper)

        # When y_neg = 1, nu >= -M - m_small
        # When y_neg = 0, nu >= - m_small
        def eq_neg_lower(b, c):
            return b.nu[c] >= -M * b.y_neg[c] - m_small

        m_dh.neg_lower = Constraint(m_dh.C, rule=eq_neg_lower)

        # Absolute value
        def eq_abs_lower(b, c):
            return -b.abs_nu[c] <= b.nu[c]

        m_dh.abs_lower = Constraint(m_dh.C, rule=eq_abs_lower)

        def eq_abs_upper(b, c):
            return b.nu[c] <= b.abs_nu[c]

        m_dh.abs_upper = Constraint(m_dh.C, rule=eq_abs_upper)

        # At least one constraint must be in the degenerate set
        m_dh.degenerate_set_nonempty = Constraint(
            expr=sum(m_dh.y_pos[c] + m_dh.y_neg[c] for c in m_dh.C) >= 1
        )

        # Minimize the L1-norm of nu
        m_dh.obj = Objective(expr=sum(m_dh.abs_nu[c] for c in m_dh.C))

        self.candidates_milp = m_dh

    def _identify_candidates(self):
        eq_con_list = self.nlp.get_pyomo_equality_constraints()

        for i in self.candidates_milp.C:
            # Check if constraint is included
            if self.candidates_milp.abs_nu[i]() > self.config.m_small * MMULT:
                # If it is, save the value of nu
                if eq_con_list is None:
                    name = i
                else:
                    name = eq_con_list[i]
                self.degenerate_set[name] = self.candidates_milp.nu[i]()

    def _solve_candidates_milp(self, tee: bool = False):
        """Solve MILP to generate set of candidate equations

        Arguments:

            tee: print solver output (default = False)

        """
        _log.info("Solving Candidates MILP model.")

        results = self._get_solver().solve(self.candidates_milp, tee=tee)

        self.degenerate_set = {}

        if check_optimal_termination(results):
            # We found a degenerate set
            self._identify_candidates()
        else:
            _log.debug(
                "Solver did not return an optimal termination condition for "
                "Candidates MILP. This probably indicates the system is full rank."
            )

    def _prepare_ids_milp(self):
        """
        Prepare MILP to compute the irreducible degenerate set

        """
        _log.info("Building MILP model to compute irreducible degenerate set.")

        n_eq = self.jacobian.shape[0]
        n_var = self.jacobian.shape[1]

        # Create Pyomo model for irreducible degenerate set
        m_dh = ConcreteModel()

        # Create index for constraints
        m_dh.C = Set(initialize=range(n_eq))
        m_dh.V = Set(initialize=range(n_var))

        # Specify minimum size for nu to be considered non-zero
        M = self.config.M

        # Add variables
        m_dh.nu = Var(m_dh.C, bounds=(-M, M), initialize=1.0)
        m_dh.y = Var(m_dh.C, domain=Binary)

        # Constraint to enforce set is degenerate
        if issparse(self.jacobian):
            J = self.jacobian.tocsc()

            def eq_degenerate(m_dh, v):
                # Find the columns with non-zero entries
                C = find(J[:, v])[0]
                if len(C) == 0:
                    # Catch for edge-case of trivial constraint 0==0
                    return Constraint.Skip
                return sum(J[c, v] * m_dh.nu[c] for c in C) == 0

        else:
            J = self.jacobian

            def eq_degenerate(m_dh, v):
                return sum(J[c, v] * m_dh.nu[c] for c in m_dh.C) == 0

        m_dh.degenerate = Constraint(m_dh.V, rule=eq_degenerate)

        def eq_lower(m_dh, c):
            return -M * m_dh.y[c] <= m_dh.nu[c]

        m_dh.lower = Constraint(m_dh.C, rule=eq_lower)

        def eq_upper(m_dh, c):
            return m_dh.nu[c] <= M * m_dh.y[c]

        m_dh.upper = Constraint(m_dh.C, rule=eq_upper)

        m_dh.obj = Objective(expr=sum(m_dh.y[c] for c in m_dh.C))

        self.ids_milp = m_dh

    def _get_ids(self):
        # Create empty dictionary
        ids_ = {}

        eq_con_list = self.nlp.get_pyomo_equality_constraints()

        for i in self.ids_milp.C:
            # Check if constraint is included
            if self.ids_milp.y[i]() > YTOL:
                # If it is, save the value of nu
                ids_[eq_con_list[i]] = self.ids_milp.nu[i]()

        return ids_

    def _solve_ids_milp(self, cons: Constraint, tee: bool = False):
        """Solve MILP to check if equation 'cons' is a significant component
        in an irreducible degenerate set

        Args:
            cons: constraint to consider
            tee: Boolean, print solver output (default = False)

        Returns:
            ids: dictionary containing the IDS

        """
        _log.info(f"Solving IDS MILP for constraint {cons.name}.")
        eq_con_list = self.nlp.get_pyomo_equality_constraints()
        cons_idx = eq_con_list.index(cons)

        # Fix weight on candidate equation
        self.ids_milp.nu[cons_idx].fix(1.0)

        # Solve MILP
        results = self._get_solver().solve(self.ids_milp, tee=tee)

        self.ids_milp.nu[cons_idx].unfix()

        if check_optimal_termination(results):
            # We found an irreducible degenerate set
            return self._get_ids()
        else:
            raise ValueError(
                f"Solver did not return an optimal termination condition for "
                f"IDS MILP with constraint {cons.name}."
            )

    def find_irreducible_degenerate_sets(self, tee=False):
        """
        Compute irreducible degenerate sets

        Args:
            tee: Print solver output logs to screen (default=False)

        """

        # Solve to find candidate equations
        _log.info("Searching for Candidate Equations")
        self._prepare_candidates_milp()
        self._solve_candidates_milp(tee=tee)

        # Find irreducible degenerate sets
        # Check if degenerate_set is not empty
        if self.degenerate_set:

            _log.info("Searching for Irreducible Degenerate Sets")
            self._prepare_ids_milp()

            # Loop over candidate equations
            count = 1
            for k in self.degenerate_set:
                print(f"Solving MILP {count} of {len(self.degenerate_set)}.")
                _log.info_high(f"Solving MILP {count} of {len(self.degenerate_set)}.")

                # Check if equation is a major element of an IDS
                ids_ = self._solve_ids_milp(cons=k, tee=tee)

                if ids_ is not None:
                    self.irreducible_degenerate_sets.append(ids_)

                count += 1
        else:
            _log.debug("No candidate equations found")

    def report_irreducible_degenerate_sets(self, stream=None, tee: bool = False):
        """
        Print a report of all the Irreducible Degenerate Sets (IDS) identified in
        model.

        Args:
            stream: I/O object to write report to (default = stdout)
            tee: whether to write solver output logs to screen

        Returns:
            None

        """
        if stream is None:
            stream = sys.stdout

        self.find_irreducible_degenerate_sets(tee=tee)

        stream.write("=" * MAX_STR_LENGTH + "\n")
        stream.write("Irreducible Degenerate Sets\n")

        if self.irreducible_degenerate_sets:
            for i, s in enumerate(self.irreducible_degenerate_sets):
                stream.write(f"\n{TAB}Irreducible Degenerate Set {i}")
                stream.write(f"\n{TAB*2}nu{TAB}Constraint Name")
                for k, v in s.items():
                    value_string = f"{v:.1f}"
                    sep = (2 + len(TAB) - len(value_string)) * " "
                    stream.write(f"\n{TAB*2}{value_string}{sep}{k.name}")
                stream.write("\n")
        else:
            stream.write(
                f"\n{TAB}No candidate equations. The Jacobian is likely full rank.\n"
            )

        stream.write("\n" + "=" * MAX_STR_LENGTH + "\n")


class DegeneracyHunter:
    """
    Degeneracy Hunter is a collection of utility functions to assist in mathematical
    modeling in Pyomo.
    """

    def __init__(self, block_or_jac, solver=None):
        """Initialize Degeneracy Hunter Object

        Args:
            block_or_jac: Pyomo model or Jacobian
            solver: Pyomo SolverFactory

        Notes:
            Passing a Jacobian to Degeneracy Hunter is current untested.

        """
        msg = (
            "DegeneracyHunter is being deprecated in favor of the new "
            "DiagnosticsToolbox."
        )
        deprecation_warning(msg=msg, logger=_log, version="2.2.0", remove_in="3.0.0")

        block_like = False
        try:
            block_like = issubclass(block_or_jac.ctype, Block)
        except AttributeError:
            pass

        if block_like:
            # Add Pyomo model to the object
            self.block = block_or_jac

            # setup pynumero interface
            if not AmplInterface.available():
                raise RuntimeError("Pynumero not available.")
            self.nlp = PyomoNLP(self.block)

            # Get the scaled Jacobian of equality constraints
            self.jac_eq = get_jacobian(self.block, equality_constraints_only=True)[0]

            # Create a list of equality constraint names
            self._eq_con_list = self.nlp.get_pyomo_equality_constraints()
            self._var_list = self.nlp.get_pyomo_variables()

            self.candidate_eqns = None

        elif type(block_or_jac) is np.array:  # pylint: disable=unidiomatic-typecheck
            raise NotImplementedError(
                "Degeneracy Hunter currently only supports analyzing a Pyomo model"
            )

            # # TODO: Need to refactor, document, and test support for Jacobian
            # self.jac_eq = block_or_jac
            # self._eq_con_list = None

        else:
            raise TypeError("Check the type for 'block_or_jac'")

        # number of equality constraints, variables
        self.n_eq = self.jac_eq.shape[0]
        self.n_var = self.jac_eq.shape[1]

        # Initialize solver
        if solver is None:
            # TODO: Test performance with open solvers such as cbc
            self.solver = SolverFactory("gurobi")
            self.solver.options = {"NumericFocus": 3}

        else:
            # TODO: Make this a custom exception following IDAES standards
            # assert type(solver) is SolverFactory, "Argument solver should be type SolverFactory"
            self.solver = solver

        # Create spot to store singular values
        self.s = None

        # Set constants for MILPs
        self.max_nu = 1e5
        self.min_nonzero_nu = 1e-5

    def check_residuals(self, tol=1e-5, print_level=1, sort=True):
        """
        Method to return a ComponentSet of all Constraint components with a
        residual greater than a given threshold which appear in a model.

        Args:
            block: model to be studied
            tol: residual threshold for inclusion in ComponentSet
            print_level: controls to extend of output to the screen:

                * 0 - nothing printed
                * 1 - only name of constraint printed
                * 2 - each constraint is pretty printed
                * 3 - pretty print each constraint, then print value for included variable

            sort: sort residuals in descending order for printing

        Returns:
            A ComponentSet including all Constraint components with a residual
            greater than tol which appear in block

        """

        if print_level > 0:
            residual_values = large_residuals_set(self.block, tol, True)
        else:
            return large_residuals_set(self.block, tol, False)

        print(" ")
        if len(residual_values) > 0:
            print("All constraints with residuals larger than", tol, ":")
            if print_level == 1:
                print("Count\tName\t|residual|")

            if sort:
                residual_values = dict(
                    sorted(residual_values.items(), key=itemgetter(1), reverse=True)
                )

            for i, (c, r) in enumerate(residual_values.items()):
                if print_level == 1:
                    # Basic print statement. count, constraint, residual
                    print(i, "\t", c, "\t", r)
                else:
                    # Pretty print constraint
                    print("\ncount =", i, "\t|residual| =", r)
                    c.pprint()

                if print_level == 2:
                    # print values and bounds for each variable in the constraint
                    print("variable\tlower\tvalue\tupper")
                    for v in identify_variables(c.body):
                        self.print_variable_bounds(v)
        else:
            print("No constraints with residuals larger than", tol, "!")

        return residual_values.keys()

    def check_variable_bounds(
        self, tol=1e-5, relative=False, skip_lb=False, skip_ub=False, verbose=True
    ):
        """
        Return a ComponentSet of all variables within a tolerance of their bounds.

        Args:
            block: model to be studied
            tol: residual threshold for inclusion in ComponentSet (default = 1e-5)
            relative : Boolean, use relative tolerance (default = False)
            skip_lb: Boolean to skip lower bound (default = False)
            skip_ub: Boolean to skip upper bound (default = False)
            verbose: Boolean to toggle on printing to screen (default = True)

        Returns:
            A ComponentSet including all Constraint components with a residual
            greater than tol which appear in block

        """
        vnbs = variables_near_bounds_set(self.block, tol, relative, skip_lb, skip_ub)

        if verbose:
            print(" ")
            if relative:
                s = "(relative)"
            else:
                s = "(absolute)"
            if len(vnbs) > 0:
                print("Variables within", tol, s, "of their bounds:")
                print("variable\tlower\tvalue\tupper")
                for v in vnbs:
                    self.print_variable_bounds(v)
            else:
                print("No variables within", tol, s, "of their bounds.")

        return vnbs

    def check_rank_equality_constraints(self, tol=1e-6, dense=False):
        """
        Method to check the rank of the Jacobian of the equality constraints

        Args:
            tol: Tolerance for smallest singular value (default=1E-6)
            dense: If True, use a dense svd to perform singular value analysis,
                which tends to be slower but more reliable than svds

        Returns:
            Number of singular values less than tolerance (-1 means error)

        """

        print("\nChecking rank of Jacobian of equality constraints...")

        print(
            "Model contains",
            self.n_eq,
            "equality constraints and",
            self.n_var,
            "variables.",
        )

        counter = 0
        if self.n_eq > 1:
            if self.s is None:
                self.svd_analysis(dense=dense)

            n = len(self.s)

            print("Smallest singular value(s):")
            for i in range(n):
                print("%.3E" % self.s[i])
                if self.s[i] < tol:
                    counter += 1
        else:
            print(f"Only singular value: {norm(self.jac_eq,'fro')}")

        return counter

    # TODO: Refactor, this should not be a staticmethod
    @staticmethod
    def _prepare_ids_milp(jac_eq, M=1e5):
        """
        Prepare MILP to compute the irreducible degenerate set

        Args:
            jac_eq Jacobian of equality constraints [matrix]
            M: largest value for nu

        Returns:
            m_dh: Pyomo model to calculate irreducible degenerate sets

        """

        n_eq = jac_eq.shape[0]
        n_var = jac_eq.shape[1]

        # Create Pyomo model for irreducible degenerate set
        m_dh = ConcreteModel()

        # Create index for constraints
        m_dh.C = Set(initialize=range(n_eq))

        m_dh.V = Set(initialize=range(n_var))

        # Add variables
        m_dh.nu = Var(m_dh.C, bounds=(-M, M), initialize=1.0)
        m_dh.y = Var(m_dh.C, domain=Binary)

        # Constraint to enforce set is degenerate
        if issparse(jac_eq):
            m_dh.J = jac_eq.tocsc()

            def eq_degenerate(m_dh, v):
                # Find the columns with non-zero entries
                C_ = find(m_dh.J[:, v])[0]
                return sum(m_dh.J[c, v] * m_dh.nu[c] for c in C_) == 0

        else:
            m_dh.J = jac_eq

            def eq_degenerate(m_dh, v):
                return sum(m_dh.J[c, v] * m_dh.nu[c] for c in m_dh.C) == 0

        m_dh.degenerate = Constraint(m_dh.V, rule=eq_degenerate)

        def eq_lower(m_dh, c):
            return -M * m_dh.y[c] <= m_dh.nu[c]

        m_dh.lower = Constraint(m_dh.C, rule=eq_lower)

        def eq_upper(m_dh, c):
            return m_dh.nu[c] <= M * m_dh.y[c]

        m_dh.upper = Constraint(m_dh.C, rule=eq_upper)

        m_dh.obj = Objective(expr=sum(m_dh.y[c] for c in m_dh.C))

        return m_dh

    # TODO: Refactor, this should not be a staticmethod
    @staticmethod
    def _prepare_find_candidates_milp(jac_eq, M=1e5, m_small=1e-5):
        """
        Prepare MILP to find candidate equations for consider for IDS

        Args:
            jac_eq Jacobian of equality constraints [matrix]
            M: maximum value for nu
            m_small: smallest value for nu to be considered non-zero

        Returns:
            m_fc: Pyomo model to find candidates

        """

        n_eq = jac_eq.shape[0]
        n_var = jac_eq.shape[1]

        # Create Pyomo model for irreducible degenerate set
        m_dh = ConcreteModel()

        # Create index for constraints
        m_dh.C = Set(initialize=range(n_eq))

        m_dh.V = Set(initialize=range(n_var))

        # Specify minimum size for nu to be considered non-zero
        m_dh.m_small = m_small

        # Add variables
        m_dh.nu = Var(m_dh.C, bounds=(-M - m_small, M + m_small), initialize=1.0)
        m_dh.y_pos = Var(m_dh.C, domain=Binary)
        m_dh.y_neg = Var(m_dh.C, domain=Binary)
        m_dh.abs_nu = Var(m_dh.C, bounds=(0, M + m_small))

        m_dh.pos_xor_neg = Constraint(m_dh.C)

        # Constraint to enforce set is degenerate
        if issparse(jac_eq):
            m_dh.J = jac_eq.tocsc()

            def eq_degenerate(m_dh, v):
                if np.sum(np.abs(m_dh.J[:, v])) > 1e-6:
                    # Find the columns with non-zero entries
                    C_ = find(m_dh.J[:, v])[0]
                    return sum(m_dh.J[c, v] * m_dh.nu[c] for c in C_) == 0
                else:
                    # This variable does not appear in any constraint
                    return Constraint.Skip

        else:
            m_dh.J = jac_eq

            def eq_degenerate(m_dh, v):
                if np.sum(np.abs(m_dh.J[:, v])) > 1e-6:
                    return sum(m_dh.J[c, v] * m_dh.nu[c] for c in m_dh.C) == 0
                else:
                    # This variable does not appear in any constraint
                    return Constraint.Skip

        m_dh.pprint()

        m_dh.degenerate = Constraint(m_dh.V, rule=eq_degenerate)

        # When y_pos = 1, nu >= m_small
        # When y_pos = 0, nu >= - m_small
        def eq_pos_lower(m_dh, c):
            return m_dh.nu[c] >= -m_small + 2 * m_small * m_dh.y_pos[c]

        m_dh.pos_lower = Constraint(m_dh.C, rule=eq_pos_lower)

        # When y_pos = 1, nu <= M + m_small
        # When y_pos = 0, nu <= m_small
        def eq_pos_upper(m_dh, c):
            return m_dh.nu[c] <= M * m_dh.y_pos[c] + m_small

        m_dh.pos_upper = Constraint(m_dh.C, rule=eq_pos_upper)

        # When y_neg = 1, nu <= -m_small
        # When y_neg = 0, nu <= m_small
        def eq_neg_upper(m_dh, c):
            return m_dh.nu[c] <= m_small - 2 * m_small * m_dh.y_neg[c]

        m_dh.neg_upper = Constraint(m_dh.C, rule=eq_neg_upper)

        # When y_neg = 1, nu >= -M - m_small
        # When y_neg = 0, nu >= - m_small
        def eq_neg_lower(m_dh, c):
            return m_dh.nu[c] >= -M * m_dh.y_neg[c] - m_small

        m_dh.neg_lower = Constraint(m_dh.C, rule=eq_neg_lower)

        # Absolute value
        def eq_abs_lower(m_dh, c):
            return -m_dh.abs_nu[c] <= m_dh.nu[c]

        m_dh.abs_lower = Constraint(m_dh.C, rule=eq_abs_lower)

        def eq_abs_upper(m_dh, c):
            return m_dh.nu[c] <= m_dh.abs_nu[c]

        m_dh.abs_upper = Constraint(m_dh.C, rule=eq_abs_upper)

        # At least one constraint must be in the degenerate set
        m_dh.degenerate_set_nonempty = Constraint(
            expr=sum(m_dh.y_pos[c] + m_dh.y_neg[c] for c in m_dh.C) >= 1
        )

        # Minimize the L1-norm of nu
        m_dh.obj = Objective(expr=sum(m_dh.abs_nu[c] for c in m_dh.C))

        return m_dh

    # TODO: Refactor, this should not be a staticmethod
    @staticmethod
    def _check_candidate_ids(ids_milp, solver, c, eq_con_list=None, tee=False):
        """Solve MILP to check if equation 'c' is a significant component in an irreducible
        degenerate set

        Args:
            ids_milp: Pyomo model to calculate IDS
            solver: Pyomo solver (must support MILP)
            c: index for the constraint to consider [integer]
            eq_con_list: names of equality constraints. If none, use elements of ids_milp (default=None)
            tee: Boolean, print solver output (default = False)

        Returns:
            ids: either None or dictionary containing the IDS

        """

        # Fix weight on candidate equation
        ids_milp.nu[c].fix(1.0)

        # Solve MILP
        results = solver.solve(ids_milp, tee=tee)

        ids_milp.nu[c].unfix()

        if check_optimal_termination(results):
            # We found an irreducible degenerate set

            # Create empty dictionary
            ids_ = {}

            for i in ids_milp.C:
                # Check if constraint is included
                if ids_milp.y[i]() > 0.9:
                    # If it is, save the value of nu
                    if eq_con_list is None:
                        name = i
                    else:
                        name = eq_con_list[i]
                    ids_[name] = ids_milp.nu[i]()
            return ids_
        else:
            return None

    # TODO: Refactor, this should not be a staticmethod
    @staticmethod
    def _find_candidate_eqs(candidates_milp, solver, eq_con_list=None, tee=False):
        """Solve MILP to generate set of candidate equations

        Arguments:
            candidates_milp: Pyomo model to calculate IDS
            solver: Pyomo solver (must support MILP)
            eq_con_list: names of equality constraints. If none, use elements of ids_milp (default=None)
            tee: Boolean, print solver output (default = False)

        Returns:
            candidate_eqns: either None or list of indices
            degenerate_set: either None or dictionary containing the degenerate_set

        """

        results = solver.solve(candidates_milp, tee=tee)

        if check_optimal_termination(results):
            # We found a degenerate set

            # Create empty dictionary
            ds_ = {}

            # Create empty list
            candidate_eqns = []

            for i in candidates_milp.C:
                # Check if constraint is included
                if candidates_milp.abs_nu[i]() > candidates_milp.m_small * 0.99:
                    # If it is, save the value of nu
                    if eq_con_list is None:
                        name = i
                    else:
                        name = eq_con_list[i]
                    ds_[name] = candidates_milp.nu[i]()
                    candidate_eqns.append(i)

            return candidate_eqns, ds_
        else:
            return None, None

    def svd_analysis(self, n_sv=None, dense=False):
        """
        Perform SVD analysis of the constraint Jacobian

        Args:
            n_sv: number of smallest singular values to compute
            dense: If True, use a dense svd to perform singular value analysis,
                which tends to be slower but more reliable than svds

        Returns:
            None

        Actions:
            Stores SVD results in object

        """
        if n_sv is None:
            # Determine the number of singular values to compute
            # The "-1" is needed to avoid an error with svds
            n_sv = min(10, min(self.n_eq, self.n_var) - 1)

        if self.n_eq > 1:
            if n_sv >= min(self.n_eq, self.n_var):
                raise ValueError(
                    f"For a {self.n_eq} by {self.n_var} system, svd_analysis "
                    f"can compute at most {min(self.n_eq, self.n_var) - 1} "
                    f"singular values and vectors, but {n_sv} were called for."
                )
            if n_sv < 1:
                raise ValueError(f"Nonsense value for n_sv={n_sv} received.")
            print("Computing the", n_sv, "smallest singular value(s)")

            # Perform SVD
            # Recall J is a n_eq x n_var matrix
            # Thus U is a n_eq x n_eq matrix
            # And V is a n_var x n_var
            # (U or V may be smaller in economy mode)
            if dense:
                u, s, vT = svd(self.jac_eq.todense(), full_matrices=False)
                # Reorder singular values and vectors so that the singular
                # values are from least to greatest
                u = np.flip(u[:, -n_sv:], axis=1)
                s = np.flip(s[-n_sv:], axis=0)
                vT = np.flip(vT[-n_sv:, :], axis=0)
            else:
                # svds does not guarantee the order in which it generates
                # singular values, but typically generates them least-to-greatest.
                # Maybe the warning is for singular values of nearly equal
                # magnitude or a similar edge case?
                u, s, vT = svds(self.jac_eq, k=n_sv, which="SM")  # , solver='lobpcg')

            # Save results
            self.u = u
            self.s = s
            self.v = vT.transpose()

        else:
            raise ValueError(
                "Model needs at least 2 equality constraints to perform svd_analysis."
            )

    def underdetermined_variables_and_constraints(self, n_calc=1, tol=0.1, dense=False):
        """
        Determines constraints and variables associated with the smallest
        singular values by having large components in the left and right
        singular vectors, respectively, associated with those singular values.

        Args:
            n_calc: The singular value, as ordered from least to greatest
                starting from 1, to calculate associated constraints and variables
            tol: Size below which to ignore constraints and variables in
                the singular vector
            dense: If True, use a dense svd to perform singular value analysis,
                which tends to be slower but more reliable than svds

        Returns:
            None

        """
        if self.s is None:
            self.svd_analysis(
                n_sv=max(n_calc, min(10, min(self.n_eq, self.n_var) - 1)), dense=dense
            )
        n_sv = len(self.s)
        if n_sv < n_calc:
            raise ValueError(
                f"User wanted constraints and variables associated "
                f"with the {n_calc}-th smallest singular value, "
                f"but only {n_sv} small singular values have been "
                f"calculated. Run svd_analysis again and specify "
                f"n_sv>={n_calc}."
            )
        print("Column:    Variable")
        for i in np.where(abs(self.v[:, n_calc - 1]) > tol)[0]:
            print(str(i) + ": " + self._var_list[i].name)
        print("")
        print("Row:    Constraint")
        for i in np.where(abs(self.u[:, n_calc - 1]) > tol)[0]:
            print(str(i) + ": " + self._eq_con_list[i].name)

    def find_candidate_equations(self, verbose=True, tee=False):
        """
        Solve MILP to find a degenerate set and candidate equations

        Args:
            verbose: Print information to the screen (default=True)
            tee: Print solver output to screen (default=True)

        Returns:
            ds: either None or dictionary of candidate equations

        """

        if verbose:
            print("*** Searching for a Single Degenerate Set ***")
            print("Building MILP model...")
        self.candidates_milp = self._prepare_find_candidates_milp(
            self.jac_eq, self.max_nu, self.min_nonzero_nu
        )

        if verbose:
            print("Solving MILP model...")
        ce, ds = self._find_candidate_eqs(
            self.candidates_milp, self.solver, self._eq_con_list, tee
        )

        if ce is not None:
            self.candidate_eqns = ce

        return ds

    def find_irreducible_degenerate_sets(self, verbose=True, tee=False):
        """
        Compute irreducible degenerate sets

        Args:
            verbose: Print information to the screen (default=True)
            tee: Print solver output to screen (default=True)

        Returns:
            irreducible_degenerate_sets: list of irreducible degenerate sets

        """

        # If there are no candidate equations, find them!
        if not self.candidate_eqns:
            self.find_candidate_equations()

        irreducible_degenerate_sets = []

        # Check if it is empty or None
        if self.candidate_eqns:
            if verbose:
                print("*** Searching for Irreducible Degenerate Sets ***")
                print("Building MILP model...")
            self.dh_milp = self._prepare_ids_milp(self.jac_eq, self.max_nu)

            # Loop over candidate equations
            for i, c in enumerate(self.candidate_eqns):
                if verbose:
                    print("Solving MILP", i + 1, "of", len(self.candidate_eqns), "...")

                # Check if equation 'c' is a major element of an IDS
                ids_ = self._check_candidate_ids(
                    self.dh_milp, self.solver, c, self._eq_con_list, tee
                )

                if ids_ is not None:
                    irreducible_degenerate_sets.append(ids_)

            if verbose:
                for i, s in enumerate(irreducible_degenerate_sets):
                    print("\nIrreducible Degenerate Set", i)
                    print("nu\tConstraint Name")
                    for k, v in s.items():
                        print(v, "\t", k)
        else:
            print("No candidate equations. The Jacobian is likely full rank.")

        return irreducible_degenerate_sets

    ### Helper Functions

    # Note: This makes sense as a static method
    @staticmethod
    def print_variable_bounds(v):
        """
        Print variable, bounds, and value

        Args:
            v: variable

        Returns:
            None

        """
        print(v, "\t\t", v.lb, "\t", v.value, "\t", v.ub)


def psweep_runner_validator(val):
    """Domain validator for Parameter Sweep runners

    Args:
        val : value to be checked

    Returns:
        TypeError if val is not a valid callback
    """
    if issubclass(val, ParameterSweepBase):
        return val

    raise ValueError("Workflow runner must be a subclass of ParameterSweepBase.")


CACONFIG = ConfigDict()
CACONFIG.declare(
    "input_specification",
    ConfigValue(
        domain=is_psweepspec,
        doc="ParameterSweepSpecification object defining inputs to be sampled",
    ),
)
CACONFIG.declare(
    "workflow_runner",
    ConfigValue(
        default=SequentialSweepRunner,
        domain=psweep_runner_validator,
        doc="Parameter sweep workflow runner",
    ),
)
CACONFIG.declare(
    "solver_options",
    ConfigValue(
        domain=None,
        description="Options to pass to IPOPT.",
    ),
)
CACONFIG.declare(
    "halt_on_error",
    ConfigValue(
        default=False,
        domain=bool,
        doc="Whether to halt execution of parameter sweep on encountering a solver error (default=False).",
    ),
)


class IpoptConvergenceAnalysis:
    """
    Tool to performa a parameter sweep of model checking for numerical issues and
    convergence characteristics. Users may specify an IDAES ParameterSweep class to
    perform the sweep (default is SequentialSweepRunner).
    """

    CONFIG = CACONFIG()

    def __init__(self, model, **kwargs):
        # TODO: In future may want to generalise this to accept indexed blocks
        # However, for now some of the tools do not support indexed blocks
        if not isinstance(model, _BlockData):
            raise TypeError(
                "model argument must be an instance of a Pyomo BlockData object "
                "(either a scalar Block or an element of an indexed Block)."
            )

        self.config = self.CONFIG(kwargs)

        self._model = model

        solver = SolverFactory("ipopt")
        if self.config.solver_options is not None:
            solver.options = self.config.solver_options

        self._psweep = self.config.workflow_runner(
            input_specification=self.config.input_specification,
            build_model=self._build_model,
            rebuild_model=True,
            run_model=self._run_model,
            build_outputs=self._build_outputs,
            halt_on_error=self.config.halt_on_error,
            handle_solver_error=self._recourse,
            solver=solver,
        )

    @property
    def results(self):
        """
        Returns the results of the IpoptConvergenceAnalysis run
        """
        return self._psweep.results

    @property
    def samples(self):
        """
        Returns the set of input samples for convergence analysis (pandas DataFrame)
        """
        return self._psweep.get_input_samples()

    def run_convergence_analysis(self):
        """
        Execute convergence analysis sweep by calling execute_parameter_sweep
        method in specified runner.

        Returns:
            dict of results from parameter sweep
        """
        return self._psweep.execute_parameter_sweep()

    def run_convergence_analysis_from_dict(self, input_dict: dict):
        """
        Execute convergence analysis sweep using specification defined in dict.

        Args:
            input_dict: dict to load specification from

        Returns:
            dict of results from parameter sweep
        """
        self.from_dict(input_dict)
        return self.run_convergence_analysis()

    def run_convergence_analysis_from_file(self, filename: str):
        """
        Execute convergence analysis sweep using specification defined in json file.

        Args:
            filename: name of file to load specification from as string

        Returns:
            dict of results from parameter sweep
        """
        self.from_json_file(filename)
        return self.run_convergence_analysis()

    def compare_convergence_to_baseline(
        self, filename: str, rel_tol: float = 0.1, abs_tol: float = 1
    ):
        """
        Run convergence analysis and compare results to those defined in baseline file.

        Args:
            filename: name of baseline file to load specification from as string
            rel_tol: relative tolerance to use for comparing number of iterations
            abs_tol: absolute tolerance to use for comparing number of iterations

        Returns:
            dict containing lists of differences between convergence analysis run and baseline
        """
        with open(filename, "r") as f:
            # Load file manually so we have saved results
            jdict = json.load(f)
        f.close()

        # Run convergence analysis from dict
        self.run_convergence_analysis_from_dict(jdict)

        # Compare results
        return self._compare_results_to_dict(jdict, rel_tol=rel_tol, abs_tol=abs_tol)

    def assert_baseline_comparison(
        self, filename: str, rel_tol: float = 0.1, abs_tol: float = 1
    ):
        """
        Run convergence analysis and assert no differences in results to those defined
        in baseline file.

        Args:
            filename: name of baseline file to load specification from as string
            rel_tol: relative tolerance to use for comparing number of iterations
            abs_tol: absolute tolerance to use for comparing number of iterations

        Raises:
            AssertionError if results of convergence analysis do not match baseline
        """
        diffs = self.compare_convergence_to_baseline(
            filename, rel_tol=rel_tol, abs_tol=abs_tol
        )

        if any(len(v) != 0 for v in diffs.values()):
            raise AssertionError("Convergence analysis does not match baseline")

    def report_convergence_summary(self, stream=None):
        """
        Reports a brief summary of the model convergence run.

        Args:
            stream: Optional output stream to print results to.

        Returns:
            None

        """
        if stream is None:
            stream = sys.stdout

        successes = 0
        failures = 0
        runs_w_restoration = 0
        runs_w_regulariztion = 0
        runs_w_num_iss = 0

        for v in self.results.values():
            # Check for differences
            if v["success"]:
                successes += 1
            else:
                failures += 1

            if v["results"]["iters_in_restoration"] > 0:
                runs_w_restoration += 1
            if v["results"]["iters_w_regularization"] > 0:
                runs_w_regulariztion += 1
            if v["results"]["numerical_issues"] > 0:
                runs_w_num_iss += 1

        stream.write(
            f"Successes: {successes}, Failures {failures} ({100*successes/(successes+failures)}%)\n"
        )
        stream.write(f"Runs with Restoration: {runs_w_restoration}\n")
        stream.write(f"Runs with Regularization: {runs_w_regulariztion}\n")
        stream.write(f"Runs with Numerical Issues: {runs_w_num_iss}\n")

    def to_dict(self):
        """
        Serialize specification and current results to dict form

        Returns:
            dict
        """
        return self._psweep.to_dict()

    def from_dict(self, input_dict):
        """
        Load specification and results from dict.

        Args:
            input_dict: dict to load from

        Returns:
            None
        """
        return self._psweep.from_dict(input_dict)

    def to_json_file(self, filename):
        """
        Write specification and results to json file.

        Args:
            filename: name of file to write to as string

        Returns:
            None
        """
        return self._psweep.to_json_file(filename)

    def from_json_file(self, filename):
        """
        Load specification and results from json file.

        Args:
            filename: name of file to load from as string

        Returns:
            None
        """
        return self._psweep.from_json_file(filename)

    def _build_model(self):
        # Create new instance of model by cloning
        return self._model.clone()

    def _run_model(self, model, solver):
        # Run model using IPOPT and collect stats
        (
            status,
            iters,
            iters_in_restoration,
            iters_w_regularization,
            time,
        ) = self._run_ipopt_with_stats(model, solver)

        run_stats = [
            iters,
            iters_in_restoration,
            iters_w_regularization,
            time,
        ]

        success = check_optimal_termination(status)

        return success, run_stats

    @staticmethod
    def _build_outputs(model, run_stats):
        # Run model diagnostics numerical checks
        dt = DiagnosticsToolbox(model=model)

        warnings = False
        try:
            dt.assert_no_numerical_warnings()
        except AssertionError:
            warnings = True

        # Compile Results
        return {
            "iters": run_stats[0],
            "iters_in_restoration": run_stats[1],
            "iters_w_regularization": run_stats[2],
            "time": run_stats[3],
            "numerical_issues": warnings,
        }

    @staticmethod
    def _recourse(model):
        # Return a default dict indicating no results
        return {
            "iters": -1,
            "iters_in_restoration": -1,
            "iters_w_regularization": -1,
            "time": -1,
            "numerical_issues": -1,
        }

    @staticmethod
    def _parse_ipopt_output(ipopt_file):
        # PArse IPOPT logs and return key metrics
        # ToDO: Check for final iteration with regularization or restoration

        iters = 0
        iters_in_restoration = 0
        iters_w_regularization = 0
        time = 0
        # parse the output file to get the iteration count, solver times, etc.
        with open(ipopt_file, "r") as f:
            parseline = False
            for line in f:
                if line.startswith("iter"):
                    # This marks the start of the iteration logging, set parseline True
                    parseline = True
                elif line.startswith("Number of Iterations....:"):
                    # Marks end of iteration logging, set parseline False
                    parseline = False
                    tokens = line.split()
                    iters = int(tokens[3])
                elif parseline:
                    # Line contains details of an iteration, look for restoration or regularization
                    tokens = line.split()
                    try:
                        if not tokens[6] == "-":
                            # Iteration with regularization
                            iters_w_regularization += 1
                        if tokens[0].endswith("r"):
                            # Iteration in restoration
                            iters_in_restoration += 1
                    except IndexError:
                        # Blank line at end of iteration list, so assume we hit this
                        pass
                elif line.startswith(
                    "Total CPU secs in IPOPT (w/o function evaluations)   ="
                ):
                    tokens = line.split()
                    time += float(tokens[9])
                elif line.startswith(
                    "Total CPU secs in NLP function evaluations           ="
                ):
                    tokens = line.split()
                    time += float(tokens[8])

        return iters, iters_in_restoration, iters_w_regularization, time

    def _run_ipopt_with_stats(self, model, solver, max_iter=500, max_cpu_time=120):
        # Solve model using provided solver (assumed to be IPOPT) and parse logs
        # ToDo: Check that the "solver" is, in fact, IPOPT

        TempfileManager.push()
        tempfile = TempfileManager.create_tempfile(suffix="ipopt_out", text=True)
        opts = {
            "output_file": tempfile,
            "max_iter": max_iter,
            "max_cpu_time": max_cpu_time,
        }

        status_obj = solver.solve(model, options=opts, tee=True)

        (
            iters,
            iters_in_restoration,
            iters_w_regularization,
            time,
        ) = self._parse_ipopt_output(tempfile)

        TempfileManager.pop(remove=True)
        return status_obj, iters, iters_in_restoration, iters_w_regularization, time

    def _compare_results_to_dict(
        self,
        compare_dict: dict,
        rel_tol: float = 0.1,
        abs_tol: float = 1,
    ):
        # Compare results
        success_diff = []
        iters_diff = []
        restore_diff = []
        reg_diff = []
        num_iss_diff = []

        for k, v in self.results.items():
            # Get sample result from compare dict
            try:
                comp = compare_dict["results"][k]
            except KeyError:
                # Reading from json often converts ints to strings
                # Check to see if the index as a string works
                comp = compare_dict["results"][str(k)]

            # Check for differences
            if v["success"] != comp["success"]:
                success_diff.append(k)
            if not isclose(
                v["results"]["iters"],
                comp["results"]["iters"],
                rel_tol=rel_tol,
                abs_tol=abs_tol,
            ):
                iters_diff.append(k)
            if not isclose(
                v["results"]["iters_in_restoration"],
                comp["results"]["iters_in_restoration"],
                rel_tol=rel_tol,
                abs_tol=abs_tol,
            ):
                restore_diff.append(k)
            if not isclose(
                v["results"]["iters_w_regularization"],
                comp["results"]["iters_w_regularization"],
                rel_tol=rel_tol,
                abs_tol=abs_tol,
            ):
                reg_diff.append(k)
            if v["results"]["numerical_issues"] != comp["results"]["numerical_issues"]:
                num_iss_diff.append(k)

        return {
            "success": success_diff,
            "iters": iters_diff,
            "iters_in_restoration": restore_diff,
            "iters_w_regularization": reg_diff,
            "numerical_issues": num_iss_diff,
        }


def get_valid_range_of_component(component):
    """
    Return the valid range for a component as specified in the model metadata.

    Args:
        component: Pyomo component to get valid range for

    Returns:
        valid range for component if found. This will either be a 2-tuple (low, high) or None.

    Raises:
        AttributeError if metadata object not found

    """
    # Get metadata for component
    parent = component.parent_block()

    try:
        if hasattr(parent, "params"):
            meta = parent.params.get_metadata().properties
        else:
            meta = parent.get_metadata().properties
    except AttributeError:
        raise AttributeError(f"Could not find metadata for component {component.name}")

    # Get valid range from metadata
    try:
        n, i = meta.get_name_and_index(component.parent_component().local_name)
        cmeta = getattr(meta, n)[i]
        valid_range = cmeta.valid_range
    except ValueError:
        # Assume no metadata for this property
        _log.debug(f"No metadata entry for component {component.name}; returning None")
        valid_range = None

    return valid_range


def set_bounds_from_valid_range(component, descend_into=True):
    """
    Set bounds on Pyomo components based on valid range recorded in model metadata.
    WARNING - this function will overwrite any bounds already set on the component/model.

    This function will iterate over component data objects in Blocks and indexed components.

    Args:
        component: Pyomo component to set bounds on. This can be a Block, Var or Param.
        descend_into: (optional) Whether to descend into components on child Blocks (default=True)

    Returns:
         None

    """
    if component.is_indexed():
        for k in component:
            set_bounds_from_valid_range(component[k])
    elif isinstance(component, _BlockData):
        for i in component.component_data_objects(
            ctype=[Var, Param], descend_into=descend_into
        ):
            set_bounds_from_valid_range(i)
    elif not hasattr(component, "bounds"):
        raise TypeError(
            f"Component {component.name} does not have bounds. Only Vars and Params have bounds."
        )
    else:
        valid_range = get_valid_range_of_component(component)

        if valid_range is None:
            valid_range = (None, None)

        component.setlb(valid_range[0])
        component.setub(valid_range[1])


def list_components_with_values_outside_valid_range(component, descend_into=True):
    """
    Return a list of component objects with values outside the valid range specified in the model
    metadata.

    This function will iterate over component data objects in Blocks and indexed components.

    Args:
        component: Pyomo component to search for component outside of range on.
            This can be a Block, Var or Param.
        descend_into: (optional) Whether to descend into components on child Blocks (default=True)

    Returns:
         list of component objects found with values outside the valid range.
    """
    comp_list = []

    if component.is_indexed():
        for k in component:
            comp_list.extend(
                list_components_with_values_outside_valid_range(component[k])
            )
    elif isinstance(component, _BlockData):
        for i in component.component_data_objects(
            ctype=[Var, Param], descend_into=descend_into
        ):
            comp_list.extend(list_components_with_values_outside_valid_range(i))
    else:
        valid_range = get_valid_range_of_component(component)

        if valid_range is not None:
            cval = value(component)
            if cval is not None and (cval < valid_range[0] or cval > valid_range[1]):
                comp_list.append(component)

    return comp_list


def ipopt_solve_halt_on_error(model, options=None):
    """
    Run IPOPT to solve model with debugging output enabled.

    This function calls IPOPT to solve the model provided with settings
    to halt on AMPL evaluation errors and report these with symbolic names.

    Args:
        model: Pyomo model to be solved.
        options: solver options to be passed to IPOPT

    Returns:
        Pyomo solver results dict

    """
    if options is None:
        options = {}

    solver = SolverFactory("ipopt")
    solver.options = options
    solver.options["halt_on_ampl_error"] = "yes"

    return solver.solve(
        model, tee=True, symbolic_solver_labels=True, export_defined_variables=False
    )


def check_parallel_jacobian(
    model,
<<<<<<< HEAD
    tolerance: float = 1e-8,
    direction: str = "row",
    zero_norm_tolerance: float = 1e-8,
=======
    tolerance: float = 1e-4,
    direction: str = "row",
>>>>>>> bc2f6c08
    jac=None,
    nlp=None,
):
    """
    Check for near-parallel rows or columns in the Jacobian.

    Near-parallel rows or columns indicate a potential degeneracy in the model,
    as this means that the associated constraints or variables are (near)
    duplicates of each other.

    For efficiency, the ``jac`` and ``nlp`` arguments may be provided if they are
    already available. If these are provided, the provided model is not used. If
    either ``jac`` or ``nlp`` is not provided, a Jacobian and ``PyomoNLP`` are
    computed using the model.

    This method is based on work published in:

    Klotz, E., Identification, Assessment, and Correction of Ill-Conditioning and
    Numerical Instability in Linear and Integer Programs, Informs 2014, pgs. 54-108
    https://pubsonline.informs.org/doi/epdf/10.1287/educ.2014.0130

    Args:
        model: model to be analysed
        tolerance: tolerance to use to determine if constraints/variables are parallel
        direction: 'row' (default, constraints) or 'column' (variables)
        jac: model Jacobian as a ``scipy.sparse.coo_matrix``, optional
        nlp: ``PyomoNLP`` of model, optional

    Returns:
        list of 2-tuples containing parallel Pyomo components

    """

    if direction not in ["row", "column"]:
        raise ValueError(
            f"Unrecognised value for direction ({direction}). "
            "Must be 'row' or 'column'."
        )

<<<<<<< HEAD
    if nlp is None or jac is None:
=======
    if jac is None or nlp is None:
>>>>>>> bc2f6c08
        jac, nlp = get_jacobian(model, scaled=False)

    # Get vectors that we will check, and the Pyomo components
    # they correspond to.
    if direction == "row":
        components = nlp.get_pyomo_constraints()
        mat = jac.tocsr()

    elif direction == "column":
        components = nlp.get_pyomo_variables()
        mat = jac.transpose().tocsr()

    # Take product of all rows/columns with all rows/columns by taking outer
    # product of matrix with itself
    outer = mat @ mat.transpose()

    # Along the diagonal of the outer product you get the dot product of the row
    # with itself, which is equal to the norm squared.
    norms = np.sqrt(outer.diagonal())

    # Want to ignore indices with zero norm. By zeroing out the corresponding
    # entries of the scaling matrix, we set the corresponding rows and columns
    # to zero, which will then be ignored.

    zero_norm_indices = np.nonzero(np.abs(norms) <= zero_norm_tolerance)
    inv_norms = 1 / norms
    inv_norms[zero_norm_indices] = 0

    # Divide each row and each column by the vector norm. This leaves
    # the entries as dot(u, v) / (norm(u) * norm(v)). The exception is
    # entries with "zero norm", whose corresponding rows and columns are
    # set to zero.
    scaling = diags(inv_norms)
    outer = scaling * outer * scaling

    # Get rid of duplicate values by only taking upper triangular part of
    # resulting matrix
    upper_tri = triu(outer)

    # Set diagonal elements to zero
    # Subtracting diags(upper_tri.diagonal()) is a more reliable
    # method of getting the entries to exactly zero than subtracting
    # an identity matrix, where one can encounter values of 1e-16
    upper_tri = upper_tri - diags(upper_tri.diagonal())

    # Get the nonzero entries of upper_tri in three arrays,
    # corresponding to row indices, column indices, and values
    rows, columns, values = find(upper_tri)

    # We have that dot(u,v) == norm(u) * norm(v) * cos(theta) in which
    # theta is the angle between u and v. If theta is approximately
    # 0 or pi, sqrt(2*(1 - abs(dot(u,v)) / (norm(u) * norm(v)))) approximately
    # equals the number of radians from 0 or pi. A tolerance of 1e-8 corresponds
    # to a tolerance of sqrt(2) * 1e-4 radians

    # The expression (1 - abs(values) < tolerance) returns an array with values
    # of ones and zeros, depending on whether the condition is fulfilled or not.
    # We then find indices where it is filled using np.nonzero.
    parallel_1D = np.nonzero(1 - abs(values) < tolerance)[0]

    parallel = [
        (components[rows[idx]], components[columns[idx]]) for idx in parallel_1D
    ]

    return parallel


def compute_ill_conditioning_certificate(
    model,
    target_feasibility_tol: float = 1e-06,
    ratio_cutoff: float = 1e-04,
    direction: str = "row",
):
    """
    Finds constraints (rows) or variables (columns) in the model Jacobian that
    may be contributing to ill conditioning.

    This method is based on work published in:

    Klotz, E., Identification, Assessment, and Correction of Ill-Conditioning and
    Numerical Instability in Linear and Integer Programs, Informs 2014, pgs. 54-108
    https://pubsonline.informs.org/doi/epdf/10.1287/educ.2014.0130

    Args:
        model: model to be analysed
        target_feasibility_tol: target tolerance for solving ill conditioning problem
        ratio_cutoff: cut-off for reporting ill conditioning
        direction: 'row' (default, constraints) or 'column' (variables)

    Returns:
        list of strings reporting ill-conditioned variables/constraints and their
        associated y values
    """
    _log.warning(
        "Ill conditioning checks are a beta capability. Please be aware that "
        "the name, location, and API for this may change in future releases."
    )
    # Thanks to B. Knueven for this implementation

    if direction not in ["row", "column"]:
        raise ValueError(
            f"Unrecognised value for direction ({direction}). "
            "Must be 'row' or 'column'."
        )

    jac, nlp = get_jacobian(model, scaled=False)

    inverse_target_kappa = 1e-16 / target_feasibility_tol

    # Set up the components we will analyze, either row or column
    if direction == "row":
        components = nlp.get_pyomo_constraints()
        components_set = RangeSet(0, len(components) - 1)
        results_set = RangeSet(0, nlp.n_primals() - 1)
        jac = jac.transpose().tocsr()
    elif direction == "column":
        components = nlp.get_pyomo_variables()
        components_set = RangeSet(0, len(components) - 1)
        results_set = RangeSet(0, nlp.n_constraints() - 1)
        jac = jac.tocsr()

    # Build test problem
    inf_prob = ConcreteModel()

    inf_prob.y_pos = Var(components_set, bounds=(0, None))
    inf_prob.y_neg = Var(components_set, bounds=(0, None))
    inf_prob.y = Expression(components_set, rule=lambda m, i: m.y_pos[i] - m.y_neg[i])

    inf_prob.res_pos = Var(results_set, bounds=(0, None))
    inf_prob.res_neg = Var(results_set, bounds=(0, None))
    inf_prob.res = Expression(
        results_set, rule=lambda m, i: m.res_pos[i] - m.res_neg[i]
    )

    def b_rule(b, i):
        lhs = 0.0

        row = jac.getrow(i)
        for j, val in zip(row.indices, row.data):
            lhs += val * b.y[j]

        return lhs == b.res[i]

    inf_prob.by = Constraint(results_set, rule=b_rule)

    # Normalization of y
    inf_prob.normalize = Constraint(
        expr=1 == sum(inf_prob.y_pos.values()) - sum(inf_prob.y_neg.values())
    )

    inf_prob.y_norm = Var()
    inf_prob.y_norm_constr = Constraint(
        expr=inf_prob.y_norm
        == sum(inf_prob.y_pos.values()) + sum(inf_prob.y_neg.values())
    )

    inf_prob.res_norm = Var()
    inf_prob.res_norm_constr = Constraint(
        expr=inf_prob.res_norm
        == sum(inf_prob.res_pos.values()) + sum(inf_prob.res_neg.values())
    )

    # Objective -- minimize residual
    inf_prob.min_res = Objective(expr=inf_prob.res_norm)

    solver = SolverFactory("cbc")  # TODO: Consider making this an option

    # tighten tolerances  # TODO: If solver is an option, need to allow user options
    solver.options["primalT"] = target_feasibility_tol * 1e-1
    solver.options["dualT"] = target_feasibility_tol * 1e-1

    results = solver.solve(inf_prob, tee=False)
    if not check_optimal_termination(results):
        # TODO: maybe we should tighten tolerances first?
        raise RuntimeError("Ill conditioning diagnostic problem infeasible")

    result_norm = inf_prob.res_norm.value
    if result_norm < 0.0:
        # TODO: try again with tighter tolerances?
        raise RuntimeError(
            "Ill conditioning diagnostic problem has numerically troublesome solution"
        )
    if result_norm >= inverse_target_kappa:
        return []

    # find an equivalent solution which minimizes y_norm
    inf_prob.min_res.deactivate()
    inf_prob.res_norm.fix()

    inf_prob.min_y = Objective(expr=inf_prob.y_norm)

    # if this problem is numerically infeasible, we can still report something to the user
    results = solver.solve(inf_prob, tee=False, load_solutions=False)
    if check_optimal_termination(results):
        inf_prob.solutions.load_from(results)

    ill_cond = []
    slist = sorted(
        inf_prob.y, key=lambda dict_key: abs(value(inf_prob.y[dict_key])), reverse=True
    )
    cutoff = None
    for i in slist:
        if cutoff is None:
            cutoff = abs(value(inf_prob.y[i])) * ratio_cutoff
        val = value(inf_prob.y[i])
        if abs(val) < cutoff:
            break
        ill_cond.append((components[i], val))

    return ill_cond


# -------------------------------------------------------------------------------------------
# Private module functions
def _var_in_block(var, block):
    parent = var.parent_block()
    while parent is not None:
        if parent is block:
            return True
        parent = parent.parent_block()
    return False


def _vars_fixed_to_zero(model):
    # Set of variables fixed to 0
    zero_vars = ComponentSet()
    for v in model.component_data_objects(Var, descend_into=True):
        if v.fixed and value(v) == 0:
            zero_vars.add(v)
    return zero_vars


def _vars_near_zero(model, variable_zero_value_tolerance):
    # Set of variables with values close to 0
    near_zero_vars = ComponentSet()
    for v in model.component_data_objects(Var, descend_into=True):
        if v.value is not None and abs(value(v)) <= variable_zero_value_tolerance:
            near_zero_vars.add(v)
    return near_zero_vars


def _vars_violating_bounds(model, tolerance):
    violated_bounds = ComponentSet()
    for v in model.component_data_objects(Var, descend_into=True):
        if v.value is not None:
            if v.lb is not None and v.value <= v.lb - tolerance:
                violated_bounds.add(v)
            elif v.ub is not None and v.value >= v.ub + tolerance:
                violated_bounds.add(v)

    return violated_bounds


def _vars_with_none_value(model):
    none_value = ComponentSet()
    for v in model.component_data_objects(Var, descend_into=True):
        if v.value is None:
            none_value.add(v)

    return none_value


def _vars_with_extreme_values(model, large, small, zero):
    extreme_vars = ComponentSet()
    for v in model.component_data_objects(Var, descend_into=True):
        if v.value is not None:
            mag = abs(value(v))
            if mag > abs(large):
                extreme_vars.add(v)
            elif mag < abs(small) and mag > abs(zero):
                extreme_vars.add(v)

    return extreme_vars


def _write_report_section(
    stream,
    lines_list,
    title=None,
    line_if_empty=None,
    end_line=None,
    header="-",
    footer=None,
):
    """
    Writes output in standard format for report and display methods.

    Args:
        stream: stream to write to
        lines_list: list containing lines to be written in body of report
        title: title to be put at top of report
        line_if_empty: line to be written if lines_list is empty
        end_line: line to be written at end of report
        header: character to use to write header separation line
        footer: character to use to write footer separation line

    Returns:
        None

    """
    stream.write(f"{header * MAX_STR_LENGTH}\n")
    if title is not None:
        stream.write(f"{title}\n\n")
    if len(lines_list) > 0:
        for i in lines_list:
            stream.write(f"{TAB}{i}\n")
    elif line_if_empty is not None:
        stream.write(f"{TAB}{line_if_empty}\n")
    stream.write("\n")
    if end_line is not None:
        stream.write(f"{end_line}\n")
    if footer is not None:
        stream.write(f"{footer * MAX_STR_LENGTH}\n")


def _collect_model_statistics(model):
    vars_in_constraints = variables_in_activated_constraints_set(model)
    fixed_vars_in_constraints = ComponentSet()
    free_vars_in_constraints = ComponentSet()
    free_vars_lb = ComponentSet()
    free_vars_ub = ComponentSet()
    free_vars_lbub = ComponentSet()
    ext_fixed_vars_in_constraints = ComponentSet()
    ext_free_vars_in_constraints = ComponentSet()
    for v in vars_in_constraints:
        if v.fixed:
            fixed_vars_in_constraints.add(v)
            if not _var_in_block(v, model):
                ext_fixed_vars_in_constraints.add(v)
        else:
            free_vars_in_constraints.add(v)
            if not _var_in_block(v, model):
                ext_free_vars_in_constraints.add(v)
            if v.lb is not None:
                if v.ub is not None:
                    free_vars_lbub.add(v)
                else:
                    free_vars_lb.add(v)
            elif v.ub is not None:
                free_vars_ub.add(v)

    # Generate report
    # TODO: Binary and boolean vars
    stats = []
    stats.append(
        f"{TAB}Activated Blocks: {len(activated_blocks_set(model))} "
        f"(Deactivated: {len(deactivated_blocks_set(model))})"
    )
    stats.append(
        f"{TAB}Free Variables in Activated Constraints: "
        f"{len(free_vars_in_constraints)} "
        f"(External: {len(ext_free_vars_in_constraints)})"
    )
    stats.append(f"{TAB * 2}Free Variables with only lower bounds: {len(free_vars_lb)}")
    stats.append(f"{TAB * 2}Free Variables with only upper bounds: {len(free_vars_ub)}")
    stats.append(
        f"{TAB * 2}Free Variables with upper and lower bounds: "
        f"{len(free_vars_lbub)}"
    )
    stats.append(
        f"{TAB}Fixed Variables in Activated Constraints: "
        f"{len(fixed_vars_in_constraints)} "
        f"(External: {len(ext_fixed_vars_in_constraints)})"
    )
    stats.append(
        f"{TAB}Activated Equality Constraints: {len(activated_equalities_set(model))} "
        f"(Deactivated: {len(deactivated_equalities_set(model))})"
    )
    stats.append(
        f"{TAB}Activated Inequality Constraints: {len(activated_inequalities_set(model))} "
        f"(Deactivated: {len(deactivated_inequalities_set(model))})"
    )
    stats.append(
        f"{TAB}Activated Objectives: {len(activated_objectives_set(model))} "
        f"(Deactivated: {len(deactivated_objectives_set(model))})"
    )

    return stats<|MERGE_RESOLUTION|>--- conflicted
+++ resolved
@@ -3643,14 +3643,9 @@
 
 def check_parallel_jacobian(
     model,
-<<<<<<< HEAD
     tolerance: float = 1e-8,
     direction: str = "row",
     zero_norm_tolerance: float = 1e-8,
-=======
-    tolerance: float = 1e-4,
-    direction: str = "row",
->>>>>>> bc2f6c08
     jac=None,
     nlp=None,
 ):
@@ -3690,11 +3685,7 @@
             "Must be 'row' or 'column'."
         )
 
-<<<<<<< HEAD
-    if nlp is None or jac is None:
-=======
     if jac is None or nlp is None:
->>>>>>> bc2f6c08
         jac, nlp = get_jacobian(model, scaled=False)
 
     # Get vectors that we will check, and the Pyomo components
