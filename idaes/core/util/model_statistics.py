# -*- coding: utf-8 -*-
#################################################################################
# The Institute for the Design of Advanced Energy Systems Integrated Platform
# Framework (IDAES IP) was produced under the DOE Institute for the
# Design of Advanced Energy Systems (IDAES).
#
# Copyright (c) 2018-2023 by the software owners: The Regents of the
# University of California, through Lawrence Berkeley National Laboratory,
# National Technology & Engineering Solutions of Sandia, LLC, Carnegie Mellon
# University, West Virginia University Research Corporation, et al.
# All rights reserved.  Please see the files COPYRIGHT.md and LICENSE.md
# for full copyright and license information.
#################################################################################
"""
This module contains utility functions for reporting structural statistics of
IDAES models.
"""

__author__ = "Andrew Lee"

import sys

from pyomo.environ import Block, Constraint, Expression, Objective, Var, value
from pyomo.dae import DerivativeVar
from pyomo.core.expr import identify_variables
from pyomo.common.collections import ComponentSet
from pyomo.common.deprecation import deprecation_warning

<<<<<<< HEAD
from idaes.core.util.scaling import get_scaling_factor

=======
import idaes.logger as idaeslog

_log = idaeslog.getLogger(__name__)
>>>>>>> 73c875ac

# -------------------------------------------------------------------------
# Generator to handle cases where the input is an indexed Block
# Indexed blocks do not have component_data_objects, so we need to iterate
# over the indexed block first.
def _iter_indexed_block_data_objects(block, ctype, active, descend_into):
    if block.is_indexed():
        for bd in block.values():
            for c in bd.component_data_objects(
                ctype=ctype, active=active, descend_into=descend_into
            ):
                yield c
    else:
        for c in block.component_data_objects(
            ctype=ctype, active=active, descend_into=descend_into
        ):
            yield c


# -------------------------------------------------------------------------
# Block methods
def total_blocks_set(block):
    """
    Method to return a ComponentSet of all Block components in a model.

    Args:
        block : model to be studied

    Returns:
        A ComponentSet including all Block components in block (including block
        itself)
    """
    total_blocks_set = ComponentSet(
        _iter_indexed_block_data_objects(
            block, ctype=Block, active=None, descend_into=True
        )
    )
    total_blocks_set.add(block)
    return total_blocks_set


def number_total_blocks(block):
    """
    Method to return the number of Block components in a model.

    Args:
        block : model to be studied

    Returns:
        Number of Block components in block (including block itself)
    """
    # +1 to include main model
    return (
        sum(
            1
            for _ in _iter_indexed_block_data_objects(
                block, ctype=Block, active=None, descend_into=True
            )
        )
        + 1
    )


def activated_blocks_set(block):
    """
    Method to return a ComponentSet of all activated Block components in a
    model.

    Args:
        block : model to be studied

    Returns:
        A ComponentSet including all activated Block components in block
        (including block itself)
    """
    block_set = ComponentSet()
    if block.active:
        block_set.add(block)
        for b in _iter_indexed_block_data_objects(
            block, ctype=Block, active=True, descend_into=True
        ):
            block_set.add(b)
    return block_set


def number_activated_blocks(block):
    """
    Method to return the number of activated Block components in a model.

    Args:
        block : model to be studied

    Returns:
        Number of activated Block components in block (including block itself)
    """
    b = 0
    if block.active:
        b = 1
        b += sum(
            1
            for _ in _iter_indexed_block_data_objects(
                block, ctype=Block, active=True, descend_into=True
            )
        )
    return b


def deactivated_blocks_set(block):
    """
    Method to return a ComponentSet of all deactivated Block components in a
    model.

    Args:
        block : model to be studied

    Returns:
        A ComponentSet including all deactivated Block components in block
        (including block itself)
    """
    # component_data_objects active=False does not seem to work as expected
    # Use difference of total and active block sets
    return total_blocks_set(block) - activated_blocks_set(block)


def number_deactivated_blocks(block):
    """
    Method to return the number of deactivated Block components in a model.

    Args:
        block : model to be studied

    Returns:
        Number of deactivated Block components in block (including block
        itself)
    """
    # component_data_objects active=False does not seem to work as expected
    # Use difference of total and active block sets
    return number_total_blocks(block) - number_activated_blocks(block)


# -------------------------------------------------------------------------
# Basic Constraint methods
def total_constraints_set(block):
    """
    Method to return a ComponentSet of all Constraint components in a model.

    Args:
        block : model to be studied

    Returns:
        A ComponentSet including all Constraint components in block
    """
    return ComponentSet(activated_block_component_generator(block, ctype=Constraint))


def number_total_constraints(block):
    """
    Method to return the total number of Constraint components in a model.

    Args:
        block : model to be studied

    Returns:
        Number of Constraint components in block
    """
    return sum(1 for _ in activated_block_component_generator(block, ctype=Constraint))


def activated_constraints_generator(block):
    """
    Generator which returns all activated Constraint components in a model.

    Args:
        block : model to be studied

    Returns:
        A generator which returns all activated Constraint components block
    """
    for c in activated_block_component_generator(block, ctype=Constraint):
        if c.active:
            yield c


def activated_constraints_set(block):
    """
    Method to return a ComponentSet of all activated Constraint components in a
    model.

    Args:
        block : model to be studied

    Returns:
        A ComponentSet including all activated Constraint components in block
    """
    return ComponentSet(activated_constraints_generator(block))


def number_activated_constraints(block):
    """
    Method to return the number of activated Constraint components in a model.

    Args:
        block : model to be studied

    Returns:
        Number of activated Constraint components in block
    """
    return sum(1 for _ in activated_constraints_generator(block))


def deactivated_constraints_generator(block):
    """
    Generator which returns all deactivated Constraint components in a model.

    Args:
        block : model to be studied

    Returns:
        A generator which returns all deactivated Constraint components block
    """
    for c in activated_block_component_generator(block, ctype=Constraint):
        if not c.active:
            yield c


def deactivated_constraints_set(block):
    """
    Method to return a ComponentSet of all deactivated Constraint components in
    a model.

    Args:
        block : model to be studied

    Returns:
        A ComponentSet including all deactivated Constraint components in block
    """
    return ComponentSet(deactivated_constraints_generator(block))


def number_deactivated_constraints(block):
    """
    Method to return the number of deactivated Constraint components in a
    model.

    Args:
        block : model to be studied

    Returns:
        Number of deactivated Constraint components in block
    """
    return sum(1 for _ in deactivated_constraints_generator(block))


# -------------------------------------------------------------------------
# Equality Constraints
def total_equalities_generator(block):
    """
    Generator which returns all equality Constraint components in a model.

    Args:
        block : model to be studied

    Returns:
        A generator which returns all equality Constraint components block
    """
    for c in activated_block_component_generator(block, ctype=Constraint):
        if c.upper is not None and c.lower is not None and c.upper == c.lower:
            yield c


def total_equalities_set(block):
    """
    Method to return a ComponentSet of all equality Constraint components in a
    model.

    Args:
        block : model to be studied

    Returns:
        A ComponentSet including all equality Constraint components in block
    """
    return ComponentSet(total_equalities_generator(block))


def number_total_equalities(block):
    """
    Method to return the total number of equality Constraint components in a
    model.

    Args:
        block : model to be studied

    Returns:
        Number of equality Constraint components in block
    """
    return sum(1 for _ in total_equalities_generator(block))


def activated_equalities_generator(block):
    """
    Generator which returns all activated equality Constraint components in a
    model.

    Args:
        block : model to be studied

    Returns:
        A generator which returns all activated equality Constraint components
        block
    """
    for c in _iter_indexed_block_data_objects(
        block, Constraint, active=True, descend_into=True
    ):
        if (
            c.upper is not None
            and c.lower is not None
            and value(c.upper) == value(c.lower)
        ):
            yield c


def activated_equalities_set(block):
    """
    Method to return a ComponentSet of all activated equality Constraint
    components in a model.

    Args:
        block : model to be studied

    Returns:
        A ComponentSet including all activated equality Constraint components
        in block
    """
    return ComponentSet(activated_equalities_generator(block))


def number_activated_equalities(block):
    """
    Method to return the number of activated equality Constraint components in
    a model.

    Args:
        block : model to be studied

    Returns:
        Number of activated equality Constraint components in block
    """
    return sum(1 for _ in activated_equalities_generator(block))


def deactivated_equalities_generator(block):
    """
    Generator which returns all deactivated equality Constraint components in a
    model.

    Args:
        block : model to be studied

    Returns:
        A generator which returns all deactivated equality Constraint
        components block
    """
    for c in total_equalities_generator(block):
        if not c.active:
            yield c


def deactivated_equalities_set(block):
    """
    Method to return a ComponentSet of all deactivated equality Constraint
    components in a model.

    Args:
        block : model to be studied

    Returns:
        A ComponentSet including all deactivated equality Constraint components
        in block
    """
    return ComponentSet(deactivated_equalities_generator(block))


def number_deactivated_equalities(block):
    """
    Method to return the number of deactivated equality Constraint components
    in a model.

    Args:
        block : model to be studied

    Returns:
        Number of deactivated equality Constraint components in block
    """
    return sum(1 for _ in deactivated_equalities_generator(block))


# -------------------------------------------------------------------------
# Inequality Constraints
def total_inequalities_generator(block):
    """
    Generator which returns all inequality Constraint components in a
    model.

    Args:
        block : model to be studied

    Returns:
        A generator which returns all inequality Constraint components block
    """
    for c in activated_block_component_generator(block, ctype=Constraint):
        if c.upper is None or c.lower is None:
            yield c


def total_inequalities_set(block):
    """
    Method to return a ComponentSet of all inequality Constraint components in
    a model.

    Args:
        block : model to be studied

    Returns:
        A ComponentSet including all inequality Constraint components in block
    """
    return ComponentSet(total_inequalities_generator(block))


def number_total_inequalities(block):
    """
    Method to return the total number of inequality Constraint components in a
    model.

    Args:
        block : model to be studied

    Returns:
        Number of inequality Constraint components in block
    """
    return sum(1 for _ in total_inequalities_generator(block))


def activated_inequalities_generator(block):
    """
    Generator which returns all activated inequality Constraint components in a
    model.

    Args:
        block : model to be studied

    Returns:
        A generator which returns all activated inequality Constraint
        components block
    """
    for c in _iter_indexed_block_data_objects(
        block, Constraint, active=True, descend_into=True
    ):
        if c.upper is None or c.lower is None:
            yield c


def activated_inequalities_set(block):
    """
    Method to return a ComponentSet of all activated inequality Constraint
    components in a model.

    Args:
        block : model to be studied

    Returns:
        A ComponentSet including all activated inequality Constraint components
        in block
    """
    return ComponentSet(activated_inequalities_generator(block))


def number_activated_inequalities(block):
    """
    Method to return the number of activated inequality Constraint components
    in a model.

    Args:
        block : model to be studied

    Returns:
        Number of activated inequality Constraint components in block
    """
    return sum(1 for _ in activated_inequalities_generator(block))


def deactivated_inequalities_generator(block):
    """
    Generator which returns all deactivated inequality Constraint components in
    a model.

    Args:
        block : model to be studied

    Returns:
        A generator which returns all indeactivated equality Constraint
        components block
    """
    for c in total_inequalities_generator(block):
        if not c.active:
            yield c


def deactivated_inequalities_set(block):
    """
    Method to return a ComponentSet of all deactivated inequality Constraint
    components in a model.

    Args:
        block : model to be studied

    Returns:
        A ComponentSet including all deactivated inequality Constraint
        components in block
    """
    return ComponentSet(deactivated_inequalities_generator(block))


def number_deactivated_inequalities(block):
    """
    Method to return the number of deactivated inequality Constraint components
    in a model.

    Args:
        block : model to be studied

    Returns:
        Number of deactivated inequality Constraint components in block
    """
    return sum(1 for _ in deactivated_inequalities_generator(block))


# -------------------------------------------------------------------------
# Basic Variable Methods
# Always use ComponentSets for Vars to avoid duplication of References
# i.e. number methods should always use the ComponentSet, not a generator
def variables_set(block):
    """
    Method to return a ComponentSet of all Var components in a model.

    Args:
        block : model to be studied

    Returns:
        A ComponentSet including all Var components in block
    """
    return ComponentSet(
        _iter_indexed_block_data_objects(
            block, ctype=Var, active=True, descend_into=True
        )
    )


def number_variables(block):
    """
    Method to return the number of Var components in a model.

    Args:
        block : model to be studied

    Returns:
        Number of Var components in block
    """
    return len(variables_set(block))


def fixed_variables_generator(block):
    """
    Generator which returns all fixed Var components in a model.

    Args:
        block : model to be studied

    Returns:
        A generator which returns all fixed Var components block
    """
    for v in _iter_indexed_block_data_objects(
        block, ctype=Var, active=True, descend_into=True
    ):
        if v.fixed:
            yield v


def fixed_variables_set(block):
    """
    Method to return a ComponentSet of all fixed Var components in a model.

    Args:
        block : model to be studied

    Returns:
        A ComponentSet including all fixed Var components in block
    """
    return ComponentSet(fixed_variables_generator(block))


def number_fixed_variables(block):
    """
    Method to return the number of fixed Var components in a model.

    Args:
        block : model to be studied

    Returns:
        Number of fixed Var components in block
    """
    return len(fixed_variables_set(block))


def unfixed_variables_generator(block):
    """
    Generator which returns all unfixed Var components in a model.

    Args:
        block : model to be studied

    Returns:
        A generator which returns all unfixed Var components block
    """
    for v in _iter_indexed_block_data_objects(
        block, ctype=Var, active=True, descend_into=True
    ):
        if not v.fixed:
            yield v


def unfixed_variables_set(block):
    """
    Method to return a ComponentSet of all unfixed Var components in a model.

    Args:
        block : model to be studied

    Returns:
        A ComponentSet including all unfixed Var components in block
    """
    return ComponentSet(unfixed_variables_generator(block))


def number_unfixed_variables(block):
    """
    Method to return the number of unfixed Var components in a model.

    Args:
        block : model to be studied

    Returns:
        Number of unfixed Var components in block
    """
    return len(unfixed_variables_set(block))


def variables_near_bounds_generator(
    block,
    tol=None,
    relative=None,
    skip_lb=False,
    skip_ub=False,
    abs_tol=1e-4,
    rel_tol=1e-4,
):
    """
    Generator which returns all Var components in a model which have a value
    within tol (default: relative) of a bound.

    Args:
        block : model to be studied
        abs_tol : absolute tolerance for inclusion in generator (default = 1e-4)
        rel_tol : relative tolerance for inclusion in generator (default = 1e-4)
        skip_lb: Boolean to skip lower bound (default = False)
        skip_ub: Boolean to skip upper bound (default = False)

    Returns:
        A generator which returns all Var components block that are close to a
        bound
    """
    # Check for deprecated arguments
    if relative is not None:
        msg = (
            "variables_near_bounds_generator has deprecated the relative argument. "
            "Please set abs_tol and rel_tol arguments instead."
        )
        deprecation_warning(msg=msg, logger=_log, version="2.0.0", remove_in="3.0.0")
    if tol is not None:
        msg = (
            "variables_near_bounds_generator has deprecated the tol argument. "
            "Please set abs_tol and rel_tol arguments instead."
        )
        deprecation_warning(msg=msg, logger=_log, version="2.0.0", remove_in="3.0.0")
        # Set tolerances using the provided value
        abs_tol = tol
        rel_tol = tol

    for v in _iter_indexed_block_data_objects(
        block, ctype=Var, active=True, descend_into=True
    ):
        # To avoid errors, check that v has a value
        if v.value is None:
            continue

<<<<<<< HEAD
        if relative:
            sf = get_scaling_factor(v, default=1)
        else:
            sf = 1

        if v.ub is not None and not skip_lb and sf * value(v.ub - v.value) <= tol:
            yield v
        elif v.lb is not None and not skip_ub and sf * value(v.value - v.lb) <= tol:
=======
        # First, magnitude of variable
        if v.ub is not None and v.lb is not None:
            # Both upper and lower bounds, apply tol to (upper - lower)
            mag = value(v.ub - v.lb)
        elif v.ub is not None:
            # Only upper bound, apply tol to bound value
            mag = abs(value(v.ub))
        elif v.lb is not None:
            # Only lower bound, apply tol to bound value
            mag = abs(value(v.lb))
        else:
            mag = 0

        # Calculate largest tolerance from absolute and relative
        tol = max(abs_tol, mag * rel_tol)

        if v.ub is not None and not skip_ub and value(v.ub - v.value) <= tol:
            yield v
        elif v.lb is not None and not skip_lb and value(v.value - v.lb) <= tol:
>>>>>>> 73c875ac
            yield v


def variables_near_bounds_set(
    block,
    tol=None,
    relative=None,
    skip_lb=False,
    skip_ub=False,
    abs_tol=1e-4,
    rel_tol=1e-4,
):
    """
    Method to return a ComponentSet of all Var components in a model which have
    a value within tolerance of a bound.

    Args:
        block : model to be studied
        abs_tol : absolute tolerance for inclusion in generator (default = 1e-4)
        rel_tol : relative tolerance for inclusion in generator (default = 1e-4)
        skip_lb: Boolean to skip lower bound (default = False)
        skip_ub: Boolean to skip upper bound (default = False)

    Returns:
        A ComponentSet including all Var components block that are close to a
        bound
    """
    return ComponentSet(
        variables_near_bounds_generator(
            block, tol, relative, skip_lb, skip_ub, abs_tol, rel_tol
        )
    )


def number_variables_near_bounds(block, tol=None, abs_tol=1e-4, rel_tol=1e-4):
    """
    Method to return the number of all Var components in a model which have
    a value within tol (relative) of a bound.

    Args:
        block : model to be studied
        abs_tol : absolute tolerance for inclusion in generator (default = 1e-4)
        rel_tol : relative tolerance for inclusion in generator (default = 1e-4)

    Returns:
        Number of components block that are close to a bound
    """
    return len(
        variables_near_bounds_set(block, tol=tol, abs_tol=abs_tol, rel_tol=rel_tol)
    )


# -------------------------------------------------------------------------
# Variables in Constraints
def variables_in_activated_constraints_set(block):
    """
    Method to return a ComponentSet of all Var components which appear within a
    Constraint in a model.

    Args:
        block : model to be studied

    Returns:
        A ComponentSet including all Var components which appear within
        activated Constraints in block
    """
    var_set = ComponentSet()
    for c in _iter_indexed_block_data_objects(
        block, ctype=Constraint, active=True, descend_into=True
    ):
        for v in identify_variables(c.body):
            var_set.add(v)
    return var_set


def number_variables_in_activated_constraints(block):
    """
    Method to return the number of Var components that appear within active
    Constraints in a model.

    Args:
        block : model to be studied

    Returns:
        Number of Var components which appear within active Constraints in
        block
    """
    return len(variables_in_activated_constraints_set(block))


def variables_not_in_activated_constraints_set(block):
    """
    Method to return a ComponentSet of all Var components which do not appear within a
    Constraint in a model.

    Args:
        block : model to be studied

    Returns:
        A ComponentSet including all Var components which do not appear within
        activated Constraints in block
    """
    var_set = ComponentSet()

    active_vars = variables_in_activated_constraints_set(block)

    for v in _iter_indexed_block_data_objects(
        block, ctype=Var, active=True, descend_into=True
    ):
        if v not in active_vars:
            var_set.add(v)
    return var_set


def number_variables_not_in_activated_constraints(block):
    """
    Method to return the number of Var components that do not appear within active
    Constraints in a model.

    Args:
        block : model to be studied

    Returns:
        Number of Var components which do not appear within active Constraints in
        block
    """
    return len(variables_not_in_activated_constraints_set(block))


def variables_in_activated_equalities_set(block):
    """
    Method to return a ComponentSet of all Var components which appear within
    an equality Constraint in a model.

    Args:
        block : model to be studied

    Returns:
        A ComponentSet including all Var components which appear within
        activated equality Constraints in block
    """
    var_set = ComponentSet()
    for c in activated_equalities_generator(block):
        for v in identify_variables(c.body):
            var_set.add(v)
    return var_set


def number_variables_in_activated_equalities(block):
    """
    Method to return the number of Var components which appear within activated
    equality Constraints in a model.

    Args:
        block : model to be studied

    Returns:
        Number of Var components which appear within activated equality
        Constraints in block
    """
    return len(variables_in_activated_equalities_set(block))


def variables_in_activated_inequalities_set(block):
    """
    Method to return a ComponentSet of all Var components which appear within
    an inequality Constraint in a model.

    Args:
        block : model to be studied

    Returns:
        A ComponentSet including all Var components which appear within
        activated inequality Constraints in block
    """
    var_set = ComponentSet()
    for c in activated_inequalities_generator(block):
        for v in identify_variables(c.body):
            var_set.add(v)
    return var_set


def number_variables_in_activated_inequalities(block):
    """
    Method to return the number of Var components which appear within activated
    inequality Constraints in a model.

    Args:
        block : model to be studied

    Returns:
        Number of Var components which appear within activated inequality
        Constraints in block
    """
    return len(variables_in_activated_inequalities_set(block))


def variables_only_in_inequalities(block):
    """
    Method to return a ComponentSet of all Var components which appear only
    within inequality Constraints in a model.

    Args:
        block : model to be studied

    Returns:
        A ComponentSet including all Var components which appear only within
        inequality Constraints in block
    """
    return variables_in_activated_inequalities_set(
        block
    ) - variables_in_activated_equalities_set(block)


def number_variables_only_in_inequalities(block):
    """
    Method to return the number of Var components which appear only within
    activated inequality Constraints in a model.

    Args:
        block : model to be studied

    Returns:
        Number of Var components which appear only within activated inequality
        Constraints in block
    """
    return len(variables_only_in_inequalities(block))


# -------------------------------------------------------------------------
# Fixed Variables in Constraints
def fixed_variables_in_activated_equalities_set(block):
    """
    Method to return a ComponentSet of all fixed Var components which appear
    within an equality Constraint in a model.

    Args:
        block : model to be studied

    Returns:
        A ComponentSet including all fixed Var components which appear within
        activated equality Constraints in block
    """
    var_set = ComponentSet()
    for v in variables_in_activated_equalities_set(block):
        if v.fixed:
            var_set.add(v)
    return var_set


def number_fixed_variables_in_activated_equalities(block):
    """
    Method to return the number of fixed Var components which appear within
    activated equality Constraints in a model.

    Args:
        block : model to be studied

    Returns:
        Number of fixed Var components which appear within activated equality
        Constraints in block
    """
    return len(fixed_variables_in_activated_equalities_set(block))


def unfixed_variables_in_activated_equalities_set(block):
    """
    Method to return a ComponentSet of all unfixed Var components which appear
    within an activated equality Constraint in a model.

    Args:
        block : model to be studied

    Returns:
        A ComponentSet including all unfixed Var components which appear within
        activated equality Constraints in block
    """
    var_set = ComponentSet()
    for v in variables_in_activated_equalities_set(block):
        if not v.fixed:
            var_set.add(v)
    return var_set


def number_unfixed_variables_in_activated_equalities(block):
    """
    Method to return the number of unfixed Var components which appear within
    activated equality Constraints in a model.

    Args:
        block : model to be studied

    Returns:
        Number of unfixed Var components which appear within activated equality
        Constraints in block
    """
    return len(unfixed_variables_in_activated_equalities_set(block))


def fixed_variables_only_in_inequalities(block):
    """
    Method to return a ComponentSet of all fixed Var components which appear
    only within activated inequality Constraints in a model.

    Args:
        block : model to be studied

    Returns:
        A ComponentSet including all fixed Var components which appear only
        within activated inequality Constraints in block
    """
    var_set = ComponentSet()
    for v in variables_only_in_inequalities(block):
        if v.fixed:
            var_set.add(v)
    return var_set


def number_fixed_variables_only_in_inequalities(block):
    """
    Method to return the number of fixed Var components which only appear
    within activated inequality Constraints in a model.

    Args:
        block : model to be studied

    Returns:
        Number of fixed Var components which only appear within activated
        inequality Constraints in block
    """
    return len(fixed_variables_only_in_inequalities(block))


# -------------------------------------------------------------------------
# Unused and un-Transformed Variables
def unused_variables_set(block):
    """
    Method to return a ComponentSet of all Var components which do not appear
    within any activated Constraint in a model.

    Args:
        block : model to be studied

    Returns:
        A ComponentSet including all Var components which do not appear within
        any Constraints in block
    """
    return variables_set(block) - variables_in_activated_constraints_set(block)


def number_unused_variables(block):
    """
    Method to return the number of Var components which do not appear within
    any activated Constraint in a model.

    Args:
        block : model to be studied

    Returns:
        Number of Var components which do not appear within any activagted
        Constraints in block
    """
    return len(unused_variables_set(block))


def fixed_unused_variables_set(block):
    """
    Method to return a ComponentSet of all fixed Var components which do not
    appear within any activated Constraint in a model.

    Args:
        block : model to be studied

    Returns:
        A ComponentSet including all fixed Var components which do not appear
        within any Constraints in block
    """
    var_set = ComponentSet()
    for v in unused_variables_set(block):
        if v.fixed:
            var_set.add(v)
    return var_set


def number_fixed_unused_variables(block):
    """
    Method to return the number of fixed Var components which do not appear
    within any activated Constraint in a model.

    Args:
        block : model to be studied

    Returns:
        Number of fixed Var components which do not appear within any activated
        Constraints in block
    """
    return len(fixed_unused_variables_set(block))


def derivative_variables_set(block):
    """
    Method to return a ComponentSet of all DerivativeVar components which
    appear in a model. Users should note that DerivativeVars are converted to
    ordinary Vars when a DAE transformation is applied. Thus, this method is
    useful for detecting any DerivativeVars which were do transformed.

    Args:
        block : model to be studied

    Returns:
        A ComponentSet including all DerivativeVar components which appear in
        block
    """
    return ComponentSet(
        _iter_indexed_block_data_objects(
            block, ctype=DerivativeVar, active=True, descend_into=True
        )
    )


def number_derivative_variables(block):
    """
    Method to return the number of DerivativeVar components which
    appear in a model. Users should note that DerivativeVars are converted to
    ordinary Vars when a DAE transformation is applied. Thus, this method is
    useful for detecting any DerivativeVars which were do transformed.

    Args:
        block : model to be studied

    Returns:
        Number of DerivativeVar components which appear in block
    """
    return len(derivative_variables_set(block))


# -------------------------------------------------------------------------
# Objective methods
def total_objectives_generator(block):
    """
    Generator which returns all Objective components in a model.

    Args:
        block : model to be studied

    Returns:
        A generator which returns all Objective components block
    """
    for o in activated_block_component_generator(block, ctype=Objective):
        yield o


def total_objectives_set(block):
    """
    Method to return a ComponentSet of all Objective components which appear
    in a model.

    Args:
        block : model to be studied

    Returns:
        A ComponentSet including all Objective components which appear in block
    """
    return ComponentSet(total_objectives_generator(block))


def number_total_objectives(block):
    """
    Method to return the number of Objective components which appear in a model

    Args:
        block : model to be studied

    Returns:
        Number of Objective components which appear in block
    """
    return sum(1 for _ in total_objectives_generator(block))


def activated_objectives_generator(block):
    """
    Generator which returns all activated Objective components in a model.

    Args:
        block : model to be studied

    Returns:
        A generator which returns all activated Objective components block
    """
    for o in activated_block_component_generator(block, ctype=Objective):
        if o.active:
            yield o


def activated_objectives_set(block):
    """
    Method to return a ComponentSet of all activated Objective components which
    appear in a model.

    Args:
        block : model to be studied

    Returns:
        A ComponentSet including all activated Objective components which
        appear in block
    """
    return ComponentSet(activated_objectives_generator(block))


def number_activated_objectives(block):
    """
    Method to return the number of activated Objective components which appear
    in a model.

    Args:
        block : model to be studied

    Returns:
        Number of activated Objective components which appear in block
    """
    return sum(1 for _ in activated_objectives_generator(block))


def deactivated_objectives_generator(block):
    """
    Generator which returns all deactivated Objective components in a model.

    Args:
        block : model to be studied

    Returns:
        A generator which returns all deactivated Objective components block
    """
    for o in activated_block_component_generator(block, ctype=Objective):
        if not o.active:
            yield o


def deactivated_objectives_set(block):
    """
    Method to return a ComponentSet of all deactivated Objective components
    which appear in a model.

    Args:
        block : model to be studied

    Returns:
        A ComponentSet including all deactivated Objective components which
        appear in block
    """
    return ComponentSet(deactivated_objectives_generator(block))


def number_deactivated_objectives(block):
    """
    Method to return the number of deactivated Objective components which
    appear in a model.

    Args:
        block : model to be studied

    Returns:
        Number of deactivated Objective components which appear in block
    """
    return sum(1 for _ in deactivated_objectives_generator(block))


# -------------------------------------------------------------------------
# Expression methods
# Always use ComponentsSets here to avoid duplication of References
def expressions_set(block):
    """
    Method to return a ComponentSet of all Expression components which appear
    in a model.

    Args:
        block : model to be studied

    Returns:
        A ComponentSet including all Expression components which  appear in
        block
    """
    return ComponentSet(
        _iter_indexed_block_data_objects(
            block, ctype=Expression, active=True, descend_into=True
        )
    )


def number_expressions(block):
    """
    Method to return the number of Expression components which appear in a
    model.

    Args:
        block : model to be studied

    Returns:
        Number of Expression components which  appear in block
    """
    return len(expressions_set(block))


# -------------------------------------------------------------------------
# Other model statistics
def degrees_of_freedom(block):
    """
    Method to return the degrees of freedom of a model.

    Args:
        block : model to be studied

    Returns:
        Number of degrees of freedom in block.
    """
    return number_unfixed_variables_in_activated_equalities(
        block
    ) - number_activated_equalities(block)


def large_residuals_set(block, tol=1e-5, return_residual_values=False):
    """
    Method to return a ComponentSet of all Constraint components with a
    residual greater than a given threshold which appear in a model.

    Args:
        block : model to be studied
        tol : residual threshold for inclusion in ComponentSet
        return_residual_values: boolean, if true return dictionary with
            residual values

    Returns:
        large_residual_set: A ComponentSet including all Constraint components
        with a residual greater than tol which appear in block (if
        return_residual_values is false) residual_values: dictionary with
        constraint as key and residual (float) as value (if
        return_residual_values is true)
    """
    large_residuals_set = ComponentSet()
    if return_residual_values:
        residual_values = dict()
    for c in _iter_indexed_block_data_objects(
        block, ctype=Constraint, active=True, descend_into=True
    ):
        try:
            r = 0.0  # residual

            # skip if no lower bound set
            if c.lower is None:
                r_temp = 0
            else:
                r_temp = value(c.lower - c.body())
            # update the residual
            if r_temp > r:
                r = r_temp

            # skip if no upper bound set
            if c.upper is None:
                r_temp = 0
            else:
                r_temp = value(c.body() - c.upper)

            # update the residual
            if r_temp > r:
                r = r_temp

            # save residual if it is above threshold
            if r > tol:
                large_residuals_set.add(c)

                if return_residual_values:
                    residual_values[c] = r
        except (AttributeError, TypeError, ValueError):
            large_residuals_set.add(c)

            if return_residual_values:
                residual_values[c] = None

    if return_residual_values:
        return residual_values
    else:
        return large_residuals_set


def number_large_residuals(block, tol=1e-5):
    """
    Method to return the number Constraint components with a residual greater
    than a given threshold which appear in a model.

    Args:
        block : model to be studied
        tol : residual threshold for inclusion in ComponentSet

    Returns:
        Number of Constraint components with a residual greater than tol which
        appear in block
    """
    lr = 0
    for c in _iter_indexed_block_data_objects(
        block, ctype=Constraint, active=True, descend_into=True
    ):
        if c.active and value(c.lower - c.body()) > tol:
            lr += 1
        elif c.active and value(c.body() - c.upper) > tol:
            lr += 1
    return lr


def active_variables_in_deactivated_blocks_set(block):
    """
    Method to return a ComponentSet of any Var components which appear within
    an active Constraint but belong to a deactivated Block in a model.

    Args:
        block : model to be studied

    Returns:
        A ComponentSet including any Var components which belong to a
        deactivated Block but appear in an activate Constraint in block
    """
    var_set = ComponentSet()
    block_set = activated_blocks_set(block)
    for v in variables_in_activated_constraints_set(block):
        if v.parent_block() not in block_set:
            var_set.add(v)
    return var_set


def number_active_variables_in_deactivated_blocks(block):
    """
    Method to return the number of Var components which appear within an active
    Constraint but belong to a deactivated Block in a model.

    Args:
        block : model to be studied

    Returns:
        Number of Var components which belong to a deactivated Block but appear
        in an activate Constraint in block
    """
    return len(active_variables_in_deactivated_blocks_set(block))


# -------------------------------------------------------------------------
# Reporting methods
def report_statistics(block, ostream=None):
    """
    Method to print a report of the model statistics for a Pyomo Block

    Args:
        block : the Block object to report statistics from
        ostream : output stream for printing (defaults to sys.stdout)

    Returns:
        Printed output of the model statistics
    """
    if ostream is None:
        ostream = sys.stdout

    tab = " " * 4
    header = "=" * 72

    if block.name == "unknown":
        name_str = ""
    else:
        name_str = f"-  {block.name}"

    ostream.write("\n")
    ostream.write(header + "\n")
    ostream.write(f"Model Statistics  {name_str} \n")
    ostream.write("\n")
    ostream.write(f"Degrees of Freedom: " f"{degrees_of_freedom(block)} \n")
    ostream.write("\n")
    ostream.write(f"Total No. Variables: " f"{number_variables(block)} \n")
    ostream.write(
        f"{tab}No. Fixed Variables: " f"{number_fixed_variables(block)}" f"\n"
    )
    ostream.write(
        f"{tab}No. Unused Variables: "
        f"{number_unused_variables(block)} (Fixed):"
        f"{number_fixed_unused_variables(block)})"
        f"\n"
    )
    nv_alias = number_variables_only_in_inequalities
    nfv_alias = number_fixed_variables_only_in_inequalities
    ostream.write(
        f"{tab}No. Variables only in Inequalities:"
        f" {nv_alias(block)}"
        f" (Fixed: {nfv_alias(block)}) \n"
    )
    ostream.write("\n")
    ostream.write(f"Total No. Constraints: " f"{number_total_constraints(block)} \n")
    ostream.write(
        f"{tab}No. Equality Constraints: "
        f"{number_total_equalities(block)}"
        f" (Deactivated: "
        f"{number_deactivated_equalities(block)})"
        f"\n"
    )
    ostream.write(
        f"{tab}No. Inequality Constraints: "
        f"{number_total_inequalities(block)}"
        f" (Deactivated: "
        f"{number_deactivated_inequalities(block)})"
        f"\n"
    )
    ostream.write("\n")
    ostream.write(
        f"No. Objectives: "
        f"{number_total_objectives(block)}"
        f" (Deactivated: "
        f"{number_deactivated_objectives(block)})"
        f"\n"
    )
    ostream.write("\n")
    ostream.write(
        f"No. Blocks: {number_total_blocks(block)}"
        f" (Deactivated: "
        f"{number_deactivated_blocks(block)}) \n"
    )
    ostream.write(f"No. Expressions: " f"{number_expressions(block)} \n")
    ostream.write(header + "\n")
    ostream.write("\n")


# -------------------------------------------------------------------------
# Common sub-methods
def activated_block_component_generator(block, ctype):
    """
    Generator which returns all the components of a given ctype which exist in
    activated Blocks within a model.

    Args:
        block : model to be studied
        ctype : type of Pyomo component to be returned by generator.

    Returns:
        A generator which returns all components of ctype which appear in
        activated Blocks in block
    """
    # Yield local components first
    for c in _iter_indexed_block_data_objects(
        block, ctype=ctype, active=None, descend_into=False
    ):
        yield c

    # Then yield components in active sub-blocks
    for b in _iter_indexed_block_data_objects(
        block, ctype=Block, active=True, descend_into=True
    ):
        for c in b.component_data_objects(ctype=ctype, active=None, descend_into=False):
            yield c<|MERGE_RESOLUTION|>--- conflicted
+++ resolved
@@ -26,14 +26,9 @@
 from pyomo.common.collections import ComponentSet
 from pyomo.common.deprecation import deprecation_warning
 
-<<<<<<< HEAD
-from idaes.core.util.scaling import get_scaling_factor
-
-=======
 import idaes.logger as idaeslog
 
 _log = idaeslog.getLogger(__name__)
->>>>>>> 73c875ac
 
 # -------------------------------------------------------------------------
 # Generator to handle cases where the input is an indexed Block
@@ -738,16 +733,6 @@
         if v.value is None:
             continue
 
-<<<<<<< HEAD
-        if relative:
-            sf = get_scaling_factor(v, default=1)
-        else:
-            sf = 1
-
-        if v.ub is not None and not skip_lb and sf * value(v.ub - v.value) <= tol:
-            yield v
-        elif v.lb is not None and not skip_ub and sf * value(v.value - v.lb) <= tol:
-=======
         # First, magnitude of variable
         if v.ub is not None and v.lb is not None:
             # Both upper and lower bounds, apply tol to (upper - lower)
@@ -767,7 +752,6 @@
         if v.ub is not None and not skip_ub and value(v.ub - v.value) <= tol:
             yield v
         elif v.lb is not None and not skip_lb and value(v.value - v.lb) <= tol:
->>>>>>> 73c875ac
             yield v
 
 
