##############################################################################
# Institute for the Design of Advanced Energy Systems Process Systems
# Engineering Framework (IDAES PSE Framework) Copyright (c) 2018-2019, by the
# software owners: The Regents of the University of California, through
# Lawrence Berkeley National Laboratory,  National Technology & Engineering
# Solutions of Sandia, LLC, Carnegie Mellon University, West Virginia
# University Research Corporation, et al. All rights reserved.
#
# Please see the files COPYRIGHT.txt and LICENSE.txt for full copyright and
# license information, respectively. Both files are also available online
# at the URL "https://github.com/IDAES/idaes-pse".
##############################################################################
"""
This module contains utilities to provide variable and expression scaling factors
by providing an expression to calculate them via a suffix
"""

import enum
import pyomo.environ as pyo
from pyomo.contrib.pynumero.interfaces import PyomoNLP
from pyomo.core.expr import current as EXPR
import idaes.logger as idaeslog

_log = idaeslog.getLogger(__name__)

class ScalingBasis(enum.Enum):
    """Basis value type for scaling expression calculations."""
    Value = 1 # use the variables current value
    VarScale = 2 # use the variable scale
    InverseVarScale = 3 # use 1/(variable scale factor) most common
    Lower = 4 # use the lower bound
    Upper = 5 # use the upper bound
    Mid = 6 # use the bound mid-point


def _replace(expr, replacement):
    """Replace variables in a scaling expression by the basis value used for
    calculating scale factors.  (See _replacement below.)

    Args:
        expr: expression to replace variables in
        replacement: a replacement visitor used to walk the expression tree,
            or None to leave unchanged
    Returns:
        expression"""
    if replacement is None:
        return expr
    else:
        return replacement.dfs_postorder_stack(expr)


def _replacement(m, basis):
<<<<<<< HEAD
    """Create a replacement visitor. The replacemnt visitor is used on user-
    provided scaling expressions.  These expressions are written with model
    variables, but you generally don't want to calculate scaling factors based
    on the curent value of the model variables, you want to use their scaling
    factors, so the replacment visitor takes the user-defined scaling expression
    and replaces the model varible by some scaling factor. There are some options
    about what value to use for scaling, and that is set by basis.
=======
    """Create a replacement visitor for model m to replace variables by the
    scaling basis. The replacement visitor walks an expression tree and replaces
    variables by a value to be used in the scaling calculation.
>>>>>>> ff9cb25b

    Args:
        m (Block): model to collect vars from
        basis (list of ScalingBasis): value type to use as basis for scaling calcs

    Return:
        None or ExpressionReplacementVisitor
    """
    if basis[0] == ScalingBasis.Value:
        return None # no need to replace anything if using value
    else:
        rdict = {}
        for v in m.component_data_objects(pyo.Var):
            val = 1.0
            for b in basis:
                try:
                    if b == ScalingBasis.VarScale:
                        val = v.parent_block().scaling_factor[v]
                        break
                    elif b == ScalingBasis.InverseVarScale:
                        val = 1/v.parent_block().scaling_factor[v]
                        break
                    elif b == ScalingBasis.Value:
                        val = pyo.value(v)
                        break
                    elif b == ScalingBasis.Mid:
                        if v.lb is not None and v.ub is not None:
                            val = (v.ub + v.lb)/2.0
                            break
                    elif b == ScalingBasis.Lower:
                        if v.lb is not None:
                            val = v.lb
                            break
                    elif b == ScalingBasis.Upper:
                        if v.ub is not None:
                            val = v.ub
                            break
                    else:
                        _log.warning("Unknown scaling expression basis {}".format(b))
                except AttributeError:
                    pass
                except KeyError:
                    pass
            rdict[id(v)] = val
        return EXPR.ExpressionReplacementVisitor(substitute=rdict)


def _calculate_scale_factors_from_expr(m, replacement, cls):
    # Calculate scaling factors for each constraint
    for c in m.component_data_objects(cls):
        # Check for a scaling expression.  If there is one, use it to calculate
        # a scaling factor otherwise use autoscaling.
        if not hasattr(c.parent_block(), "scaling_expression"):
            continue # no scaling expression supplied
        elif c not in c.parent_block().scaling_expression:
            continue # no scaling expression supplied
        if not hasattr(c.parent_block(), "scaling_factor"):
            # if there is no scaling_factor Suffix yet make one
            c.parent_block().scaling_factor = pyo.Suffix(direction=pyo.Suffix.EXPORT)

        # Take scaling expression provided by modeler and put in basis values
        expr = _replace(c.parent_block().scaling_expression[c], replacement)
        # Add constraint scaling factor by evaluating modeler provided scale expr
        c.parent_block().scaling_factor[c] = pyo.value(expr)


def apply_scaling(
    m,
    basis=(
        ScalingBasis.InverseVarScale,
        ScalingBasis.Mid,
        ScalingBasis.Value,
    )
):
    """Set scale factors for variables and constraints from expressions, which
    calculate them based on supplied variable scale factors, values, or bounds.
    Variable scale factors are calculated first, variable scaling expressions
    should be based on variables whose scale factors are supplied directly.
    Constraint scaling expressions can be based on any variables.

    Args:
        m (Block): A Pyomo model or block to apply the scaling expressions to.
        basis: (ScalingBasis or List-like of ScalingBasis): Value to use
            when evaluating scaling expressions. A list-like of ScalingBasis can
            be used to provide fall-back values in the event that the first
            choice is not available.  If none of the bases are available, 1 is used.

    Returns:
        None
    """
    # Map the scaling expression calculation values to the variables, and get
    # a replacement visitor to swap variable values for basis values
    if isinstance(basis, ScalingBasis):
         basis = (basis, )
    replacement = _replacement(m, basis)

    # First calculate variable scale factors, where expressions were provided
    _calculate_scale_factors_from_expr(m, replacement=replacement, cls=pyo.Var)
    # Then constraints
    _calculate_scale_factors_from_expr(m, replacement=replacement, cls=pyo.Constraint)<|MERGE_RESOLUTION|>--- conflicted
+++ resolved
@@ -50,19 +50,14 @@
 
 
 def _replacement(m, basis):
-<<<<<<< HEAD
-    """Create a replacement visitor. The replacemnt visitor is used on user-
+    """Create a replacement visitor. The replacement visitor is used on user-
     provided scaling expressions.  These expressions are written with model
     variables, but you generally don't want to calculate scaling factors based
     on the curent value of the model variables, you want to use their scaling
     factors, so the replacment visitor takes the user-defined scaling expression
-    and replaces the model varible by some scaling factor. There are some options
-    about what value to use for scaling, and that is set by basis.
-=======
-    """Create a replacement visitor for model m to replace variables by the
-    scaling basis. The replacement visitor walks an expression tree and replaces
-    variables by a value to be used in the scaling calculation.
->>>>>>> ff9cb25b
+    and replaces the model varible by some scaling factor, and returns a new
+    expression. There are some options about what value to use for scaling, and
+    that is set by basis.
 
     Args:
         m (Block): model to collect vars from
