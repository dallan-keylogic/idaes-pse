--- conflicted
+++ resolved
@@ -89,20 +89,6 @@
         stream_dict[key] = sb
 
     for n in streams.keys():
-<<<<<<< HEAD
-        try:
-            if isinstance(streams[n], Arc):
-                for i, a in streams[n].items():
-                    try:
-                        sb = _get_state_from_port(a.ports[1], time_point)
-                    except  ConfigurationError:
-                        sb = _get_state_from_port(a.ports[0], time_point)
-                    _stream_dict_add(sb, n, i)
-            elif isinstance(streams[n], Port):
-                sb = _get_state_from_port(streams[n], time_point)
-                _stream_dict_add(sb, n)
-            else:
-=======
         if isinstance(streams[n], Arc):
             for i, a in streams[n].items():
                 sb = _get_state_from_port(a.ports[1], time_point)
@@ -114,7 +100,6 @@
             # _IndexedStateBlock is a private class, so cannot directly test
             # whether  streams[n] is one or not.
             try:
->>>>>>> ebbc7f04
                 sb = streams[n][time_point]
             except KeyError as err:
                 raise TypeError(
@@ -284,21 +269,21 @@
 
 def _get_state_from_port(port,time_point):
     """
-    Attempt to find a StateBlock-like object connected to a Port. If the 
+    Attempt to find a StateBlock-like object connected to a Port. If the
     object is indexed both in space and time, assume that the time index
     comes first.  If no components are assigned to the Port, raise a
     ValueError. If the first component's parent block has no index, raise an
     AttributeError. If different variables on the port appear to be connected
     to different state blocks, raise a RuntimeError.
-    
-    Args:
-        port (pyomo.network.Port): a port with variables derived from some 
+
+    Args:
+        port (pyomo.network.Port): a port with variables derived from some
             single StateBlock
         time_point : point in the time domain at which to index StateBlock
             (default = 0)
 
     Returns:
-        (StateBlock-like) : an object containing all the components contained 
+        (StateBlock-like) : an object containing all the components contained
             in the port.
     """
     vlist = list(port.iter_vars())
