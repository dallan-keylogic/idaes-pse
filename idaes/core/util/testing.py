--- conflicted
+++ resolved
@@ -106,11 +106,9 @@
         self.test_var = Var(initialize=1)
         self.pressure = Var(initialize=1e5)
         self.temperature = Var(initialize=300)
-<<<<<<< HEAD
-        self.enth_mol = Var(initialize=5000)
-=======
+
         self.enth_mol = Var(initialize=10000)
->>>>>>> 2b430694
+
         self.gibbs_mol_phase_comp = Var(self._params.phase_list,
                                         self._params.component_list,
                                         initialize=50)
