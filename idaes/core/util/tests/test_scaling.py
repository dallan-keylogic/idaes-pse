--- conflicted
+++ resolved
@@ -1207,23 +1207,6 @@
     assert len(out) == 0
 
 
-<<<<<<< HEAD
-@pytest.mark.unit
-def test_scaling_discretization_equations():
-    m, y1, y2, y3, y4, y5, y6 = dae_with_non_time_indexed_constraint(nfe=3)
-
-    for t in m.time:
-        sc.set_scaling_factor(m.y[t, 1], 1)
-        sc.set_scaling_factor(m.y[t, 2], 10)
-        sc.set_scaling_factor(m.y[t, 3], 0.1)
-        sc.set_scaling_factor(m.y[t, 4, 1000])
-        sc.set_scaling_factor(m.y[t, 5, 13])
-
-    sc.scale_time_discretization_equations(m, 1)
-
-    # for
-    # sc.get_constraint_transform_applied_scaling_factor
-=======
 def discretization_tester(transformation_method, scheme, t_skip, continuity_eqns=False):
     """Function to avoid repeated code in testing scaling different discretization methods.
 
@@ -1346,5 +1329,4 @@
 
 @pytest.mark.unit
 def test_scaling_discretization_equations_lagrange_legendre():
-    discretization_tester("dae.collocation", "LAGRANGE-LEGENDRE", [0], True)
->>>>>>> 210ac259
+    discretization_tester("dae.collocation", "LAGRANGE-LEGENDRE", [0], True)