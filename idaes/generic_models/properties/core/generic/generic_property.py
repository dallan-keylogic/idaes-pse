##############################################################################
# Institute for the Design of Advanced Energy Systems Process Systems
# Engineering Framework (IDAES PSE Framework) Copyright (c) 2018-2019, by the
# software owners: The Regents of the University of California, through
# Lawrence Berkeley National Laboratory,  National Technology & Engineering
# Solutions of Sandia, LLC, Carnegie Mellon University, West Virginia
# University Research Corporation, et al. All rights reserved.
#
# Please see the files COPYRIGHT.txt and LICENSE.txt for full copyright and
# license information, respectively. Both files are also available online
# at the URL "https://github.com/IDAES/idaes-pse".
##############################################################################
"""
Framework for generic property packages
"""
# Import Python libraries
import types

# Import Pyomo libraries
from pyomo.environ import (Constraint,
                           Expression,
                           Set,
                           Param,
                           SolverFactory,
                           value,
                           Var)
from pyomo.common.config import ConfigValue

# Import IDAES cores
from idaes.core import (declare_process_block_class,
                        PhysicalParameterBlock,
                        StateBlockData,
<<<<<<< HEAD
                        StateBlock,
                        Component)
from idaes.core.phases import Phase
=======
                        StateBlock)
from idaes.core.components import Component, __all_components__
from idaes.core.phases import Phase, __all_phases__
>>>>>>> bab6b6ed
from idaes.core.util.initialization import (fix_state_vars,
                                            revert_state_vars,
                                            solve_indexed_blocks)
from idaes.core.util.model_statistics import (degrees_of_freedom,
                                              number_activated_constraints)
from idaes.core.util.exceptions import (BurntToast,
                                        ConfigurationError,
                                        PropertyPackageError)
import idaes.logger as idaeslog


# Set up logger
_log = idaeslog.getLogger(__name__)


# TODO: Set a default state definition
# TODO: Need way to dynamically determine units of measurement....
class GenericPropertyPackageError(PropertyPackageError):
    # Error message for when a property is called for but no option provided
    def __init__(self, block, prop):
        self.prop = prop
        self.block = block

    def __str__(self):
        return f"Generic Property Package instance {self.block} called for " \
               f"{self.prop}, but was not provided with a method " \
               f"for this property. Please add a method for this property " \
               f"in the property parameter configuration."


def get_method(self, config_arg, comp=None):
    """
    Method to inspect configuration argument and return the user-defined
    construction method associated with it.

    This method checks whether the value provided is a method or a
    module. If the value is a module, it looks in the module for a method
    with the same name as the config argument and returns this. If the
    value is a method, the method is returned. If the value is neither a
    module or a method, an ConfigurationError is raised.

    Args:
        config_arg : the configuration argument to look up

    Returns:
        A callable method or a ConfigurationError
    """
    if comp is None:
        source_block = self.params.config
    else:
        source_block = self.params.get_component(comp).config

    try:
        c_arg = getattr(source_block, config_arg)
    except AttributeError:
        raise AttributeError("{} Generic Property Package called for invalid "
                             "configuration option {}. Please contact the "
                             "developer of the property package."
                             .format(self.name, config_arg))

    if c_arg is None:
        raise GenericPropertyPackageError(self, config_arg)

    if isinstance(c_arg, types.ModuleType):
        c_arg = getattr(c_arg, config_arg)

    try:
        mthd = c_arg.return_expression
    except AttributeError:
        mthd = c_arg

    if callable(mthd):
        return mthd
    else:
        raise ConfigurationError(
                "{} Generic Property Package received invalid value "
                "for argument {}. Value must be a method, a class with a "
                "method named expression or a module containing one of the "
                "previous.".format(self.name, config_arg))


def get_component_object(self, comp):
    """
    Utility method to get a component object from the property parameter block.
    This code is used frequently throughout the generic property pacakge
    libraries.

    Args:
        comp: name of the component object to be returned.

    Returns:
        Component: Component object with name comp.

    """
    return self.params.get_component(comp)


@declare_process_block_class("GenericParameterBlock")
class GenericParameterData(PhysicalParameterBlock):
    """
    General Property Parameter Block Class
    """
    CONFIG = PhysicalParameterBlock.CONFIG()

    # General options
    CONFIG.declare("components", ConfigValue(
        domain=dict,
        description="Dictionary of components in material",
        doc="""A dict of the components of interest in the mixture.
        Keys are component names and values are configuration arguments to
        be passed to Component on construction.
        """))
    CONFIG.declare("phases", ConfigValue(
        description="Dictionary of phases of interest",
        doc="""A dict of the phases of interest in the mixture.
        Keys are phases names and values are configuration arguments to
        be passed to Phase on construction.
        """))

    # TODO : Should we allow different state variables in each phase?
    CONFIG.declare("state_definition", ConfigValue(
        # default=FPhx,
        description="Choice of State Variables",
        doc="""Flag indicating the set of state variables to use for property
        package. Values should be a valid Python method which creates the
        required state variables."""))
    CONFIG.declare("state_bounds", ConfigValue(
        domain=dict,
        description="Bounds for state variables",
        doc="""A dict containing bounds to use for state variables."""))

    # Reference State
    CONFIG.declare("pressure_ref", ConfigValue(
        description="Pressure at reference state"))
    CONFIG.declare("temperature_ref", ConfigValue(
        description="Temperature at reference state"))

    # Phase equilibrium config arguments
    CONFIG.declare("phases_in_equilibrium", ConfigValue(
        default=None,
        domain=list,
        description="List of phase pairs which are in equilibrium",
        doc="""List of phase pairs for which equilibrium constraints should be
        constructed. Values should be a 2-tuples containing valid phase
        names. Default = None."""))
    CONFIG.declare("phase_equilibrium_state", ConfigValue(
        default=None,
        domain=dict,
        description="Formulation to use when calculating equilibrium state",
        doc="""Method to use for calculating phase equilibrium state and
        how to handle disappearing phases. Value should be a valid Python
        method or None. Default = None, indicating no phase equilibrium will
        occur."""))

    # Bubble and dew point methods
    CONFIG.declare("bubble_dew_method", ConfigValue(
        description="Method to use to calculate bubble and dew points",
        doc="""Flag indicating what formulation to use for calculating bubble
        and dew points. Value should be a valid Python class."""))

    def build(self):
        '''
        Callable method for Block construction.
        '''
        # Call super.build() to initialize Block
        super(GenericParameterData, self).build()

        # Call configure method to set construction arguments
        self.configure()

        # Build core components
        self._state_block_class = GenericStateBlock

        # Add Component objects
        if self.config.components is None:
            raise ConfigurationError(
                "{} was not provided with a components argument."
                .format(self.name))

        for c, d in self.config.components.items():
            ctype = d.pop("type", None)

            if ctype is None:
                _log.warning("{} component {} was not assigned a type. "
                             "Using generic Component object."
                             .format(self.name, c))
                ctype = Component
<<<<<<< HEAD
=======
            elif ctype not in __all_components__:
                raise TypeError(
                    "{} component {} was assigned unrecognised type {}."
                    .format(self.name, c, str(ctype)))
>>>>>>> bab6b6ed

            self.add_component(c, ctype(default=d))

        # Add Phase objects
        if self.config.phases is None:
            raise ConfigurationError(
                "{} was not provided with a phases argument."
                .format(self.name))

        for p, d in self.config.phases.items():
            ptype = d.pop("type", None)

            if ptype is None:
                _log.warning("{} phase {} was not assigned a type. "
                             "Using generic Phase object."
                             .format(self.name, p))
                ptype = Phase
<<<<<<< HEAD
=======
            elif ptype not in __all_phases__:
                raise TypeError(
                    "{} phase {} was assigned unrecognised type {}."
                    .format(self.name, p, str(ptype)))
>>>>>>> bab6b6ed

            self.add_component(str(p), ptype(default=d))

        # Validate phase-component lists, and build _phase_component_set
        pc_set = []
        for p in self.phase_list:
            pobj = self.get_phase(p)
            pc_list = self.get_phase(p).config.component_list
            if pc_list is None:
                # No phase-component list, look at components to determine
<<<<<<< HEAD
                # whihc are valid in current phase
=======
                # which are valid in current phase
>>>>>>> bab6b6ed
                for j in self.component_list:
                    if self.get_component(j)._is_phase_valid(pobj):
                        # If compoennt says phase is valid, add to set
                        pc_set.append((p, j))
            else:
                # Validate that component names are valid and add to pc_set
                for j in pc_list:
                    if j not in self.component_list:
                        # Unrecognised component
                        raise ConfigurationError(
                            "{} phase-component list for phase {} contained "
                            "component {} which is not in the master "
                            "component list".format(self.name, p, j))
                    # Check that phase is valid for component
                    if not self.get_component(j)._is_phase_valid(pobj):
                        raise ConfigurationError(
                            "{} phase-component list for phase {} contained "
                            "component {}, however this component is not "
                            "valid for the given PhaseType"
                            .format(self.name, p, j))
                    pc_set.append((p, j))
        self._phase_component_set = Set(initialize=pc_set, ordered=True)

        # Validate state definition
        if self.config.state_definition is None:
            raise ConfigurationError(
                    "{} Generic Property Package was not provided with a "
                    "state_definition configuration argument. Please fix "
                    "your property parameter definition to include this."
                    .format(self.name))

        # Validate reference state and create Params
        if self.config.pressure_ref is None:
            raise ConfigurationError(
                    "{} Generic Property Package was not provided with a "
                    "pressure_ref configuration argument. Please fix "
                    "your property parameter definition to include this."
                    .format(self.name))
        else:
            self.pressure_ref = Param(
                initialize=self.config.pressure_ref,
                mutable=True)

        if self.config.temperature_ref is None:
            raise ConfigurationError(
                    "{} Generic Property Package was not provided with a "
                    "temperature_ref configuration argument. Please fix "
                    "your property parameter definition to include this."
                    .format(self.name))
        else:
            self.temperature_ref = Param(
                initialize=self.config.temperature_ref,
                mutable=True)

        # Validate equations of state
        for p in self.phase_list:
            if self.get_phase(p).config.equation_of_state is None:
                raise ConfigurationError(
                    "{} phase {} was not provided with an "
                    "equation_of_state configuration argument. Please fix "
                    "your property parameter definition to include this."
                    .format(self.name, p))

        # Validate and build phase equilibrium list
        if self.config.phases_in_equilibrium is not None:
            # List of interacting phases - assume all matching components
            # in phase pairs are in equilibrium
            pe_dict = {}
            pe_set = []
            counter = 1

            # Validate phase equilibrium formulation
            if self.config.phase_equilibrium_state is None:
                raise ConfigurationError(
                    "{} Generic Property Package provided with a "
                    "phases_in_equilibrium argument but no method was "
                    "specified for phase_equilibrium_state."
                    .format(self.name))
            pie_config = self.config.phase_equilibrium_state

            for pp in self.config.phases_in_equilibrium:
                if (pp not in pie_config.keys() and
                        (pp[1], pp[0]) not in pie_config.keys()):
                    raise ConfigurationError(
                        "{} Generic Property Package provided with a "
                        "phases_in_equilibrium argument but "
                        "phase_equilibrium_state was not specified "
                        "for all phase pairs."
                        .format(self.name))
                for j in self.component_list:
                    if ((pp[0], j) in self._phase_component_set
                            and (pp[1], j) in self._phase_component_set):
                        # Component j is in both phases, in equilibrium
                        pe_dict["PE"+str(counter)] = {j: (pp[0], pp[1])}
                        pe_set.append("PE"+str(counter))
                        counter += 1

                        # Validate that component has an equilibrium form
                        a = self.get_component(j).config.phase_equilibrium_form
                        if a is None:
                            raise ConfigurationError(
                                "{} Generic Property Package component {} is "
                                "in equilibrium but phase_equilibrium_form"
                                "was not specified."
                                .format(self.name, j))
                        elif (pp not in a.keys() and
                              (pp[1], pp[0]) not in a.keys()):
                            raise ConfigurationError(
                                "{} Generic Property Package component {} is "
                                "in equilibrium but phase_equilibrium_form "
                                "was not specified for all appropriate phase "
                                "pairs."
                                .format(self.name, j))

            # Construct phase_equilibrium_list and phase_equilibrium_idx
            self._pe_pairs = Set(initialize=self.config.phases_in_equilibrium,
                                 ordered=True)
            self.phase_equilibrium_list = pe_dict
            self.phase_equilibrium_idx = Set(initialize=pe_set,
                                             ordered=True)

        # Construct parameter components
        for c in self.component_list:
            cobj = self.get_component(c)
            for a, v in cobj.config.items():
                if isinstance(v, types.ModuleType):
                    c_arg = getattr(v, a)
                else:
                    c_arg = v
                try:
                    c_arg.build_parameters(cobj)
                except AttributeError:
                    pass
                except KeyError:
                    raise ConfigurationError(
                        "{} values were not defined for parameter {} in "
                        "component {}. Please check the parameter_data "
                        "argument to ensure values are provided."
                        .format(self.name, a, c))

        # Call custom user parameter method
        self.parameters()

        # For safety, fix all Vars in Component objects
        for c in self.component_list:
            cobj = self.get_component(c)
            for v in cobj.component_objects(Var):
                # if v.is_indexed():
                for i in v:
                    if v[i].value is None:
                        raise ConfigurationError(
                            "{} parameter {} for component {} was not assigned"
                            " a value. Please check your configuration "
                            "arguments.".format(self.name, v.local_name, c))
                    v[i].fix()

        self.config.state_definition.set_metadata(self)

    def configure(self):
        """
        Placeholder method to allow users to specify config arguments via a
        class. The user class should inherit from this one and implement a
        configure() method which sets the values of the desired config
        arguments.

        Args:
            None

        Returns:
            None
        """
        pass

    def parameters(self):
        """
        Placeholder method to allow users to specify parameters via a
        class. The user class should inherit from this one and implement a
        parameters() method which creates the reqruied components.

        Args:
            None

        Returns:
            None
        """
        pass

    @classmethod
    def define_metadata(cls, obj):
        """Define properties supported and units."""
        # TODO : Need to fix to have methods for things that may or may not be
        # created by state var methods
        obj.add_properties(
            {'flow_mol': {'method': None},
             'flow_mol_phase': {'method': None},
             'mole_frac_comp': {'method': None},
             'mole_frac_phase_comp': {'method': None},
             'phase_frac': {'method': None},
             'temperature': {'method': None},
             'pressure': {'method': None},
             'dens_mass': {'method': '_dens_mass'},
             'dens_mass_phase': {'method': '_dens_mass_phase'},
             'dens_mol': {'method': '_dens_mol'},
             'dens_mol_phase': {'method': '_dens_mol_phase'},
             'enth_mol': {'method': '_enth_mol'},
             'enth_mol_phase': {'method': '_enth_mol_phase'},
             'enth_mol_phase_comp': {'method': '_enth_mol_phase_comp'},
             'entr_mol': {'method': '_entr_mol'},
             'entr_mol_phase': {'method': '_entr_mol_phase'},
             'entr_mol_phase_comp': {'method': '_entr_mol_phase_comp'},
             'fug_phase_comp': {'method': '_fug_phase_comp'},
             'fug_coeff_phase_comp': {'method': '_fug_coeff_phase_comp'},
             'gibbs_mol': {'method': '_gibbs_mol'},
             'gibbs_mol_phase': {'method': '_gibbs_mol_phase'},
             'gibbs_mol_phase_comp': {'method': '_gibbs_mol_phase_comp'},
             'mw': {'method': '_mw'},
             'mw_phase': {'method': '_mw_phase'},
             'pressure_bubble': {'method': '_pressure_bubble'},
             'pressure_dew': {'method': '_pressure_dew'},
             'pressure_sat_comp': {'method': '_pressure_sat_comp'},
             'temperature_bubble': {'method': '_temperature_bubble'},
             'temperature_dew': {'method': '_temperature_dew'}})

        obj.add_default_units({'time': 's',
                               'length': 'm',
                               'mass': 'g',
                               'amount': 'mol',
                               'temperature': 'K',
                               'energy': 'J',
                               'holdup': 'mol'})


class _GenericStateBlock(StateBlock):
    """
    This Class contains methods which should be applied to Property Blocks as a
    whole, rather than individual elements of indexed Property Blocks.
    """

    def initialize(blk, state_args={}, state_vars_fixed=False,
                   hold_state=False, outlvl=idaeslog.NOTSET,
                   solver='ipopt', optarg={'tol': 1e-8}):
        """
        Initialization routine for property package.
        Keyword Arguments:
            state_args : a dict of initial values for the state variables
                    defined by the property package.
            outlvl : sets output level of initialization routine
            optarg : solver options dictionary object (default=None)
            state_vars_fixed: Flag to denote if state vars have already been
                              fixed.
                              - True - states have already been fixed by the
                                       control volume 1D. Control volume 0D
                                       does not fix the state vars, so will
                                       be False if this state block is used
                                       with 0D blocks.
                             - False - states have not been fixed. The state
                                       block will deal with fixing/unfixing.
            solver : str indicating which solver to use during
                     initialization (default = 'ipopt')
            hold_state : flag indicating whether the initialization routine
                         should unfix any state variables fixed during
                         initialization (default=False).
                         - True - states variables are not unfixed, and
                                 a dict of returned containing flags for
                                 which states were fixed during
                                 initialization.
                        - False - state variables are unfixed after
                                 initialization by calling the
                                 relase_state method
        Returns:
            If hold_states is True, returns a dict containing flags for
            which states were fixed during initialization.
        """
        init_log = idaeslog.getInitLogger(blk.name, outlvl, tag="properties")
        solve_log = idaeslog.getSolveLogger(blk.name, outlvl, tag="properties")

        init_log.info('Starting initialization')

        for k in blk.keys():
            # Deactivate the constraints specific for outlet block i.e.
            # when defined state is False
            if blk[k].config.defined_state is False:
                try:
                    blk[k].sum_mole_frac_out.deactivate()
                except AttributeError:
                    pass

        # Fix state variables if not already fixed
        if state_vars_fixed is False:
            flag_dict = fix_state_vars(blk, state_args)
            # Confirm DoF for sanity
            for k in blk.keys():
                if degrees_of_freedom(blk[k]) != 0:
                    raise BurntToast("Degrees of freedom were not zero "
                                     "after trying to fix state variables. "
                                     "Something broke in the generic property "
                                     "package code - please inform the IDAES "
                                     "developers.")
        else:
            # When state vars are fixed, check that DoF is 0
            for k in blk.keys():
                if degrees_of_freedom(blk[k]) != 0:
                    raise Exception("State vars fixed but degrees of "
                                    "freedom for state block is not zero "
                                    "during initialization.")

        # Set solver options
        if optarg is None:
            sopt = {'tol': 1e-8}
        else:
            sopt = optarg

        opt = SolverFactory('ipopt')
        opt.options = sopt

        # ---------------------------------------------------------------------
        # If present, initialize bubble and dew point calculations
        for k in blk.keys():
            # Bubble temperature initialization
            if hasattr(blk[k], "_mole_frac_tbub"):
                # Use lowest component critical temperature as starting point
                # Starting high and moving down generally works better,
                # as it under-predicts next step due to exponential form of
                # Psat.
                # Subtract 1 to avoid potential singularities at Tcrit
                Tbub0 = min(blk[k].params.get_component(j)
                            .temperature_crit.value
                            for j in blk[k].params.component_list) - 1

                err = 1
                counter = 0

                # Newton solver with step limiter to prevent overshoot
                # Tolerance only needs to be ~1e-1
                # Iteration limit of 30
                while err > 1e-1 and counter < 30:
                    f = value(sum(get_method(blk[k], "pressure_sat_comp", j)(
                                      blk[k],
                                      blk[k].params.get_component(j),
                                      Tbub0) *
                                  blk[k].mole_frac_comp[j]
                                  for j in blk[k].params.component_list) -
                              blk[k].pressure)
                    df = value(sum(
                           get_method(blk[k], "pressure_sat_comp", j)(
                                      blk[k],
                                      blk[k].params.get_component(j),
                                      Tbub0,
                                      dT=True)
                           for j in blk[k].params.component_list))

                    # Limit temperature step to avoid excessive overshoot
                    # Only limit positive steps due to non-linearity
                    if f/df < -50:
                        Tbub1 = Tbub0 + 50
                    else:
                        Tbub1 = Tbub0 - f/df

                    err = abs(Tbub1 - Tbub0)
                    Tbub0 = Tbub1
                    counter += 1

                blk[k].temperature_bubble.value = Tbub0

                for j in blk[k].params.component_list:
                    blk[k]._mole_frac_tbub[j].value = value(
                            blk[k].mole_frac_comp[j]*blk[k].pressure /
                            get_method(blk[k], "pressure_sat_comp", j)(
                                       blk[k],
                                       blk[k].params.get_component(j),
                                       Tbub0))

            # Bubble temperature initialization
            if hasattr(blk[k], "_mole_frac_tdew"):
                if hasattr(blk[k], "_mole_frac_tbub"):
                    # If Tbub has been calculated above, use this as the
                    # starting point
                    Tdew0 = blk[k].temperature_bubble.value
                else:
                    # Otherwise, use lowest component critical temperature as
                    # starting point
                    # Subtract 1 to avoid potential singularities at Tcrit
                    Tdew0 = min(blk[k].params.get_component(j).temperature_crit
                                for j in blk[k].params.component_list) - 1

                err = 1
                counter = 0

                # Newton solver with step limiter to prevent overshoot
                # Tolerance only needs to be ~1e-1
                # Iteration limit of 30
                while err > 1e-1 and counter < 30:
                    f = value(blk[k].pressure *
                              sum(blk[k].mole_frac_comp[j] /
                                  get_method(blk[k], "pressure_sat_comp", j)(
                                       blk[k],
                                       blk[k].params.get_component(j),
                                       Tdew0)
                                  for j in blk[k].params.component_list) - 1)
                    df = -value(
                            blk[k].pressure *
                            sum(blk[k].mole_frac_comp[j] /
                                get_method(blk[k], "pressure_sat_comp", j)(
                                       blk[k],
                                       blk[k].params.get_component(j),
                                       Tdew0)**2 *
                                get_method(blk[k], "pressure_sat_comp", j)(
                                       blk[k],
                                       blk[k].params.get_component(j),
                                       Tdew0,
                                       dT=True)
                                for j in blk[k].params.component_list))

                    # Limit temperature step to avoid excessive overshoot
                    if f/df < -50:
                        Tdew1 = Tdew0 + 50
                    else:
                        Tdew1 = Tdew0 - f/df

                    err = abs(Tdew1 - Tdew0)
                    Tdew0 = Tdew1
                    counter += 1

                blk[k].temperature_dew.value = Tdew0

                for j in blk[k].params.component_list:
                    blk[k]._mole_frac_tdew[j].value = value(
                            blk[k].mole_frac_comp[j]*blk[k].pressure /
                            get_method(blk[k], "pressure_sat_comp", j)(
                                       blk[k],
                                       blk[k].params.get_component(j),
                                       Tdew0))

            # Bubble pressure initialization
            if hasattr(blk[k], "_mole_frac_pbub"):
                blk[k].pressure_bubble.value = value(
                        sum(blk[k].mole_frac_comp[j] *
                            blk[k].params.config.pressure_sat_comp
                                  .pressure_sat_comp(
                                          blk[k], j, blk[k].temperature)
                            for j in blk[k].params.component_list))

                for j in blk[k].params.component_list:
                    blk[k]._mole_frac_pbub[j].value = value(
                        blk[k].mole_frac_comp[j] *
                        blk[k].params.config.pressure_sat_comp
                              .pressure_sat_comp(
                                      blk[k], j, blk[k].temperature) /
                        blk[k].pressure_bubble)

            # Dew pressure initialization
            if hasattr(blk[k], "_mole_frac_pdew"):
                blk[k].pressure_dew.value = value(
                        sum(1/(blk[k].mole_frac_comp[j] /
                               blk[k].params.config.pressure_sat_comp
                               .pressure_sat_comp(
                                       blk[k], j, blk[k].temperature))
                            for j in blk[k].params.component_list))

                for j in blk[k].params.component_list:
                    blk[k]._mole_frac_pdew[j].value = value(
                            blk[k].mole_frac_comp[j]*blk[k].pressure_bubble /
                            blk[k].params.config.pressure_sat_comp
                                  .pressure_sat_comp(
                                          blk[k], j, blk[k].temperature))

            # Solve bubble and dew point constraints
            for c in blk[k].component_objects(Constraint):
                # Deactivate all constraints not associated wtih bubble and dew
                # points
                if c.local_name not in ("eq_pressure_dew",
                                        "eq_pressure_bubble",
                                        "eq_temperature_dew",
                                        "eq_temperature_bubble",
                                        "_sum_mole_frac_tbub",
                                        "_sum_mole_frac_tdew",
                                        "_sum_mole_frac_pbub",
                                        "_sum_mole_frac_pdew"):
                    c.deactivate()

        # If StateBlock has active constraints (i.e. has bubble and/or dew
        # point calculations), solve the block to converge these
        n_cons = 0
        for k in blk:
            n_cons += number_activated_constraints(blk[k])
        if n_cons > 0:
            with idaeslog.solver_log(solve_log, idaeslog.DEBUG) as slc:
                res = solve_indexed_blocks(opt, [blk], tee=slc.tee)
            init_log.info(
                "Dew and bubble point initialization: {}."
                .format(idaeslog.condition(res))
            )
        # ---------------------------------------------------------------------
        # Calculate _teq if required
        if blk[k].params.config.phases_in_equilibrium is not None:
            for k in blk.keys():
                for pp in blk[k].params._pe_pairs:
                    blk[k].params.config.phase_equilibrium_state[pp] \
                        .calculate_teq(blk[k], pp)

            init_log.info("Equilibrium temperature initialization completed.")

        # ---------------------------------------------------------------------
        # Initialize flow rates and compositions
        for k in blk.keys():
            blk[k].params.config.state_definition.state_initialization(blk[k])

            # If state block has phase equilibrium, use the average of all
            # _teq's as an initial guess for T
            if (blk[k].params.config.phases_in_equilibrium is not None and
                    isinstance(blk[k].temperature, Var) and
                    not blk[k].temperature.fixed):
                blk[k].temperature.value = value(
                    sum(blk[k]._teq[i] for i in blk[k].params._pe_pairs) /
                    len(blk[k].params._pe_pairs))

        if outlvl > 0:
            init_log.info("State variable initialization completed.")

        # ---------------------------------------------------------------------
        if (blk[k].params.config.phase_equilibrium_state is not None and
                (not blk[k].config.defined_state or blk[k].always_flash)):
            for c in blk[k].component_objects(Constraint):
                # Activate common constraints
                if c.local_name in ("total_flow_balance",
                                    "component_flow_balances",
                                    "sum_mole_frac",
                                    "equilibrium_constraint"):
                    c.activate()
            for pp in blk[k].params._pe_pairs:
                # Activate formulation specific constraints
                blk[k].params.config.phase_equilibrium_state[pp] \
                    .phase_equil_initialization(blk[k], pp)

            with idaeslog.solver_log(solve_log, idaeslog.DEBUG) as slc:
                res = solve_indexed_blocks(opt, [blk], tee=slc.tee)
            init_log.info(
                "Phase equilibrium initialization: {}.".format(
                    idaeslog.condition(res)
                )
            )

        # ---------------------------------------------------------------------
        # Initialize other properties
        for k in blk.keys():
            for c in blk[k].component_objects(Constraint):
                # Activate all constraints except flagged do_not_initialize
                if c.local_name not in (
                        blk[k].params.config
                        .state_definition.do_not_initialize):
                    c.activate()
        with idaeslog.solver_log(solve_log, idaeslog.DEBUG) as slc:
            res = solve_indexed_blocks(opt, [blk], tee=slc.tee)
        init_log.info("Property initialization: {}.".format(
            idaeslog.condition(res))
        )

        # ---------------------------------------------------------------------
        # Return constraints to initial state
        for k in blk.keys():
            for c in blk[k].component_objects(Constraint):
                if c.local_name in (
                        blk[k].params.config
                        .state_definition.do_not_initialize):
                    c.activate()

        if state_vars_fixed is False:
            if hold_state is True:
                return flag_dict
            else:
                blk.release_state(flag_dict)

        init_log.info("Property package initialization: {}.".format(
            idaeslog.condition(res))
        )

    def release_state(blk, flags, outlvl=idaeslog.NOTSET):
        '''
        Method to relase state variables fixed during initialization.
        Keyword Arguments:
            flags : dict containing information of which state variables
                    were fixed during initialization, and should now be
                    unfixed. This dict is returned by initialize if
                    hold_state=True.
            outlvl : sets output level of initialization routine
        '''
        revert_state_vars(blk, flags)
        init_log = idaeslog.getInitLogger(blk.name, outlvl, tag="properties")
        init_log.info_high("State released.")


@declare_process_block_class("GenericStateBlock",
                             block_class=_GenericStateBlock)
class GenericStateBlockData(StateBlockData):
    def build(self):
        super(GenericStateBlockData, self).build()

        # Add state variables and associated methods
        self.params.config.state_definition.define_state(self)

        # Create common components for each property package
        for p in self.params.phase_list:
            self.params.get_phase(p).config.equation_of_state.common(self)

        # Add phase equilibrium constraints if necessary
        if (self.params.config.phases_in_equilibrium is not None and
                (not self.config.defined_state or self.always_flash)):

            # Add equilibrium temperature variable
            self._teq = Var(
                self.params._pe_pairs,
                initialize=value(self.temperature),
                doc='Temperature for calculating phase equilibrium')

            pe_form_config = self.params.config.phase_equilibrium_state
            for pp in self.params._pe_pairs:
                pe_form_config[pp].phase_equil(self, pp)

            def rule_equilibrium(b, phase1, phase2, j):
                config = b.params.get_component(j).config
                try:
                    e_mthd = config.phase_equilibrium_form[(phase1, phase2)]
                except KeyError:
                    e_mthd = config.phase_equilibrium_form[(phase2, phase1)]
                if e_mthd is None:
                    raise GenericPropertyPackageError(b,
                                                      "phase_equilibrium_form")
                return e_mthd(self, phase1, phase2, j)
            self.equilibrium_constraint = Constraint(
                self.params._pe_pairs,
                self.params.component_list,
                rule=rule_equilibrium)

    def components_in_phase(self, phase):
        """
        Generator method which yields components present in a given phase.

        Args:
            phase - phase for which to yield components

        Yields:
            components present in phase.
        """
        if self.params.get_phase(phase).config.component_list is None:
            # All components in all phases
            for j in self.params.component_list:
                yield j
        else:
            # Return only components for indicated phase
            for j in self.params.get_phase(phase).config.component_list:
                yield j

    # -------------------------------------------------------------------------
    # Bubble and Dew Points
    def _temperature_bubble(b):
        if b.params.config.bubble_dew_method is None:
            raise GenericPropertyPackageError(b, "temperature_bubble")

        try:
            b.temperature_bubble = Var(
                    doc="Bubble point temperature",
                    bounds=(b.temperature.lb, b.temperature.ub))

            b._mole_frac_tbub = Var(
                    b.params.component_list,
                    initialize=1/len(b.params.component_list),
                    bounds=(0, None),
                    doc="Vapor mole fractions at bubble temperature")

            b.params.config.bubble_dew_method.temperature_bubble(b)
        except AttributeError:
            b.del_component(b.temperature_bubble)
            b.del_component(b.mole_frac_tbub)
            raise

    def _temperature_dew(b):
        if b.params.config.bubble_dew_method is None:
            raise GenericPropertyPackageError(b, "temperature_dew")

        try:
            b.temperature_dew = Var(
                    doc="Dew point temperature",
                    bounds=(b.temperature.lb, b.temperature.ub))

            b._mole_frac_tdew = Var(
                    b.params.component_list,
                    initialize=1/len(b.params.component_list),
                    bounds=(0, None),
                    doc="Liquid mole fractions at dew temperature")

            b.params.config.bubble_dew_method.temperature_dew(b)
        except AttributeError:
            b.del_component(b.temperature_dew)
            b.del_component(b.mole_frac_tdew)
            raise

    def _pressure_bubble(b):
        if b.params.config.bubble_dew_method is None:
            raise GenericPropertyPackageError(b, "pressure_bubble")

        try:
            b.pressure_bubble = Var(
                    doc="Bubble point pressure",
                    bounds=(b.pressure.lb, b.pressure.ub))

            b._mole_frac_pbub = Var(
                    b.params.component_list,
                    initialize=1/len(b.params.component_list),
                    bounds=(0, None),
                    doc="Vapor mole fractions at bubble pressure")

            b.params.config.bubble_dew_method.pressure_bubble(b)
        except AttributeError:
            b.del_component(b.pressure_bubble)
            b.del_component(b.mole_frac_pbub)
            raise

    def _pressure_dew(b):
        if b.params.config.bubble_dew_method is None:
            raise GenericPropertyPackageError(b, "pressure_dew")

        try:
            b.pressure_dew = Var(
                    doc="Dew point pressure",
                    bounds=(b.pressure.lb, b.pressure.ub))

            b._mole_frac_pdew = Var(
                    b.params.component_list,
                    initialize=1/len(b.params.component_list),
                    bounds=(0, None),
                    doc="Liquid mole fractions at dew pressure")

            b.params.config.bubble_dew_method.pressure_dew(b)
        except AttributeError:
            b.del_component(b.pressure_dew)
            b.del_component(b.mole_frac_pdew)
            raise

    # -------------------------------------------------------------------------
    # Property Methods
    def _dens_mass(self):
        try:
            def rule_dens_mass(b):
                return sum(b.dens_mass_phase[p]*b.phase_frac[p]
                           for p in b.params.phase_list)
            self.dens_mass = Expression(
                    doc="Mixture mass density",
                    rule=rule_dens_mass)
        except AttributeError:
            self.del_component(self.dens_mass)
            raise

    def _dens_mass_phase(self):
        try:
            def rule_dens_mass_phase(b, p):
                p_config = b.params.get_phase(p).config
                return p_config.equation_of_state.dens_mass_phase(b, p)
            self.dens_mass_phase = Expression(
                    self.params.phase_list,
                    doc="Mass density of each phase",
                    rule=rule_dens_mass_phase)
        except AttributeError:
            self.del_component(self.dens_mass_phass)
            raise

    def _dens_mol(self):
        try:
            def rule_dens_mol(b):
                return sum(b.dens_mol_phase[p]*b.phase_frac[p]
                           for p in b.params.phase_list)
            self.dens_mol = Expression(
                    doc="Mixture molar density",
                    rule=rule_dens_mol)
        except AttributeError:
            self.del_component(self.dens_mol)
            raise

    def _dens_mol_phase(self):
        try:
            def rule_dens_mol_phase(b, p):
                p_config = b.params.get_phase(p).config
                return p_config.equation_of_state.dens_mol_phase(b, p)
            self.dens_mol_phase = Expression(
                    self.params.phase_list,
                    doc="Molar density of each phase",
                    rule=rule_dens_mol_phase)
        except AttributeError:
            self.del_component(self.dens_mol_phase)
            raise

    def _enth_mol(self):
        try:
            def rule_enth_mol(b):
                return sum(b.enth_mol_phase[p]*b.phase_frac[p]
                           for p in b.params.phase_list)
            self.enth_mol = Expression(rule=rule_enth_mol,
                                       doc="Mixture molar enthalpy")
        except AttributeError:
            self.del_component(self.enth_mol)
            raise

    def _enth_mol_phase(self):
        try:
            def rule_enth_mol_phase(b, p):
                p_config = b.params.get_phase(p).config
                return p_config.equation_of_state.enth_mol_phase(b, p)
            self.enth_mol_phase = Expression(self.params.phase_list,
                                             rule=rule_enth_mol_phase)
        except AttributeError:
            self.del_component(self.enth_mol_phase)
            raise

    def _enth_mol_phase_comp(self):
        try:
            def rule_enth_mol_phase_comp(b, p, j):
                p_config = b.params.get_phase(p).config
                return p_config.equation_of_state.enth_mol_phase_comp(b, p, j)
            self.enth_mol_phase_comp = Expression(
                self.params.phase_list,
                self.params.component_list,
                rule=rule_enth_mol_phase_comp)
        except AttributeError:
            self.del_component(self.enth_mol_phase_comp)
            raise

    def _entr_mol(self):
        try:
            def rule_entr_mol(b):
                return sum(b.entr_mol_phase[p]*b.phase_frac[p]
                           for p in b.params.phase_list)
            self.entr_mol = Expression(rule=rule_entr_mol,
                                       doc="Mixture molar entropy")
        except AttributeError:
            self.del_component(self.entr_mol)
            raise

    def _entr_mol_phase(self):
        try:
            def rule_entr_mol_phase(b, p):
                p_config = b.params.get_phase(p).config
                return p_config.equation_of_state.entr_mol_phase(b, p)
            self.entr_mol_phase = Expression(self.params.phase_list,
                                             rule=rule_entr_mol_phase)
        except AttributeError:
            self.del_component(self.entr_mol_phase)
            raise

    def _entr_mol_phase_comp(self):
        try:
            def rule_entr_mol_phase_comp(b, p, j):
                p_config = b.params.get_phase(p).config
                return p_config.equation_of_state.entr_mol_phase_comp(b, p, j)
            self.entr_mol_phase_comp = Expression(
                self.params.phase_list,
                self.params.component_list,
                rule=rule_entr_mol_phase_comp)
        except AttributeError:
            self.del_component(self.entr_mol_phase_comp)
            raise

    def _fug_phase_comp(self):
        try:
            def rule_fug_phase_comp(b, p, j):
                p_config = b.params.get_phase(p).config
                return p_config.equation_of_state.fug_phase_comp(b, p, j)
            self.fug_phase_comp = Expression(self.params.phase_list,
                                             self.params.component_list,
                                             rule=rule_fug_phase_comp)
        except AttributeError:
            self.del_component(self.fug_phase_comp)
            raise

    def _fug_coeff_phase_comp(self):
        try:
            def rule_fug_coeff_phase_comp(b, p, j):
                p_config = b.params.get_phase(p).config
                return p_config.equation_of_state.fug_coeff_phase_comp(b, p, j)
            self.fug_coeff_phase_comp = Expression(
                    self.params.phase_list,
                    self.params.component_list,
                    rule=rule_fug_coeff_phase_comp)
        except AttributeError:
            self.del_component(self.fug_coeff_phase_comp)
            raise

    def _gibbs_mol(self):
        try:
            def rule_gibbs_mol(b):
                return sum(b.gibbs_mol_phase[p]*b.phase_frac[p]
                           for p in b.params.phase_list)
            self.gibbs_mol = Expression(rule=rule_gibbs_mol,
                                        doc="Mixture molar Gibbs energy")
        except AttributeError:
            self.del_component(self.gibbs_mol)
            raise

    def _gibbs_mol_phase(self):
        try:
            def rule_gibbs_mol_phase(b, p):
                p_config = b.params.get_phase(p).config
                return p_config.equation_of_state.gibbs_mol_phase(b, p)
            self.gibbs_mol_phase = Expression(self.params.phase_list,
                                              rule=rule_gibbs_mol_phase)
        except AttributeError:
            self.del_component(self.gibbs_mol_phase)
            raise

    def _gibbs_mol_phase_comp(self):
        try:
            def rule_gibbs_mol_phase_comp(b, p, j):
                p_config = b.params.get_phase(p).config
                return p_config.equation_of_state.gibbs_mol_phase_comp(b, p, j)
            self.gibbs_mol_phase_comp = Expression(
                self.params.phase_list,
                self.params.component_list,
                rule=rule_gibbs_mol_phase_comp)
        except AttributeError:
            self.del_component(self.gibbs_mol_phase_comp)
            raise

    def _mw(self):
        try:
            self.mw = Expression(
                    doc="Average molecular weight",
                    expr=sum(self.phase_frac[p] *
                             sum(self.mole_frac_phase_comp[p, j] *
                                 self.params.get_component(j).mw_comp
                                 for j in self.params.component_list)
                             for p in self.params.phase_list))
        except AttributeError:
            self.del_component(self.mw)
            raise

    def _mw_phase(self):
        try:
            def rule_mw_phase(b, p):
                return sum(b.mole_frac_phase_comp[p, j] *
                           b.params.get_component(j).mw_comp
                           for j in b.params.component_list)
            self.mw_phase = Expression(
                    self.params.phase_list,
                    doc="Average molecular weight of each phase",
                    rule=rule_mw_phase)
        except AttributeError:
            self.del_component(self.mw_phase)
            raise

    def _pressure_sat_comp(self):
        try:
            def rule_pressure_sat_comp(b, j):
                cobj = b.params.get_Component(j)
                return get_method(b, "pressure_sat_comp")(
                    b, cobj, b.temperature)
            self.pressure_sat_comp = Expression(
                self.params.component_list,
                rule=rule_pressure_sat_comp)
        except AttributeError:
            self.del_component(self.pressure_sat_comp)
            raise<|MERGE_RESOLUTION|>--- conflicted
+++ resolved
@@ -30,15 +30,9 @@
 from idaes.core import (declare_process_block_class,
                         PhysicalParameterBlock,
                         StateBlockData,
-<<<<<<< HEAD
-                        StateBlock,
-                        Component)
-from idaes.core.phases import Phase
-=======
                         StateBlock)
 from idaes.core.components import Component, __all_components__
 from idaes.core.phases import Phase, __all_phases__
->>>>>>> bab6b6ed
 from idaes.core.util.initialization import (fix_state_vars,
                                             revert_state_vars,
                                             solve_indexed_blocks)
@@ -226,13 +220,10 @@
                              "Using generic Component object."
                              .format(self.name, c))
                 ctype = Component
-<<<<<<< HEAD
-=======
             elif ctype not in __all_components__:
                 raise TypeError(
                     "{} component {} was assigned unrecognised type {}."
                     .format(self.name, c, str(ctype)))
->>>>>>> bab6b6ed
 
             self.add_component(c, ctype(default=d))
 
@@ -250,13 +241,10 @@
                              "Using generic Phase object."
                              .format(self.name, p))
                 ptype = Phase
-<<<<<<< HEAD
-=======
             elif ptype not in __all_phases__:
                 raise TypeError(
                     "{} phase {} was assigned unrecognised type {}."
                     .format(self.name, p, str(ptype)))
->>>>>>> bab6b6ed
 
             self.add_component(str(p), ptype(default=d))
 
@@ -267,11 +255,7 @@
             pc_list = self.get_phase(p).config.component_list
             if pc_list is None:
                 # No phase-component list, look at components to determine
-<<<<<<< HEAD
-                # whihc are valid in current phase
-=======
                 # which are valid in current phase
->>>>>>> bab6b6ed
                 for j in self.component_list:
                     if self.get_component(j)._is_phase_valid(pobj):
                         # If compoennt says phase is valid, add to set
