#################################################################################
# The Institute for the Design of Advanced Energy Systems Integrated Platform
# Framework (IDAES IP) was produced under the DOE Institute for the
# Design of Advanced Energy Systems (IDAES), and is copyright (c) 2018-2021
# by the software owners: The Regents of the University of California, through
# Lawrence Berkeley National Laboratory,  National Technology & Engineering
# Solutions of Sandia, LLC, Carnegie Mellon University, West Virginia University
# Research Corporation, et al.  All rights reserved.
#
# Please see the files COPYRIGHT.md and LICENSE.md for full copyright and
# license information.
#################################################################################
"""
PID controller model module
"""

__author__ = ["John Eslick", "Jinliang Ma"]

import enum
import pyomo.environ as pyo
import pyomo.dae as pyodae

from idaes.core import UnitModelBlockData, declare_process_block_class
from pyomo.common.config import ConfigValue, In, Bool
from idaes.core.util.exceptions import ConfigurationError
from idaes.core.util.math import smooth_bound, smooth_abs
import idaes.logger as idaeslog
from idaes.core.solvers import get_solver
from idaes.core.util import scaling as iscale


class ControllerType(enum.Enum):
    """Controller types."""

    P = 1
    PI = 2
    PD = 3
    PID = 4


class ControllerMVBoundType(enum.Enum):
    """Manipulated value bound type.

    NONE: No bound on manipulated value output.
    SMOOTH_BOUND: Use a smoothed version of mv = min(max(mv_unbound, ub), lb)
    LOGISTIC: Use a logistic function to keep mv between the bounds
    """

    NONE = 1
    SMOOTH_BOUND = 2
    LOGISTIC = 3

class ControllerAntiwindupType(enum.Enum):
    """Antiwindup type.

    NONE: No antiwindup scheme.
    CONDITIONAL_INTEGRATION: Error integrates only when the MV is not at a bound. Note that this scheme is "dumb"
    because it does not distinguish between the "correct" bound and "incorrect" bound being active for a particular
    value of integrated error. Note that switching between integrating and not integrating can cause the DAE solver to
    slow down.
    BACK_CALCULATION: This space currently under construction
    """

    NONE = 1
    CONDITIONAL_INTEGRATION = 2
    #BACK_CALCULATION = 3

def smooth_heaviside(x, eps):
    eps_adjusted = eps
    return 1 / (1 + pyo.exp(-2 * x / eps_adjusted))


@declare_process_block_class(
    "PIDController",
    doc="PID controller model block.  To use this the model must be dynamic.",
)
class PIDControllerData(UnitModelBlockData):
    CONFIG = UnitModelBlockData.CONFIG()
    CONFIG.declare(
        "process_var",
        ConfigValue(
            default=None,
            description="Process variable to be controlled",
            doc=(
                "A Pyomo Var, Expression, or Reference for the measured"
                " process variable. Should be indexed by time. Slices are okay."
            ),
        ),
    )
    CONFIG.declare(
        "manipulated_var",
        ConfigValue(
            default=None,
            description="Manipulated variable",
            doc=(
                "A Pyomo Var, Reference to a Var, or something that can be"
                " used to construct a Reference to a Var for the controlled"
                " variable. The final Reference should be indexed by time."
                " Slices are okay."
            ),
        ),
    )
    CONFIG.declare(
        "mv_bound_type",
        ConfigValue(
            default=ControllerMVBoundType.NONE,
            domain=In(
                [
                    ControllerMVBoundType.NONE,
                    ControllerMVBoundType.SMOOTH_BOUND,
                    ControllerMVBoundType.LOGISTIC,
                ]
            ),
            description="Type of bounds to apply to the manipulated variable (mv)).",
            doc=(
                """Type of bounds to apply to the manipulated variable output. If,
                bounds are applied, the model parameters **mv_lb** and **mv_ub** set the bounds.
                The **default** is ControllerMVBoundType.NONE. See the controller documentation
                for details on the mathematical formulation. The options are:
                **ControllerMVBoundType.NONE** no bounds, **ControllerMVBoundType.SMOOTH_BOUND**
                smoothed mv = min(max(mv_unbound, ub), lb), and **ControllerMVBoundType.LOGISTIC**
                logistic function to enforce bounds.
                """
            ),
        ),
    )
    CONFIG.declare(
        "calculate_initial_integral",
        ConfigValue(
            default=True,
            domain=Bool,
            description="Calculate the initial integral term value if True",
            doc="Calculate the initial integral term value if True",
        ),
    )
    CONFIG.declare(
        "type",
        ConfigValue(
            default=ControllerType.PI,
            domain=In(
                [
                    ControllerType.P,
                    ControllerType.PI,
                    ControllerType.PD,
                    ControllerType.PID,
                ]
            ),
            description="Control type",
            doc="""Controller type. The **default** = ControllerType.PI and the
<<<<<<< HEAD
                options are: **ControllerType.P** Proportional, **ControllerType.PI**
                proportional and integral, **ControllerType.PD** proportional and derivative, and
                **ControllerType.PID** proportional, integral, and derivative
                """,
        ),
    )
    CONFIG.declare(
        "antiwindup_type",
        ConfigValue(
            default=ControllerAntiwindupType.NONE,
            domain=In(
                [
                    ControllerAntiwindupType.NONE,
                    ControllerAntiwindupType.CONDITIONAL_INTEGRATION
                    #ControllerMVBoundType.BACK_CALCULATION,
                ]
            ),
            description="Type of antiwindup technique to use.",
            doc=(
                """Type of antiwindup technique to use. See the controller documentation
                for details on the mathematical formulation. 
                """
            ),
        ),
    )
    CONFIG.declare(
        "derivative_on_error",
        ConfigValue(
            default=False,
            domain=Bool,
            description="Whether basing derivative action on process var or error",
            doc="""Naive implementations of derivative action can cause large spikes in 
                control when the setpoint is changed. One solution is to use the (negative)
                derivative of the process variable to calculate derivative action instead
                of using the derivative of setpoint error. If **True**, use the derivative of
                setpoint error to calculate derivative action. If **False** (default), use the
                (negative) derivative of the process variable instead.
                """,
=======
options are: **ControllerType.P** Proportional, **ControllerType.PI**
proportional and integral, **ControllerType.PD** proportional and derivative, and
**ControllerType.PID** proportional, integral, and derivative

""",
>>>>>>> 571ead1c
        ),
    )

    def build(self):
        """
        Build the PID block
        """
        super().build()

        # Check for required config
        if self.config.process_var is None or self.config.manipulated_var is None:
            raise ConfigurationError(
                "Controller config requires specifying process_var and manipulated_var"
            )
        self.process_var = pyo.Reference(self.config.process_var)
        self.manipulated_var = pyo.Reference(self.config.manipulated_var)

        # Shorter pointers to time set information
        time_set = self.flowsheet().time
        time_units = self.flowsheet().time_units
        time_0 = time_set.first()

        # Type Check
        if not issubclass(self.process_var[time_0].ctype, (pyo.Var, pyo.Expression)):
            raise TypeError(
                f"process_var must reference a Var or Expression not {self.process_var[time_0].ctype}"
            )
        if not issubclass(self.manipulated_var[time_0].ctype, pyo.Var):
            raise TypeError(
                f"manipulated_var must reference a Var not {self.manipulated_var[time_0].ctype}"
            )

        if not self.config.antiwindup_type == ControllerAntiwindupType.NONE:
            if not self.config.type in [ControllerType.PI, ControllerType.PID]:
                raise ConfigurationError("User specified antiwindup method for controller without integral action.")
            if self.config.mv_bound_type == ControllerMVBoundType.NONE:
                raise ConfigurationError("User specified antiwindup method for unbounded MV.")

        # Get the appropriate units for various contoller varaibles
        mv_units = pyo.units.get_units(self.manipulated_var[time_0])
        pv_units = pyo.units.get_units(self.process_var[time_0])
        if mv_units is None:
            mv_units = pyo.units.dimensionless
        if pv_units is None:
            pv_units = pyo.units.dimensionless
        gain_p_units = mv_units / pv_units

        if not self.config.mv_bound_type == ControllerMVBoundType.NONE:
            # Parameters
            self.mv_lb = pyo.Param(
                mutable=True,
                initialize=0.05,
                doc="Controller output lower bound",
                units=mv_units,
            )
            self.mv_ub = pyo.Param(
                mutable=True,
                initialize=1,
                doc="Controller output upper bound",
                units=mv_units,
            )
            self.smooth_eps = pyo.Param(
                mutable=True,
                initialize=1e-4,
                doc="Smoothing parameter for controller output limits when the bound"
                " type is SMOOTH_BOUND",
                units=mv_units,
            )
            self.logistic_bound_k = pyo.Param(
                mutable=True,
                initialize=4,
                doc="Smoothing parameter for controller output limits when the bound"
                " type is LOGISTIC",
                units=mv_units,
            )

        # Variable for basic controller settings may change with time.
        self.setpoint = pyo.Var(
            time_set, initialize=0.5, doc="Setpoint", units=pv_units
        )
        self.gain_p = pyo.Var(
            time_set,
            initialize=0.1,
            doc="Gain for proportional part",
            units=gain_p_units,
        )
        if self.config.type in [ControllerType.PI, ControllerType.PID]:
            self.gain_i = pyo.Var(
                time_set,
                initialize=0.1,
                doc="Gain for integral part",
                units=gain_p_units / time_units,
            )
        if self.config.type in [ControllerType.PD, ControllerType.PID]:
            self.gain_d = pyo.Var(
                time_set,
                initialize=0.01,
                doc="Gain for derivative part",
                units=gain_p_units * time_units,
            )
        self.mv_ref = pyo.Var(
            time_set,
            initialize=0.5,
            doc="Controller bias",
            units=mv_units,
        )

        # Error expression or variable (variable required for derivative term)
        if self.config.type in [ControllerType.PD, ControllerType.PID] and self.config.derivative_on_error:
            self.error = pyo.Var(
                time_set, initialize=0, doc="Error variable", units=pv_units
            )

            @self.Constraint(time_set, doc="Error constraint")
            def error_eqn(b, t):
                return b.error[t] == b.setpoint[t] - b.process_var[t]

            self.derivative_term = pyodae.DerivativeVar(
                self.error,
                wrt=self.flowsheet().time,
                initialize=0,
                units=pv_units / time_units,
            )
        else:
            @self.Expression(time_set, doc="Error expression")
            def error(b, t):
                return b.setpoint[t] - b.process_var[t]

            if self.config.type in [ControllerType.PD, ControllerType.PID] and not self.config.derivative_on_error:
                # Need to create a Var because process_var might be an Expression
                self.negative_pv = pyo.Var(
                    time_set, initialize=0, doc="Negative of process variable", units=pv_units
                )

                @self.Constraint(time_set, doc="Negative process variable equation")
                def negative_pv_eqn(b, t):
                    return b.negative_pv[t] == -b.process_var[t]

                self.derivative_term = pyodae.DerivativeVar(
                    self.negative_pv,
                    wrt=self.flowsheet().time,
                    initialize=0,
                    units=pv_units / time_units,
                )


        # integral term written de_i(t)/dt = e(t)
        if self.config.type in [ControllerType.PI, ControllerType.PID]:
            self.integral_of_error = pyo.Var(
                time_set,
                initialize=0,
                doc="Integral term calculated from de_i(t)/dt = e(t)",
                units=pv_units * time_units,
            )
            self.integral_of_error_dot = pyodae.DerivativeVar(
                self.integral_of_error,
                wrt=time_set,
                initialize=0,
                units=pv_units,
                doc="de_i(t)/dt",
            )

            if self.config.calculate_initial_integral:
                t0 = time_set.first()

                @self.Constraint(doc="Calculate initial e_i based on output")
                def initial_integral_error_eqn(b):
                    if self.config.type == ControllerType.PI:
                        return (
                            b.gain_i[t0] * self.integral_of_error[t0]
                            == (
                                b.manipulated_var[t0]
                                - b.mv_ref[t0]
                                - b.gain_p[t0] * b.error[t0]
                            )
                        )
                    return (
                        b.gain_i[t0] * self.integral_of_error[t0]
                        == (
                            b.manipulated_var[t0]
                            - b.mv_ref[t0]
                            - b.gain_p[t0] * b.error[t0]
                            - b.gain_d[t0] * b.derivative_term[t0]
                        )
                    )

        @self.Expression(time_set, doc="Unbounded output for manipulated variable")
        def mv_unbounded(b, t):
            if self.config.type == ControllerType.PID:
                return (
                    b.mv_ref[t]
                    + b.gain_p[t] * b.error[t]
                    + b.gain_i[t] * b.integral_of_error[t]
                    + b.gain_d[t] * b.derivative_term[t]
                )
            elif self.config.type == ControllerType.PI:
                return (
                    b.mv_ref[t]
                    + b.gain_p[t] * b.error[t]
                    + b.gain_i[t] * b.integral_of_error[t]
                )
            elif self.config.type == ControllerType.PD:
                return (
                    b.mv_ref[t]
                    + b.gain_p[t] * b.error[t]
                    + b.gain_d[t] * b.derivative_term[t]
                )
            elif self.config.type == ControllerType.P:
                return b.mv_ref[t] + b.gain_p[t] * b.error[t]
            else:
                raise ConfigurationError(
                    f"{self.config.type} is not a valid PID controller type"
                )

        @self.Constraint(time_set, doc="Bounded output of manipulated variable")
        def mv_eqn(b, t):
            if self.config.mv_bound_type == ControllerMVBoundType.SMOOTH_BOUND:
                return b.manipulated_var[t] == smooth_bound(
                    b.mv_unbounded[t], lb=b.mv_lb, ub=b.mv_ub, eps=b.smooth_eps
                )
            elif self.config.mv_bound_type == ControllerMVBoundType.LOGISTIC:
                return (
                    (b.manipulated_var[t] - b.mv_lb)
                    * (
                        1
                        + pyo.exp(
                            -b.logistic_bound_k
                            / (b.mv_ub - b.mv_lb)
                            * (b.mv_unbounded[t] - (b.mv_lb + b.mv_ub) / 2)
                        )
                    )
                ) == b.mv_ub - b.mv_lb
            return b.manipulated_var[t] == b.mv_unbounded[t]

        # deactivate the time 0 mv_eqn instead of skip, should be fine since
        # first time step always exists.
        if self.config.calculate_initial_integral:
            self.mv_eqn[time_set.first()].deactivate()

        if self.config.type in [ControllerType.PI, ControllerType.PID]:

            @self.Constraint(time_set, doc="de_i(t)/dt = e(t)")
            # FIXME rename?
            def error_from_integral_eqn(b, t):
                if self.config.antiwindup_type ==ControllerAntiwindupType.CONDITIONAL_INTEGRATION:
                    # It fails when the "wrong" bound is active for a given expression of error
                    return b.integral_of_error_dot[t] == b.error[t] * (
                        smooth_heaviside(
                            (b.mv_unbounded[t] - b.mv_lb) / (b.mv_ub - b.mv_lb), 0.005
                        )
                        # 1
                        - smooth_heaviside(
                            (b.mv_unbounded[t] - b.mv_ub) / (b.mv_ub - b.mv_lb), 0.005
                        )
                    )
                else:
                    return b.integral_of_error_dot[t] == b.error[t]

            self.error_from_integral_eqn[time_set.first()].deactivate()

    def calculate_scaling_factors(self):
        super().calculate_scaling_factors()
        gsf = iscale.get_scaling_factor
        ssf = lambda c, v: iscale.set_scaling_factor(c, v, overwrite=False)
        cst = lambda c, v: iscale.constraint_scaling_transform(c, v, overwrite=False)

        # orig_pv = self.config.process_var
        # orig_mv = self.config.manipulated_var
        time_set = self.flowsheet().time
        t0 = time_set.first()

        sf_pv = iscale.get_scaling_factor(self.process_var[t0])
        sf_mv = iscale.get_scaling_factor(self.manipulated_var[t0])
        # Don't like calling scaling laterally like this, but we need scaling factors for the pv and mv
        if sf_pv is None:
            try:
                iscale.calculate_scaling_factors(self.config.process_var.parent_block())
            except RecursionError:
                raise ConfigurationError(
                    f"Circular scaling dependency detected in Controller {self.name}. The only way this should be "
                    "able to happen is if a loop of controllers exists manipulating each others setpoints without "
                    "terminating in an actual process variable."
                )
        if sf_mv is None:
            try:
                iscale.calculate_scaling_factors(self.config.manipulated_var.parent_block())
            except RecursionError:
                raise ConfigurationError(
                    f"Circular scaling dependency detected in Controller {self.name}. The only way this should be "
                    "able to happen is if a loop of controllers exists manipulating each others setpoints without "
                    "terminating in an actual process variable."
                )

        if self.config.calculate_initial_integral:
            sf_mv = gsf(self.manipulated_var[t0], default=1, warning=True)
            cst(self.initial_integral_error_eqn, sf_mv)

        for t in time_set:
            sf_pv = gsf(self.process_var[t], default=1, warning=True)
            sf_mv = gsf(self.manipulated_var[t], default=1, warning=True)

            ssf(self.setpoint[t], sf_pv)
            ssf(self.mv_ref[t], sf_mv)
            cst(self.mv_eqn[t], sf_mv)

            if self.config.type in [ControllerType.PD, ControllerType.PID]:
                if self.config.derivative_on_error:
                    ssf(self.error[t], sf_pv)
                    cst(self.error_eqn[t], sf_pv)
                else:
                    ssf(self.negative_pv[t], sf_pv)
                    cst(self.negative_pv_eqn[t], sf_pv)

            if self.config.type in [ControllerType.PI, ControllerType.PID]:
                try:
                    tau_I = pyo.value(self.gain_p[t] / self.gain_i[t])
                except ZeroDivisionError:
                    # Integral mode turned off. If first time period, use one. Otherwise, use previous value
                    if t == t0:
                        tau_I = 1
                ssf(self.integral_of_error[t], sf_pv / tau_I)

                cst(self.error_from_integral_eqn[t], sf_pv)<|MERGE_RESOLUTION|>--- conflicted
+++ resolved
@@ -147,7 +147,6 @@
             ),
             description="Control type",
             doc="""Controller type. The **default** = ControllerType.PI and the
-<<<<<<< HEAD
                 options are: **ControllerType.P** Proportional, **ControllerType.PI**
                 proportional and integral, **ControllerType.PD** proportional and derivative, and
                 **ControllerType.PID** proportional, integral, and derivative
@@ -186,13 +185,6 @@
                 setpoint error to calculate derivative action. If **False** (default), use the
                 (negative) derivative of the process variable instead.
                 """,
-=======
-options are: **ControllerType.P** Proportional, **ControllerType.PI**
-proportional and integral, **ControllerType.PD** proportional and derivative, and
-**ControllerType.PID** proportional, integral, and derivative
-
-""",
->>>>>>> 571ead1c
         ),
     )
 
@@ -316,7 +308,9 @@
                 initialize=0,
                 units=pv_units / time_units,
             )
+
         else:
+
             @self.Expression(time_set, doc="Error expression")
             def error(b, t):
                 return b.setpoint[t] - b.process_var[t]
