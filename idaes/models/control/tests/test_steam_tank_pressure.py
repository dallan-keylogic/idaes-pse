#################################################################################
# The Institute for the Design of Advanced Energy Systems Integrated Platform
# Framework (IDAES IP) was produced under the DOE Institute for the
# Design of Advanced Energy Systems (IDAES), and is copyright (c) 2018-2021
# by the software owners: The Regents of the University of California, through
# Lawrence Berkeley National Laboratory,  National Technology & Engineering
# Solutions of Sandia, LLC, Carnegie Mellon University, West Virginia University
# Research Corporation, et al.  All rights reserved.
#
# Please see the files COPYRIGHT.md and LICENSE.md for full copyright and
# license information.
#################################################################################
"""
Basic PID control test using a tank with steam flowing through it.  The
controller is set up to maintain a tank pressure by adjusting the inlet valve
position.

           valve_1   +----+
  steam ----|><|-->--| ta |    valve_2
                     | nk |-----|><|--->--- steam
                     +----+

To test there are two basic things:
  1. That the problem with control goes to the steady state solution
  2. That the dynamic problem with control can be split smoothly across two
     different models representing different adjacent time periods.
"""

__author__ = "John Eslick"

import pytest
import pyomo.environ as pyo
from pyomo.network import Arc
from idaes.core import FlowsheetBlock, MaterialBalanceType
from idaes.models.unit_models import Heater, Valve
from idaes.models.properties import iapws95
from idaes.core.util.initialization import propagate_state
from idaes.models.control.controller import (
    PIDController,
    ControllerType,
    ControllerMVBoundType,
    ControllerAntiwindupType
)
import idaes.core.util.scaling as iscale
from idaes.core.solvers import get_solver
from idaes.core.util.plot import plot_grid_dynamic


def _valve_pressure_flow_cb(b):
    """
    For vapor F = Cv*sqrt(Pi**2 - Po**2)*f(x)
    """
    umeta = b.config.property_package.get_metadata().get_derived_units

    b.Cv = pyo.Var(
        initialize=0.1,
        doc="Valve flow coefficent",
        units=umeta("amount") / umeta("time") / umeta("pressure"),
    )
    b.Cv.fix()

    b.flow_var = pyo.Reference(b.control_volume.properties_in[:].flow_mol)
    b.pressure_flow_equation_scale = lambda x: x**2

    @b.Constraint(b.flowsheet().time)
    def pressure_flow_equation(b2, t):
        Po = b2.control_volume.properties_out[t].pressure
        Pi = b2.control_volume.properties_in[t].pressure
        F = b2.control_volume.properties_in[t].flow_mol
        Cv = b2.Cv
        fun = b2.valve_function[t]
        return F**2 == Cv**2 * (Pi**2 - Po**2) * fun**2


def _add_inlet_pressure_step(m, time=1, value=6.0e5):
    """Easy function to add an inlet pressure step change

    Args:
        m (ConcreteModel): A valve and tank model
        time (float): Time for the step to occur
        value (float): New pressure at time

    Returns:
        None
    """
    for t in m.fs.time:
        if t >= time:
            m.fs.valve_1.inlet.pressure[t].fix(value)

def _add_inlet_pressure_step(m, time=1, value=6.0e5):
    """Easy function to add an inlet pressure step change

    Args:
        m (ConcreteModel): A valve and tank model
        time (float): Time for the step to occur
        value (float): New pressure at time

    Returns:
        None
    """
    for t in m.fs.time:
        if t >= time:
            m.fs.valve_1.inlet.pressure[t].fix(value)

def _add_setpoint_step(m, time=1, value=6.0e5):
    """Easy function to add an inlet pressure step change

    Args:
        m (ConcreteModel): A valve and tank model
        time (float): Time for the step to occur
        value (float): New pressure at time

    Returns:
        None
    """
    for t in m.fs.time:
        if t >= time:
            m.fs.ctrl.setpoint[t].fix(value)

def create_model(
    steady_state=True,
    time_set=None,
    time_units=pyo.units.s,
    nfe=5,
    tee=False,
    calc_integ=True,
    derivative_on_error=False,
    antiwindup=ControllerAntiwindupType.NONE,
    initial_valve1_opening=1.0,
):
    """Create a test model and solver

    Args:
        steady_state (bool): If True, create a steady state model, otherwise
            create a dynamic model
        time_set (list): The begining and end point of the time domain
        time_units (Pyomo Unit object): Units of time domain
        nfe (int): Number of finite elements argument for the DAE
            transformation.
        calc_integ (bool): If True, calculate in the initial condition for
            the integral term, else use a fixed variable (fs.ctrl.integral_of_error[0]),
            False is the better option if you have a value from a previous
            time period

    Returns
        (tuple): (ConcreteModel, Solver)
    """
    if steady_state:
        fs_cfg = {"dynamic": False}
        model_name = "Steam Tank, Steady State"
    else:
        fs_cfg = {"dynamic": True, "time_set": time_set, "time_units": time_units}
        model_name = "Steam Tank, Dynamic"

    if time_set is None:
        time_set = [0, 3]

    m = pyo.ConcreteModel(name=model_name)
    m.fs = FlowsheetBlock(**fs_cfg)
    # Create a property parameter block
    m.fs.prop_water = iapws95.Iapws95ParameterBlock(
        phase_presentation=iapws95.PhaseType.LG
    )
    # Create the valve and tank models
    m.fs.valve_1 = Valve(
        dynamic=False,
        has_holdup=False,
        pressure_flow_callback=_valve_pressure_flow_cb,
        material_balance_type=MaterialBalanceType.componentTotal,
        property_package=m.fs.prop_water,
    )
    m.fs.tank = Heater(
        has_holdup=True,
        material_balance_type=MaterialBalanceType.componentTotal,
        property_package=m.fs.prop_water,
    )
    m.fs.valve_2 = Valve(
        dynamic=False,
        has_holdup=False,
        pressure_flow_callback=_valve_pressure_flow_cb,
        material_balance_type=MaterialBalanceType.componentTotal,
        property_package=m.fs.prop_water,
    )
    if not steady_state:
        # Add a controller
        m.fs.ctrl = PIDController(
<<<<<<< HEAD
            default={
                "process_var": m.fs.tank.control_volume.properties_out[:].pressure,
                "manipulated_var": m.fs.valve_1.valve_opening,
                "calculate_initial_integral": calc_integ,
                "mv_bound_type": ControllerMVBoundType.SMOOTH_BOUND,
                "type": ControllerType.PID,  # rather use PI, but testing all terms
                "derivative_on_error": derivative_on_error,
                "antiwindup_type": antiwindup,
            }
=======
            process_var=m.fs.tank.control_volume.properties_out[:].pressure,
            manipulated_var=m.fs.valve_1.valve_opening,
            calculate_initial_integral=calc_integ,
            mv_bound_type=ControllerMVBoundType.SMOOTH_BOUND,
            type=ControllerType.PID,
>>>>>>> 571ead1c
        )

    # The control volume block doesn't assume the two phases are in equilibrium
    # by default, so I'll make that assumption here, I don't actually expect
    # liquid to form but who knows. The phase_fraction in the control volume is
    # volumetric phase fraction hence the densities.
    @m.fs.tank.Constraint(m.fs.time)
    def vol_frac_vap(b, t):
        return (
            b.control_volume.properties_out[t].phase_frac["Vap"]
            * b.control_volume.properties_out[t].dens_mol
            / b.control_volume.properties_out[t].dens_mol_phase["Vap"]
        ) == (b.control_volume.phase_fraction[t, "Vap"])

    # Connect the models
    m.fs.v1_to_tank = Arc(source=m.fs.valve_1.outlet, destination=m.fs.tank.inlet)
    m.fs.tank_to_v2 = Arc(source=m.fs.tank.outlet, destination=m.fs.valve_2.inlet)

    # Add the stream constraints and do the DAE transformation
    pyo.TransformationFactory("network.expand_arcs").apply_to(m.fs)
    if not steady_state:
        pyo.TransformationFactory("dae.finite_difference").apply_to(
            m.fs, nfe=nfe, wrt=m.fs.time, scheme="BACKWARD"
        )

    # Fix the derivative variables to zero at time 0 (steady state assumption)
    m.fs.fix_initial_conditions()

    # Fix the input variables
    m.fs.valve_1.inlet.enth_mol.fix(50000)
    m.fs.valve_1.inlet.pressure.fix(5e5)
    m.fs.valve_2.outlet.pressure.fix(101325)
    m.fs.valve_1.Cv.fix(0.001)
    m.fs.valve_2.Cv.fix(0.001)
    m.fs.valve_1.valve_opening.fix(initial_valve1_opening)
    m.fs.valve_2.valve_opening.fix(1)
    m.fs.tank.heat_duty.fix(0)
    m.fs.tank.control_volume.volume.fix(2.0)
    if not steady_state:
        m.fs.ctrl.gain_p.fix(1e-6)
        m.fs.ctrl.gain_i.fix(1e-5)
        m.fs.ctrl.gain_d.fix(1e-6)
        m.fs.ctrl.derivative_term[m.fs.time.first()].fix(0)
        m.fs.ctrl.setpoint.fix(3e5)
        m.fs.ctrl.mv_ref.fix(0)
        m.fs.ctrl.mv_lb = 0.0
        m.fs.ctrl.mv_ub = 1.0

    # Initialize the model
    solver = get_solver(options={"max_iter": 50})

    for t in m.fs.time:
        m.fs.valve_1.inlet.flow_mol[t] = 100  # initial guess on flow
    # simple initialize
    m.fs.valve_1.initialize()
    propagate_state(m.fs.v1_to_tank)
    m.fs.tank.initialize()
    propagate_state(m.fs.tank_to_v2)
    # Can't specify both flow and outlet pressure so free the outlet pressure
    # for initialization and refix it after.  Inlet flow gets fixed in init
    op = {}
    for t in m.fs.time:
        op[t] = pyo.value(m.fs.valve_2.outlet.pressure[t])
        m.fs.valve_2.outlet.pressure[t].unfix()
    m.fs.valve_2.initialize()
    for t in m.fs.time:
        m.fs.valve_2.outlet.pressure[t].fix(op[t])
    if not steady_state:
        m.fs.ctrl.deactivate()
        m.fs.valve_1.valve_opening.fix()
    solver.solve(m, tee=tee)
    if not steady_state:
        m.fs.ctrl.activate()
        m.fs.valve_1.valve_opening.unfix()
        m.fs.valve_1.valve_opening[m.fs.time.first()].fix()
        solver.solve(m, tee=tee)
    # Return the model and solver
    return m, solver


@pytest.mark.integration
def test_inlet_disturbance():
    """This test is pretty course-grained, but it should cover everything"""

    # First calculate the two steady states that should be achieved in the test
    # don't worry these steady state problems solve super fast
    m_steady, solver = create_model(tee=False)
    m_steady.fs.valve_1.inlet.pressure.fix(5.0e5)
    m_steady.fs.tank.control_volume.properties_out[0].pressure.fix(3e5)
    m_steady.fs.valve_1.valve_opening[0].unfix()
    solver.solve(m_steady, tee=False)
    s1_valve = pyo.value(m_steady.fs.valve_1.valve_opening[0])

    m_steady.fs.valve_1.inlet.pressure.fix(5.5e5)
    solver.solve(m_steady, tee=False)
    s2_valve = pyo.value(m_steady.fs.valve_1.valve_opening[0])

    # Next create a model for the 0 to 5 sec time period
    m_dynamic, solver = create_model(
        steady_state=False, time_set=[0, 12], nfe=30, calc_integ=True, tee=False
    )

    # Add a step change right in inlet pressure
    _add_inlet_pressure_step(m_dynamic, time=6, value=5.5e5)
    # _add_setpoint_step(m_dynamic, time=6, value=3.5e5)
    solver.solve(m_dynamic, tee=False)

    # Check that we reach the expected steady state (almost) by t = 5.6 and t=12
    assert pyo.value(
        m_dynamic.fs.valve_1.valve_opening[m_dynamic.fs.time.at(15)]
    ) == pytest.approx(s1_valve, abs=0.001)
    assert pyo.value(
        m_dynamic.fs.valve_1.valve_opening[m_dynamic.fs.time.last()]
    ) == pytest.approx(s2_valve, abs=0.001)

    return m_dynamic, solver

@pytest.mark.integration
def test_inlet_disturbance_derivative_on_error():
    """Controller performance with derivative on error should be unchanged for an inlet disturbance"""

    # First calculate the two steady states that should be achieved in the test
    # don't worry these steady state problems solve super fast
    m_steady, solver = create_model(tee=False)
    m_steady.fs.valve_1.inlet.pressure.fix(5.0e5)
    m_steady.fs.tank.control_volume.properties_out[0].pressure.fix(3e5)
    m_steady.fs.valve_1.valve_opening[0].unfix()
    solver.solve(m_steady, tee=False)
    s1_valve = pyo.value(m_steady.fs.valve_1.valve_opening[0])

    m_steady.fs.valve_1.inlet.pressure.fix(5.5e5)
    solver.solve(m_steady, tee=False)
    s2_valve = pyo.value(m_steady.fs.valve_1.valve_opening[0])

    # Next create a model for the 0 to 5 sec time period
    m_dynamic, solver = create_model(
        steady_state=False, time_set=[0, 12], nfe=30, calc_integ=True, tee=False, derivative_on_error=True
    )

    # Add a step change right in inlet pressure
    _add_inlet_pressure_step(m_dynamic, time=6, value=5.5e5)
    # _add_setpoint_step(m_dynamic, time=6, value=3.5e5)
    solver.solve(m_dynamic, tee=False)

    # Check that we reach the expected steady state (almost) by t = 5.6 and t=12
    assert pyo.value(
        m_dynamic.fs.valve_1.valve_opening[m_dynamic.fs.time.at(15)]
    ) == pytest.approx(s1_valve, abs=0.001)
    assert pyo.value(
        m_dynamic.fs.valve_1.valve_opening[m_dynamic.fs.time.last()]
    ) == pytest.approx(s2_valve, abs=0.001)

    return m_dynamic, solver

@pytest.mark.integration
def test_setpoint_change_derivative_on_pv():
    """Controller performance with derivative on error should be unchanged for an inlet disturbance"""

    # First calculate the two steady states that should be achieved in the test
    # don't worry these steady state problems solve super fast
    m_steady, solver = create_model(tee=False)
    m_steady.fs.valve_1.inlet.pressure.fix(5.0e5)
    m_steady.fs.tank.control_volume.properties_out[0].pressure.fix(3e5)
    m_steady.fs.valve_1.valve_opening[0].unfix()
    solver.solve(m_steady, tee=False)
    s1_valve = pyo.value(m_steady.fs.valve_1.valve_opening[0])

    m_steady.fs.tank.control_volume.properties_out[0].pressure.fix(3.5e5)
    solver.solve(m_steady, tee=False)
    s2_valve = pyo.value(m_steady.fs.valve_1.valve_opening[0])

    # Next create a model for the 0 to 5 sec time period
    m_dynamic, solver = create_model(
        steady_state=False, time_set=[0, 12], nfe=60, calc_integ=True, tee=False, derivative_on_error=False
    )

    # Add a step change in outlet setpoint
    _add_setpoint_step(m_dynamic, time=6, value=3.5e5)
    solver.solve(m_dynamic, tee=False)

    # Check that we reach the expected steady state (almost) by t = 5.6 and t=12
    assert pyo.value(
        m_dynamic.fs.valve_1.valve_opening[m_dynamic.fs.time.at(30)]
    ) == pytest.approx(s1_valve, abs=0.001)
    assert pyo.value(
        m_dynamic.fs.valve_1.valve_opening[m_dynamic.fs.time.last()]
    ) == pytest.approx(s2_valve, abs=0.001)

    # Check that derivative kick is absent
    assert pyo.value(
        m_dynamic.fs.valve_1.valve_opening[m_dynamic.fs.time.at(31)]
    ) == pytest.approx(0.78949, abs=0.001)


    return m_dynamic, solver

@pytest.mark.integration
def test_setpoint_change_derivative_on_error():
    """Controller performance with derivative on error should be unchanged for an inlet disturbance"""

    # First calculate the two steady states that should be achieved in the test
    # don't worry these steady state problems solve super fast
    m_steady, solver = create_model(tee=False)
    m_steady.fs.valve_1.inlet.pressure.fix(5.0e5)
    m_steady.fs.tank.control_volume.properties_out[0].pressure.fix(3e5)
    m_steady.fs.valve_1.valve_opening[0].unfix()
    solver.solve(m_steady, tee=False)
    s1_valve = pyo.value(m_steady.fs.valve_1.valve_opening[0])

    m_steady.fs.tank.control_volume.properties_out[0].pressure.fix(3.5e5)
    solver.solve(m_steady, tee=False)
    s2_valve = pyo.value(m_steady.fs.valve_1.valve_opening[0])

    # Next create a model for the 0 to 5 sec time period
    m_dynamic, solver = create_model(
        steady_state=False, time_set=[0, 12], nfe=60, calc_integ=True, tee=False, derivative_on_error=True
    )

    # Add a step change in outlet setpoint
    _add_setpoint_step(m_dynamic, time=6, value=3.5e5)
    solver.solve(m_dynamic, tee=False)

    # Check that we reach the expected steady state (almost) by t = 5.6 and t=12
    assert pyo.value(
        m_dynamic.fs.valve_1.valve_opening[m_dynamic.fs.time.at(30)]
    ) == pytest.approx(s1_valve, abs=0.001)
    assert pyo.value(
        m_dynamic.fs.valve_1.valve_opening[m_dynamic.fs.time.last()]
    ) == pytest.approx(s2_valve, abs=0.001)

    # Check that derivative kick is present
    assert pyo.value(
        m_dynamic.fs.valve_1.valve_opening[m_dynamic.fs.time.at(31)]
    ) == pytest.approx(0.93196, abs=0.001)

    return m_dynamic, solver

@pytest.mark.integration
def test_setpoint_change_windup():
    """Controller performance with derivative on error should be unchanged for an inlet disturbance"""

    # First calculate the two steady states that should be achieved in the test
    # don't worry these steady state problems solve super fast
    m_steady, solver = create_model(tee=False)
    m_steady.fs.valve_1.inlet.pressure.fix(5.0e5)
    m_steady.fs.tank.control_volume.properties_out[0].pressure.fix(2.0e5)
    m_steady.fs.valve_1.valve_opening[0].unfix()
    solver.solve(m_steady, tee=False)
    s1_valve = pyo.value(m_steady.fs.valve_1.valve_opening[0])

    m_steady.fs.tank.control_volume.properties_out[0].pressure.fix(3.5e5)
    solver.solve(m_steady, tee=False)
    s2_valve = pyo.value(m_steady.fs.valve_1.valve_opening[0])

    # Next create a model for the 0 to 5 sec time period
    m_dynamic, solver = create_model(
        steady_state=False, time_set=[0, 6], nfe=60, calc_integ=True, tee=False, derivative_on_error=False,
        initial_valve1_opening=s1_valve, antiwindup=ControllerAntiwindupType.CONDITIONAL_INTEGRATION
    )
    # Retune controller to result in windup
    m_dynamic.fs.ctrl.gain_p.fix(1e-8)
    m_dynamic.fs.ctrl.gain_i.fix(1e-4)
    m_dynamic.fs.ctrl.gain_d.fix(0)
    # Add a step change in outlet setpoint
    _add_setpoint_step(m_dynamic, time=m_dynamic.fs.time.at(3), value=3.5e5)
    solver.solve(m_dynamic, tee=False)

    # Check that we reach the expected steady state (almost) by t = 5.6 and t=12
    # assert pyo.value(
    #     m_dynamic.fs.valve_1.valve_opening[m_dynamic.fs.time.at(30)]
    # ) == pytest.approx(s1_valve, abs=0.001)
    # assert pyo.value(
    #     m_dynamic.fs.valve_1.valve_opening[m_dynamic.fs.time.last()]
    # ) == pytest.approx(s2_valve, abs=0.001)
    #
    # # Check that derivative kick is present
    # assert pyo.value(
    #     m_dynamic.fs.valve_1.valve_opening[m_dynamic.fs.time.at(31)]
    # ) == pytest.approx(0.93196, abs=0.001)

    return m_dynamic, solver

if __name__ == "__main__":
    #m, solver = test_setpoint_change_windup()
    m, solver = test_setpoint_change_derivative_on_pv()

    plot_grid_dynamic(
        x=m.fs.time,
        xlabel="time (s)",
        y=[
            m.fs.valve_1.valve_opening,
            m.fs.tank.control_volume.properties_out[:].pressure,
            m.fs.valve_1.control_volume.properties_in[:].pressure,
        ],
        ylabel=[
            "opening (fraction open)",
            "tank pressure (kPa)",
            "inlet pressure (kPa)",
        ],
        yunits=[
            None,
            pyo.units.kPa,
            pyo.units.kPa,
        ],
        cols=3,
        rows=1,
        #to_file="pid_steam_tank_pressure.pdf",
    )<|MERGE_RESOLUTION|>--- conflicted
+++ resolved
@@ -156,7 +156,7 @@
         time_set = [0, 3]
 
     m = pyo.ConcreteModel(name=model_name)
-    m.fs = FlowsheetBlock(**fs_cfg)
+    m.fs = FlowsheetBlock(default=fs_cfg)
     # Create a property parameter block
     m.fs.prop_water = iapws95.Iapws95ParameterBlock(
         phase_presentation=iapws95.PhaseType.LG
@@ -184,23 +184,13 @@
     if not steady_state:
         # Add a controller
         m.fs.ctrl = PIDController(
-<<<<<<< HEAD
-            default={
-                "process_var": m.fs.tank.control_volume.properties_out[:].pressure,
-                "manipulated_var": m.fs.valve_1.valve_opening,
-                "calculate_initial_integral": calc_integ,
-                "mv_bound_type": ControllerMVBoundType.SMOOTH_BOUND,
-                "type": ControllerType.PID,  # rather use PI, but testing all terms
-                "derivative_on_error": derivative_on_error,
-                "antiwindup_type": antiwindup,
-            }
-=======
             process_var=m.fs.tank.control_volume.properties_out[:].pressure,
             manipulated_var=m.fs.valve_1.valve_opening,
             calculate_initial_integral=calc_integ,
             mv_bound_type=ControllerMVBoundType.SMOOTH_BOUND,
-            type=ControllerType.PID,
->>>>>>> 571ead1c
+            type=ControllerType.PID,  # rather use PI, but testing all terms
+            derivative_on_error=derivative_on_error,
+            antiwindup_type=antiwindup,
         )
 
     # The control volume block doesn't assume the two phases are in equilibrium
