--- conflicted
+++ resolved
@@ -1405,7 +1405,6 @@
 
     def get_material_density_terms(self, p, j):
         """Create material density terms."""
-<<<<<<< HEAD
         if not self.is_property_constructed("material_density_terms"):
             try:
 
@@ -1457,25 +1456,6 @@
             except AttributeError:
                 self.del_component(self.energy_density_terms)
         return self.energy_density_terms[p]
-=======
-        if p == "Liq":
-            if j in self.params.component_list:
-                return self.dens_mol[p] * self.mole_frac_phase_comp["Liq", j]
-            else:
-                return 0
-        elif p == "Vap":
-            if j in self.params.component_list:
-                return self.dens_mol[p] * self.mole_frac_phase_comp["Vap", j]
-            else:
-                return 0
-
-    def get_energy_density_terms(self, p):
-        """Create enthalpy density terms."""
-        if p == "Liq":
-            return self.dens_mol[p] * self.energy_internal_mol_phase["Liq"]
-        elif p == "Vap":
-            return self.dens_mol[p] * self.energy_internal_mol_phase["Vap"]
->>>>>>> 54d3740f
 
     def get_material_flow_basis(self):
         """Declare material flow basis."""
