#################################################################################
# The Institute for the Design of Advanced Energy Systems Integrated Platform
# Framework (IDAES IP) was produced under the DOE Institute for the
# Design of Advanced Energy Systems (IDAES), and is copyright (c) 2018-2021
# by the software owners: The Regents of the University of California, through
# Lawrence Berkeley National Laboratory,  National Technology & Engineering
# Solutions of Sandia, LLC, Carnegie Mellon University, West Virginia University
# Research Corporation, et al.  All rights reserved.
#
# Please see the files COPYRIGHT.md and LICENSE.md for full copyright and
# license information.
#################################################################################
"""
Ideal gas + Ideal/Non-ideal liquid property package.

VLE calculations assuming an ideal gas for the gas phase. For the liquid phase,
options include ideal liquid or non-ideal liquid using an activity
coefficient model; options include Non-Random Two Liquid Model (NRTL) or the
Wilson model to compute the activity coefficient. This property package
supports the following combinations for gas-liquid mixtures:
1. Ideal (vapor) - Ideal (liquid)
2. Ideal (vapor) - NRTL (liquid)
3. Ideal (vapor) - Wilson (liquid)

This property package currently supports the flow_mol, temperature, pressure
and mole_frac_comp as state variables (mole basis). Support for other
combinations will be available in the future.

Please note that the parameters required to compute the activity coefficient
for the component needs to be provided by the user in the parameter block or
can be estimated by the user if VLE data is available. Please see the
documentation for more details.

SI units.

References:

1. "The properties of gases and liquids by Robert C. Reid"
2. "Perry's Chemical Engineers Handbook by Robert H. Perry".
3. H. Renon and J.M. Prausnitz, "Local compositions in thermodynamic excess
   functions for liquid mixtures.", AIChE Journal Vol. 14, No.1, 1968.
"""

# Import Pyomo libraries
from pyomo.environ import (
    check_optimal_termination,
    Constraint,
    log,
    NonNegativeReals,
    value,
    Var,
    exp,
    Expression,
    Param,
    sqrt,
    units as pyunits,
)
from pyomo.common.config import ConfigValue, In

# Import IDAES cores
from idaes.core import (
    declare_process_block_class,
    MaterialFlowBasis,
    PhysicalParameterBlock,
    StateBlockData,
    StateBlock,
    MaterialBalanceType,
    EnergyBalanceType,
    LiquidPhase,
    VaporPhase,
)
from idaes.core.util.initialization import (
    fix_state_vars,
    revert_state_vars,
    solve_indexed_blocks,
)
from idaes.core.util.exceptions import ConfigurationError, InitializationError
from idaes.core.util.model_statistics import degrees_of_freedom
from idaes.core.util.constants import Constants as const
from idaes.core.solvers import get_solver
import idaes.core.util.scaling as iscale
import idaes.logger as idaeslog


# Some more inforation about this module
__author__ = "Jaffer Ghouse"
__version__ = "0.0.2"


# Set up logger
_log = idaeslog.getLogger(__name__)


@declare_process_block_class("ActivityCoeffParameterBlock")
class ActivityCoeffParameterData(PhysicalParameterBlock):
    """
    Property Parameter Block Class
    Contains parameters and indexing sets associated with properties for
    BTX system.
    """

    # Config block for the _IdealStateBlock
    CONFIG = PhysicalParameterBlock.CONFIG()

    CONFIG.declare(
        "activity_coeff_model",
        ConfigValue(
            default="Ideal",
            domain=In(["Ideal", "NRTL", "Wilson"]),
            description="Flag indicating the activity coefficient model",
            doc="""Flag indicating the activity coefficient model to be used
for the non-ideal liquid, and thus corresponding constraints  should be
included,
**default** - Ideal liquid.
**Valid values:** {
**"NRTL"** - Non Random Two Liquid Model,
**"Wilson"** - Wilson Liquid Model,}""",
        ),
    )

    CONFIG.declare(
        "state_vars",
        ConfigValue(
            default="FTPz",
            domain=In(["FTPz", "FcTP"]),
            description="Flag indicating the choice for state variables",
            doc="""Flag indicating the choice for state variables to be used
    for the state block, and thus corresponding constraints  should be
    included,
    **default** - FTPz
    **Valid values:** {
    **"FTPx"** - Total flow, Temperature, Pressure and Mole fraction,
    **"FcTP"** - Component flow, Temperature and Pressure}""",
        ),
    )

    CONFIG.declare(
        "valid_phase",
        ConfigValue(
            default=("Vap", "Liq"),
            domain=In(["Liq", "Vap", ("Vap", "Liq"), ("Liq", "Vap")]),
            description="Flag indicating the valid phase",
            doc="""Flag indicating the valid phase for a given set of
conditions, and thus corresponding constraints  should be included,
**default** - ("Vap", "Liq").
**Valid values:** {
**"Liq"** - Liquid only,
**"Vap"** - Vapor only,
**("Vap", "Liq")** - Vapor-liquid equilibrium,
**("Liq", "Vap")** - Vapor-liquid equilibrium,}""",
        ),
    )

    def build(self):
        """Callable method for Block construction."""
        super(ActivityCoeffParameterData, self).build()

        self._state_block_class = ActivityCoeffStateBlock

        # Create Phase objects
        if (
            self.config.valid_phase == ("Liq", "Vap")
            or self.config.valid_phase == ("Vap", "Liq")
            or self.config.valid_phase == "Liq"
        ):
            self.Liq = LiquidPhase()

        if (
            self.config.valid_phase == ("Liq", "Vap")
            or self.config.valid_phase == ("Vap", "Liq")
            or self.config.valid_phase == "Vap"
        ):
            self.Vap = VaporPhase()

        # Add activity coefficient parameters as necessary
        if self.config.valid_phase == ("Liq", "Vap") or self.config.valid_phase == (
            "Vap",
            "Liq",
        ):
            if self.config.activity_coeff_model == "NRTL":
                # NRTL Model specific variables (values to be fixed by user
                # or need to be estimated based on VLE data)
                # See documentation for suggested or typical values.
                self.alpha = Var(
                    self.component_list,
                    self.component_list,
                    initialize=0.3,
                    doc="Non-randomness parameter for NRTL model",
                )

                self.tau = Var(
                    self.component_list,
                    self.component_list,
                    initialize=1.0,
                    doc="Binary interaction parameter " "for NRTL model",
                )
            if self.config.activity_coeff_model == "Wilson":
                # Wilson Model specific variables (values to be fixed by
                # user or need to be estimated based on VLE data)
                self.vol_mol_comp = Var(
                    self.component_list,
                    initialize=1.0,
                    doc="Molar volume of component",
                    units=pyunits.m**3 / pyunits.mol,
                )

                self.tau = Var(
                    self.component_list,
                    self.component_list,
                    initialize=1.0,
                    doc="Binary interaction parameter for " "Wilson model",
                )
        self.set_default_scaling("flow_mol", 1e-3)
        self.set_default_scaling("mole_frac_comp", 10)
        self.set_default_scaling("temperature", 1e-1)
        self.set_default_scaling("temperature_dew", 1e-1)
        self.set_default_scaling("temperature_bubble", 1e-1)
        self.set_default_scaling("flow_mol_phase", 1e-2)
        self.set_default_scaling("density_mol", 1)
        self.set_default_scaling("pressure", 1e-6)
        self.set_default_scaling("pressure_sat", 1e-6)
        self.set_default_scaling("pressure_dew", 1e-6)
        self.set_default_scaling("pressure_bubble", 1e-6)
        self.set_default_scaling("mole_frac_phase_comp", 10)
        self.set_default_scaling("enth_mol_phase_comp", 1e-3, index="Liq")
        self.set_default_scaling("enth_mol_phase_comp", 1e-4, index="Vap")
        self.set_default_scaling("enth_mol_phase", 1e-3, index="Liq")
        self.set_default_scaling("enth_mol_phase", 1e-4, index="Vap")
        self.set_default_scaling("entr_mol_phase_comp", 1e-2)
        self.set_default_scaling("entr_mol_phase", 1e-2)
        self.set_default_scaling("mw", 100)
        self.set_default_scaling("mw_phase", 100)
        self.set_default_scaling("gibbs_mol_phase_comp", 1e-3)
        self.set_default_scaling("fug_vap", 1e-6)
        self.set_default_scaling("fug_liq", 1e-6)
        self.set_default_scaling("ds_form", 100)

    @classmethod
    def define_metadata(cls, obj):
        """Define properties supported and units."""
        obj.add_properties(
            {
                "flow_mol": {"method": None, "units": "mol/s"},
                "mole_frac_comp": {"method": None, "units": "no unit"},
                "temperature": {"method": None, "units": "K"},
                "pressure": {"method": None, "units": "Pa"},
                "flow_mol_phase": {"method": None, "units": "mol/s"},
                "dens_mol": {"method": "_density_mol", "units": "mol/m^3"},
                "pressure_sat_comp": {"method": "_pressure_sat_comp", "units": "Pa"},
                "mole_frac_phase_comp": {
                    "method": "_mole_frac_phase",
                    "units": "no unit",
                },
                "energy_internal_mol_phase_comp": {
                    "method": "_energy_internal_mol_phase_comp",
                    "units": "J/mol",
                },
                "energy_internal_mol_phase": {
                    "method": "_energy_internal_mol_phase",
                    "units": "J/mol",
                },
                "enth_mol_phase_comp": {
                    "method": "_enth_mol_phase_comp",
                    "units": "J/mol",
                },
                "enth_mol_phase": {"method": "_enth_mol_phase", "units": "J/mol"},
                "entr_mol_phase_comp": {
                    "method": "_entr_mol_phase_comp",
                    "units": "J/mol",
                },
                "entr_mol_phase": {"method": "_entr_mol_phase", "units": "J/mol"},
                "gibbs_mol_phase_comp": {
                    "method": "_gibbs_mol_phase_comp",
                    "units": "J/mol",
                },
                "temperature_bubble": {"method": "_temperature_bubble", "units": "K"},
                "temperature_dew": {"method": "_temperature_dew", "units": "K"},
                "pressure_bubble": {"method": "_pressure_bubble", "units": "Pa"},
                "pressure_dew": {"method": "_pressure_dew", "units": "Pa"},
                "fug_phase_comp": {"method": "_fug_phase_comp", "units": "Pa"},
            }
        )

        obj.define_custom_properties(
            {
                "ds_form": {"method": "_ds_form", "units": "J/mol.K"},
            }
        )

        obj.add_default_units(
            {
                "time": pyunits.s,
                "length": pyunits.m,
                "mass": pyunits.kg,
                "amount": pyunits.mol,
                "temperature": pyunits.K,
            }
        )


class _ActivityCoeffStateBlock(StateBlock):
    """
    This Class contains methods which should be applied to Property Blocks as a
    whole, rather than individual elements of indexed Property Blocks.
    """

    def initialize(
        blk,
        state_args=None,
        hold_state=False,
        state_vars_fixed=False,
        outlvl=idaeslog.NOTSET,
        solver=None,
        optarg=None,
    ):
        """
        Initialization routine for property package.
        Keyword Arguments:
            state_args : Dictionary with initial guesses for the state vars
                         chosen. Note that if this method is triggered
                         through the control volume, and if initial guesses
                         were not provided at the unit model level, the
                         control volume passes the inlet values as initial
                         guess.

                         If FTPz are chosen as state_vars, then keys for
                         the state_args dictionary are:
                         flow_mol, temperature, pressure and mole_frac_comp

                         If FcTP are chose as the state_vars, then keys for
                         the state_args dictionary are:
                         flow_mol_comp, temperature, pressure.

            outlvl : sets output level of initialization routine
            optarg : solver options dictionary object (default=None, use
                     default solver options)
            solver : str indicating which solver to use during
                     initialization (default = None, use default solve)
            hold_state : flag indicating whether the initialization routine
                         should unfix any state variables fixed during
                         initialization (default=False).
                         - True - states varaibles are not unfixed, and
                                 a dict of returned containing flags for
                                 which states were fixed during
                                 initialization.
                        - False - state variables are unfixed after
                                 initialization by calling the
                                 relase_state method
            state_vars_fixed: Flag to denote if state vars have already been
                              fixed.
                              - True - states have already been fixed and
                                       initialization does not need to worry
                                       about fixing and unfixing variables.
                             - False - states have not been fixed. The state
                                       block will deal with fixing/unfixing.

        Returns:
            If hold_states is True, returns a dict containing flags for
            which states were fixed during initialization.
        """
        # Deactivate the constraints specific for outlet block i.e.
        # when defined state is False
        init_log = idaeslog.getInitLogger(blk.name, outlvl, tag="properties")
        solve_log = idaeslog.getSolveLogger(blk.name, outlvl, tag="properties")

        for k in blk.keys():
            if (blk[k].config.defined_state is False) and (
                blk[k].params.config.state_vars == "FTPz"
            ):
                blk[k].eq_mol_frac_out.deactivate()

        # Fix state variables if not already fixed
        if state_vars_fixed is False:
            flags = fix_state_vars(blk, state_args)
        else:
            # Check when the state vars are fixed already result in dof 0
            for k in blk.keys():
                if degrees_of_freedom(blk[k]) != 0:
                    raise Exception(
                        "State vars fixed but degrees of freedom "
                        "for state block is not zero during "
                        "initialization."
                    )

        # Create solver
        opt = get_solver(solver, optarg)

        # ---------------------------------------------------------------------
        # Initialization sequence: Deactivating certain constraints
        # for 1st solve
        for k in blk.keys():
            for c in blk[k].component_objects(Constraint):
                if c.local_name in [
                    "eq_total",
                    "eq_comp",
                    "eq_mole_frac" "eq_sum_mol_frac",
                    "eq_phase_equilibrium",
                    "eq_enth_mol_phase",
                    "eq_entr_mol_phase",
                    "eq_Gij_coeff",
                    "eq_A",
                    "eq_B",
                    "eq_activity_coeff",
                ]:
                    c.deactivate()

        # First solve for the active constraints that remain (p_sat, T_bubble,
        # T_dew). Valid only for a 2 phase block. If single phase,
        # no constraints are active.
        # NOTE: "k" is the last value from the previous for loop
        # only for the purpose of having a valid index. The assumption
        # here is that for all values of "k", the attribute exists.
        if (
            (blk[k].config.has_phase_equilibrium)
            or (blk[k].config.parameters.config.valid_phase == ("Liq", "Vap"))
            or (blk[k].config.parameters.config.valid_phase == ("Vap", "Liq"))
        ):

            with idaeslog.solver_log(solve_log, idaeslog.DEBUG) as slc:
                res = solve_indexed_blocks(opt, [blk], tee=slc.tee)

        else:
            res = "skipped"
        init_log.info("Initialization Step 1 {}.".format(idaeslog.condition(res)))

        # Continue initialization sequence and activate select constraints
        for k in blk.keys():
            for c in blk[k].component_objects(Constraint):
                if c.local_name in [
                    "eq_total",
                    "eq_comp",
                    "eq_sum_mol_frac",
                    "eq_phase_equilibrium",
                ]:
                    c.activate()
            if blk[k].config.parameters.config.activity_coeff_model != "Ideal":
                # assume ideal and solve
                blk[k].activity_coeff_comp.fix(1)

        # Second solve for the active constraints
        with idaeslog.solver_log(solve_log, idaeslog.DEBUG) as slc:
            res = solve_indexed_blocks(opt, [blk], tee=slc.tee)
        init_log.info("Initialization Step 2 {}.".format(idaeslog.condition(res)))

        # Activate activity coefficient specific constraints
        for k in blk.keys():
            if blk[k].config.parameters.config.activity_coeff_model != "Ideal":
                for c in blk[k].component_objects(Constraint):
                    if c.local_name in ["eq_Gij_coeff", "eq_A", "eq_B"]:
                        c.activate()

        with idaeslog.solver_log(solve_log, idaeslog.DEBUG) as slc:
            res = solve_indexed_blocks(opt, [blk], tee=slc.tee)
        init_log.info("Initialization Step 3 {}.".format(idaeslog.condition(res)))

        for k in blk.keys():
            if blk[k].config.parameters.config.activity_coeff_model != "Ideal":
                blk[k].eq_activity_coeff.activate()
                blk[k].activity_coeff_comp.unfix()

        with idaeslog.solver_log(solve_log, idaeslog.DEBUG) as slc:
            res = solve_indexed_blocks(opt, [blk], tee=slc.tee)
        init_log.info("Initialization Step 4 {}.".format(idaeslog.condition(res)))

        for k in blk.keys():
            for c in blk[k].component_objects(Constraint):
                if c.local_name in ["eq_enth_mol_phase", "eq_entr_mol_phase"]:
                    c.activate()

        with idaeslog.solver_log(solve_log, idaeslog.DEBUG) as slc:
            res = solve_indexed_blocks(opt, [blk], tee=slc.tee)
        init_log.info("Initialization Step 5 {}.".format(idaeslog.condition(res)))

        if not check_optimal_termination(res):
            raise InitializationError(
                f"{blk.name} failed to initialize successfully. Please check "
                f"the output logs for more information."
            )

        if state_vars_fixed is False:
            if hold_state is True:
                return flags
            else:
                blk.release_state(flags, outlvl=outlvl)

        init_log.info("Initialization Complete: {}".format(idaeslog.condition(res)))

    def release_state(blk, flags, outlvl=idaeslog.NOTSET):
        """
        Method to relase state variables fixed during initialization.
        Keyword Arguments:
            flags : dict containing information of which state variables
                    were fixed during initialization, and should now be
                    unfixed. This dict is returned by initialize if
                    hold_state=True.
            outlvl : sets output level of of logging
        """
        init_log = idaeslog.getInitLogger(blk.name, outlvl, tag="properties")
        for k in blk.keys():
            if (
                not blk[k].config.defined_state
                and blk[k].params.config.state_vars == "FTPz"
            ):
                blk[k].eq_mol_frac_out.activate()

        if flags is None:
            init_log.debug("No flags passed to release_state().")
            return

        # Unfix state variables
        revert_state_vars(blk, flags)

        init_log.info("State Released.")


@declare_process_block_class(
    "ActivityCoeffStateBlock", block_class=_ActivityCoeffStateBlock
)
class ActivityCoeffStateBlockData(StateBlockData):
    """An example property package for ideal VLE."""

    def build(self):
        """Callable method for Block construction."""
        super(ActivityCoeffStateBlockData, self).build()

        # Check for valid phase indicator and consistent flags
        if (
            self.config.has_phase_equilibrium
            and self.config.parameters.config.valid_phase in ["Vap", "Liq"]
        ):
            raise ConfigurationError(
                "Inconsistent inputs. Valid phase"
                " flag not set to VL for the state"
                " block but has_phase_equilibrium"
                " is set to True."
            )
        self._make_state_vars()
        self._make_vars()
        if (
            not self.config.has_phase_equilibrium
            and self.config.parameters.config.valid_phase == "Liq"
        ):
            self._make_liq_phase_eq()

        if (
            (self.config.has_phase_equilibrium)
            or (self.config.parameters.config.valid_phase == ("Liq", "Vap"))
            or (self.config.parameters.config.valid_phase == ("Vap", "Liq"))
        ):
            if self.config.parameters.config.activity_coeff_model == "NRTL":
                self._make_NRTL_eq()
            if self.config.parameters.config.activity_coeff_model == "Wilson":
                self._make_Wilson_eq()
            self._make_flash_eq()

        if (
            not self.config.has_phase_equilibrium
            and self.config.parameters.config.valid_phase == "Vap"
        ):
            self._make_vap_phase_eq()

    def _make_state_vars(self):
        """List the necessary state variable objects."""

        if self.params.config.state_vars == "FTPz":
            self.flow_mol = Var(
                initialize=1.0,
                domain=NonNegativeReals,
                doc="Total molar flowrate [mol/s]",
                units=pyunits.mol / pyunits.s,
            )
            self.mole_frac_comp = Var(
                self.params.component_list,
                bounds=(0, 1),
                initialize=1 / len(self.params.component_list),
                doc="Mixture mole fraction",
            )
            self.pressure = Var(
                initialize=101325,
                domain=NonNegativeReals,
                doc="State pressure [Pa]",
                units=pyunits.Pa,
            )
            self.temperature = Var(
                initialize=298.15,
                domain=NonNegativeReals,
                doc="State temperature [K]",
                units=pyunits.K,
            )
        else:
            self.flow_mol_comp = Var(
                self.params.component_list,
                initialize=1 / len(self.params.component_list),
                domain=NonNegativeReals,
                doc="Component molar flowrate [mol/s]",
                units=pyunits.mol / pyunits.s,
            )
            self.pressure = Var(
                initialize=101325,
                domain=NonNegativeReals,
                doc="State pressure [Pa]",
                units=pyunits.Pa,
            )
            self.temperature = Var(
                initialize=298.15,
                domain=NonNegativeReals,
                doc="State temperature [K]",
                units=pyunits.K,
            )

    def _make_vars(self):

        if self.params.config.state_vars == "FTPz":
            self.flow_mol_phase = Var(
                self.params.phase_list, initialize=0.5, units=pyunits.mol / pyunits.s
            )
        else:
            self.flow_mol_phase_comp = Var(
                self.params._phase_component_set,
                initialize=0.5,
                units=pyunits.mol / pyunits.s,
            )

            def rule_mix_mole_frac(self, i):
                return self.flow_mol_comp[i] / sum(
                    self.flow_mol_comp[i] for i in self.params.component_list
                )

            self.mole_frac_comp = Expression(
                self.params.component_list, rule=rule_mix_mole_frac
            )

        self.mole_frac_phase_comp = Var(
            self.params._phase_component_set,
            initialize=1 / len(self.params.component_list),
            bounds=(0, 1),
        )

    def _make_liq_phase_eq(self):

        if self.params.config.state_vars == "FTPz":

            def rule_total_mass_balance(self):
                return self.flow_mol_phase["Liq"] == self.flow_mol

            self.eq_total = Constraint(rule=rule_total_mass_balance)

            def rule_comp_mass_balance(self, i):
                return (
                    self.flow_mol * self.mole_frac_comp[i]
                    == self.flow_mol_phase["Liq"] * self.mole_frac_phase_comp["Liq", i]
                )

            self.eq_comp = Constraint(
                self.params.component_list, rule=rule_comp_mass_balance
            )

            if self.config.defined_state is False:
                # applied at outlet only
                self.eq_mol_frac_out = Constraint(
                    expr=sum(self.mole_frac_comp[i] for i in self.params.component_list)
                    == 1
                )
        else:

            def rule_comp_mass_balance(self, i):
                return self.flow_mol_comp[i] == self.flow_mol_phase_comp["Liq", i]

            self.eq_comp = Constraint(
                self.params.component_list, rule=rule_comp_mass_balance
            )

            def rule_mole_frac(self, i):
                return (
                    self.mole_frac_phase_comp["Liq", i]
                    * sum(
                        self.flow_mol_phase_comp["Liq", i]
                        for i in self.params.component_list
                    )
                    == self.flow_mol_phase_comp["Liq", i]
                )

            self.eq_mole_frac = Constraint(
                self.params.component_list, rule=rule_mole_frac
            )

    def _make_vap_phase_eq(self):

        if self.params.config.state_vars == "FTPz":

            def rule_total_mass_balance(self):
                return self.flow_mol_phase["Vap"] == self.flow_mol

            self.eq_total = Constraint(rule=rule_total_mass_balance)

            def rule_comp_mass_balance(self, i):
                return (
                    self.flow_mol * self.mole_frac_comp[i]
                    == self.flow_mol_phase["Vap"] * self.mole_frac_phase_comp["Vap", i]
                )

            self.eq_comp = Constraint(
                self.params.component_list, rule=rule_comp_mass_balance
            )

            if self.config.defined_state is False:
                # applied at outlet only
                self.eq_mol_frac_out = Constraint(
                    expr=sum(self.mole_frac_comp[i] for i in self.params.component_list)
                    == 1
                )
        else:

            def rule_comp_mass_balance(self, i):
                return self.flow_mol_comp[i] == self.flow_mol_phase_comp["Vap", i]

            self.eq_comp = Constraint(
                self.params.component_list, rule=rule_comp_mass_balance
            )

            def rule_mole_frac(self, i):
                return (
                    self.mole_frac_phase_comp["Vap", i]
                    * sum(
                        self.flow_mol_phase_comp["Vap", i]
                        for i in self.params.component_list
                    )
                    == self.flow_mol_phase_comp["Vap", i]
                )

            self.eq_mole_frac = Constraint(
                self.params.component_list, rule=rule_mole_frac
            )

    def _make_flash_eq(self):

        if self.params.config.state_vars == "FTPz":
            # Total mole balance
            def rule_total_mass_balance(self):
                return (
                    self.flow_mol_phase["Liq"] + self.flow_mol_phase["Vap"]
                    == self.flow_mol
                )

            self.eq_total = Constraint(rule=rule_total_mass_balance)

            # Component mole balance
            def rule_comp_mass_balance(self, i):
                return self.flow_mol * self.mole_frac_comp[i] == (
                    self.flow_mol_phase["Liq"] * self.mole_frac_phase_comp["Liq", i]
                    + self.flow_mol_phase["Vap"] * self.mole_frac_phase_comp["Vap", i]
                )

            self.eq_comp = Constraint(
                self.params.component_list, rule=rule_comp_mass_balance
            )

            # sum of mole fractions constraint (sum(x_i)-sum(y_i)=0)
            def rule_mole_frac(self):
                return (
                    sum(
                        self.mole_frac_phase_comp["Liq", i]
                        for i in self.params.component_list
                    )
                    - sum(
                        self.mole_frac_phase_comp["Vap", i]
                        for i in self.params.component_list
                    )
                    == 0
                )

            self.eq_sum_mol_frac = Constraint(rule=rule_mole_frac)

            if self.config.defined_state is False:
                # applied at outlet only as complete state information unknown
                self.eq_mol_frac_out = Constraint(
                    expr=sum(self.mole_frac_comp[i] for i in self.params.component_list)
                    == 1
                )
        else:

            def rule_comp_mass_balance(self, i):
                return (
                    self.flow_mol_comp[i]
                    == self.flow_mol_phase_comp["Liq", i]
                    + self.flow_mol_phase_comp["Vap", i]
                )

            self.eq_comp = Constraint(
                self.params.component_list, rule=rule_comp_mass_balance
            )

            def rule_mole_frac(self, p, i):
                return (
                    self.mole_frac_phase_comp[p, i]
                    * sum(
                        self.flow_mol_phase_comp[p, i]
                        for i in self.params.component_list
                    )
                    == self.flow_mol_phase_comp[p, i]
                )

            self.eq_mole_frac = Constraint(
                self.params._phase_component_set, rule=rule_mole_frac
            )

        # Smooth Flash Formulation

        # Please refer to Burgard et al., "A Smooth, Square Flash
        # Formulation for Equation Oriented Flowsheet Optimization",
        # Computer Aided Chemical Engineering 44, 871-876, 2018.

        self._temperature_equilibrium = Var(
            initialize=self.temperature.value,
            doc="Temperature for calculating " "phase equilibrium",
            units=pyunits.K,
        )

        self._t1 = Var(
            initialize=self.temperature.value,
            doc="Intermediate temperature for calculating "
            "the equilibrium temperature",
            units=pyunits.K,
        )

        self.eps_1 = Param(
            default=0.01,
            mutable=True,
            doc="Smoothing parameter for equilibrium " "temperature",
            units=pyunits.K,
        )
        self.eps_2 = Param(
            default=0.0005,
            mutable=True,
            doc="Smoothing parameter for equilibrium " "temperature",
            units=pyunits.K,
        )

        # Equation #13 in reference cited above
        # Approximation for max(temperature, temperature_bubble)
        def rule_t1(b):
            return b._t1 == 0.5 * (
                b.temperature
                + b.temperature_bubble
                + sqrt((b.temperature - b.temperature_bubble) ** 2 + b.eps_1**2)
            )

        self._t1_constraint = Constraint(rule=rule_t1)

        # Equation #14 in reference cited above
        # Approximation for min(_t1, temperature_dew)
        # TODO : Add option for supercritical extension
        def rule_teq(b):
            return b._temperature_equilibrium == 0.5 * (
                b._t1
                + b.temperature_dew
                - sqrt((b._t1 - b.temperature_dew) ** 2 + b.eps_2**2)
            )

        self._teq_constraint = Constraint(rule=rule_teq)

        def rule_phase_eq(self, i):
            return self.fug_phase_comp["Vap", i] == self.fug_phase_comp["Liq", i]

        self.eq_phase_equilibrium = Constraint(
            self.params.component_list, rule=rule_phase_eq
        )

    def _make_NRTL_eq(self):

        # NRTL model variables
        self.Gij_coeff = Var(
            self.params.component_list,
            self.params.component_list,
            initialize=1.0,
            doc="Gij coefficient for use in NRTL model ",
        )

        self.activity_coeff_comp = Var(
            self.params.component_list,
            initialize=1.0,
            doc="Activity coefficient of component",
        )

        self.A = Var(
            self.params.component_list,
            initialize=1.0,
            doc="Intermediate variable to compute activity" " coefficient",
        )

        self.B = Var(
            self.params.component_list,
            initialize=1.0,
            doc="Intermediate variable to compute activity" " coefficient",
        )

        def rule_Gij_coeff(self, i, j):
            # i,j component
            if i != j:
                return self.Gij_coeff[i, j] == exp(
                    -self.params.alpha[i, j] * self.params.tau[i, j]
                )
            else:
                self.Gij_coeff[i, j].fix(1)
                return Constraint.Skip

        self.eq_Gij_coeff = Constraint(
            self.params.component_list, self.params.component_list, rule=rule_Gij_coeff
        )

        # First sum part in the NRTL equation
        def rule_A(self, i):
            value_1 = sum(
                self.mole_frac_phase_comp["Liq", j]
                * self.params.tau[j, i]
                * self.Gij_coeff[j, i]
                for j in self.params.component_list
            )
            value_2 = sum(
                self.mole_frac_phase_comp["Liq", k] * self.Gij_coeff[k, i]
                for k in self.params.component_list
            )
            return self.A[i] == value_1 / value_2

        self.eq_A = Constraint(self.params.component_list, rule=rule_A)

        # Second sum part in the NRTL equation
        def rule_B(self, i):
            value = sum(
                (
                    self.mole_frac_phase_comp["Liq", j]
                    * self.Gij_coeff[i, j]
                    / sum(
                        self.mole_frac_phase_comp["Liq", k] * self.Gij_coeff[k, j]
                        for k in self.params.component_list
                    )
                )
                * (
                    self.params.tau[i, j]
                    - sum(
                        self.mole_frac_phase_comp["Liq", m]
                        * self.params.tau[m, j]
                        * self.Gij_coeff[m, j]
                        for m in self.params.component_list
                    )
                    / sum(
                        self.mole_frac_phase_comp["Liq", k] * self.Gij_coeff[k, j]
                        for k in self.params.component_list
                    )
                )
                for j in self.params.component_list
            )
            return self.B[i] == value

        self.eq_B = Constraint(self.params.component_list, rule=rule_B)

        # Activity coefficient using NRTL
        def rule_activity_coeff(self, i):
            return log(self.activity_coeff_comp[i]) == self.A[i] + self.B[i]

        self.eq_activity_coeff = Constraint(
            self.params.component_list, rule=rule_activity_coeff
        )

    def _make_Wilson_eq(self):

        # Wilson model variables
        self.Gij_coeff = Var(
            self.params.component_list,
            self.params.component_list,
            initialize=1.0,
            doc="Gij coefficient for use in Wilson model ",
        )

        self.activity_coeff_comp = Var(
            self.params.component_list,
            initialize=1.0,
            doc="Activity coefficient of component",
        )

        self.A = Var(
            self.params.component_list,
            initialize=1.0,
            doc="Intermediate variable to compute activity" " coefficient",
        )

        self.B = Var(
            self.params.component_list,
            initialize=1.0,
            doc="Intermediate variable to compute activity" " coefficient",
        )

        def rule_Gij_coeff(self, i, j):
            # component i,j
            if i != j:
                return self.Gij_coeff[i, j] == (
                    self.params.vol_mol_comp[i] / self.params.vol_mol_comp[j]
                ) * exp(-self.params.tau[i, j])
            else:
                self.Gij_coeff[i, j].fix(1)
                return Constraint.Skip

        self.eq_Gij_coeff = Constraint(
            self.params.component_list, self.params.component_list, rule=rule_Gij_coeff
        )

        # First sum part in Wilson equation
        def rule_A(self, i):
            value_1 = log(
                sum(
                    self.mole_frac_phase_comp["Liq", j] * self.Gij_coeff[j, i]
                    for j in self.params.component_list
                )
            )
            return self.A[i] == value_1

        self.eq_A = Constraint(self.params.component_list, rule=rule_A)

        # Second sum part in Wilson equation
        def rule_B(self, i):
            value = sum(
                (
                    self.mole_frac_phase_comp["Liq", j]
                    * self.Gij_coeff[i, j]
                    / sum(
                        self.mole_frac_phase_comp["Liq", k] * self.Gij_coeff[k, j]
                        for k in self.params.component_list
                    )
                )
                for j in self.params.component_list
            )
            return self.B[i] == value

        self.eq_B = Constraint(self.params.component_list, rule=rule_B)

        # Activity coefficient using Wilson equation
        def rule_activity_coeff(self, i):
            return log(self.activity_coeff_comp[i]) == 1 - self.A[i] - self.B[i]

        self.eq_activity_coeff = Constraint(
            self.params.component_list, rule=rule_activity_coeff
        )

    def _pressure_sat_comp(self):
        self.pressure_sat_comp = Var(
            self.params.component_list,
            initialize=101325,
            doc="vapor pressure",
            units=pyunits.Pa,
        )

        def rule_reduced_temp(self, i):
            # reduced temperature is variable "x" in the documentation
            return (
                self.params.temperature_critical[i] - self._temperature_equilibrium
            ) / self.params.temperature_critical[i]

        self._reduced_temp = Expression(
            self.params.component_list, rule=rule_reduced_temp
        )

        def rule_P_vap(self, j):
            return (1 - self._reduced_temp[j]) * log(
                self.pressure_sat_comp[j] / self.params.pressure_critical[j]
            ) == (
                self.params.pressure_sat_coeff[j, "A"] * self._reduced_temp[j]
                + self.params.pressure_sat_coeff[j, "B"] * self._reduced_temp[j] ** 1.5
                + self.params.pressure_sat_coeff[j, "C"] * self._reduced_temp[j] ** 3
                + self.params.pressure_sat_coeff[j, "D"] * self._reduced_temp[j] ** 6
            )

        self.eq_P_vap = Constraint(self.params.component_list, rule=rule_P_vap)

    def _fug_phase_comp(self):
        def rule_fug_phase_comp(self, p, i):
            if p == "Vap":
                return self.mole_frac_phase_comp["Vap", i] * self.pressure
            elif self.config.parameters.config.activity_coeff_model == "Ideal":
                return self.mole_frac_phase_comp["Liq", i] * self.pressure_sat_comp[i]
            else:
                return (
                    self.mole_frac_phase_comp["Liq", i]
                    * self.activity_coeff_comp[i]
                    * self.pressure_sat_comp[i]
                )

        self.fug_phase_comp = Expression(
            self.params.phase_list, self.params.component_list, rule=rule_fug_phase_comp
        )

    def _density_mol(self):
        self.dens_mol = Var(
            self.params.phase_list,
            doc="Molar density",
            units=pyunits.mol / pyunits.m**3,
        )

        def density_mol_calculation(self, p):
            if p == "Vap":
                return self.pressure == (
                    self.dens_mol[p] * const.gas_constant * self.temperature
                )
            elif p == "Liq":  # TODO: Add a correlation to compute liq density
                _log.warning(
                    "Using a place holder for liquid density "
                    "{}. Please provide value or expression to "
                    "compute the liquid density".format(self.name)
                )
                return self.dens_mol[p] == 11.1e3  # mol/m3

        try:
            # Try to build constraint
            self.density_mol_calculation = Constraint(
                self.params.phase_list, rule=density_mol_calculation
            )
        except AttributeError:
            # If constraint fails, clean up so that DAE can try again later
            self.del_component(self.dens_mol)
            self.del_component(self.density_mol_calculation)
            raise

    def _energy_internal_mol_phase(self):
        self.energy_internal_mol_phase = Var(
            self.params.phase_list,
            doc="Phase molar specific internal energy [J/mol]",
            units=pyunits.J / pyunits.mol,
        )

        def rule_energy_internal_mol_phase(b, p):
            return b.energy_internal_mol_phase[p] == sum(
                b.energy_internal_mol_phase_comp[p, i] * b.mole_frac_phase_comp[p, i]
                for i in b.params.component_list
            )

        self.eq_energy_internal_mol_phase = Constraint(
            self.params.phase_list, rule=rule_energy_internal_mol_phase
        )

    def _energy_internal_mol_phase_comp(self):
        self.energy_internal_mol_phase_comp = Var(
            self.params._phase_component_set,
            doc="Phase-component molar specific internal energy [J/mol]",
            units=pyunits.J / pyunits.mol,
        )

        def rule_energy_internal_mol_phase_comp(b, p, j):
            if p == "Vap":
                return b.energy_internal_mol_phase_comp[p, j] == b.enth_mol_phase_comp[
                    p, j
                ] - const.gas_constant * (b.temperature - b.params.temperature_ref)
            else:
                return (
                    b.energy_internal_mol_phase_comp[p, j]
                    == b.enth_mol_phase_comp[p, j]
                )

        self.eq_energy_internal_mol_phase_comp = Constraint(
            self.params._phase_component_set, rule=rule_energy_internal_mol_phase_comp
        )

    def _enth_mol_phase(self):
        self.enth_mol_phase = Var(
            self.params.phase_list,
            doc="Phase molar specific enthalpies [J/mol]",
            units=pyunits.J / pyunits.mol,
        )

        def rule_enth_mol_phase(b, p):
            return b.enth_mol_phase[p] == sum(
                b.enth_mol_phase_comp[p, i] * b.mole_frac_phase_comp[p, i]
                for i in b.params.component_list
            )

        self.eq_enth_mol_phase = Constraint(
            self.params.phase_list, rule=rule_enth_mol_phase
        )

    def _enth_mol_phase_comp(self):
        self.enth_mol_phase_comp = Var(
            self.params._phase_component_set,
            doc="Phase-component molar specific " "enthalpies [J/mol]",
            units=pyunits.J / pyunits.mol,
        )

        def rule_enth_mol_phase_comp(b, p, j):
            if p == "Vap":
                return b._enth_mol_comp_vap(j)
            else:
                return b._enth_mol_comp_liq(j)

        self.eq_enth_mol_phase_comp = Constraint(
            self.params._phase_component_set, rule=rule_enth_mol_phase_comp
        )

    def _enth_mol_comp_liq(self, j):
        # Liquid phase comp enthalpy (J/mol)
        # 1E3 conversion factor to convert from J/kmol to J/mol
        return self.enth_mol_phase_comp["Liq", j] == self.params.dh_form[
            "Liq", j
        ] + pyunits.convert(
            (
                (self.params.cp_mol_liq_comp_coeff_E[j] / 5)
                * (self.temperature**5 - self.params.temperature_reference**5)
                + (self.params.cp_mol_liq_comp_coeff_D[j] / 4)
                * (self.temperature**4 - self.params.temperature_reference**4)
                + (self.params.cp_mol_liq_comp_coeff_C[j] / 3)
                * (self.temperature**3 - self.params.temperature_reference**3)
                + (self.params.cp_mol_liq_comp_coeff_B[j] / 2)
                * (self.temperature**2 - self.params.temperature_reference**2)
                + self.params.cp_mol_liq_comp_coeff_A[j]
                * (self.temperature - self.params.temperature_reference)
            ),
            to_units=pyunits.J / pyunits.mol,
        )

    def _enth_mol_comp_vap(self, j):

        # Vapor phase component enthalpy (J/mol)
        return self.enth_mol_phase_comp["Vap", j] == self.params.dh_form["Vap", j] + (
            (self.params.cp_mol_vap_comp_coeff_E[j] / 5)
            * (self.temperature**5 - self.params.temperature_reference**5)
            + (self.params.cp_mol_vap_comp_coeff_D[j] / 4)
            * (self.temperature**4 - self.params.temperature_reference**4)
            + (self.params.cp_mol_vap_comp_coeff_C[j] / 3)
            * (self.temperature**3 - self.params.temperature_reference**3)
            + (self.params.cp_mol_vap_comp_coeff_B[j] / 2)
            * (self.temperature**2 - self.params.temperature_reference**2)
            + self.params.cp_mol_vap_comp_coeff_A[j]
            * (self.temperature - self.params.temperature_reference)
        )

    def _entr_mol_phase(self):
        self.entr_mol_phase = Var(
            self.params.phase_list,
            doc="Phase molar specific enthropies [J/mol.K]",
            units=pyunits.J / pyunits.mol / pyunits.K,
        )

        def rule_entr_mol_phase(self, p):
            return self.entr_mol_phase[p] == sum(
                self.entr_mol_phase_comp[p, i] * self.mole_frac_phase_comp[p, i]
                for i in self.params.component_list
            )

        self.eq_entr_mol_phase = Constraint(
            self.params.phase_list, rule=rule_entr_mol_phase
        )

    def _entr_mol_phase_comp(self):
        self.entr_mol_phase_comp = Var(
            self.params._phase_component_set,
            doc="Phase-component molar specific entropies [J/mol.K]",
            units=pyunits.J / pyunits.mol / pyunits.K,
        )

        def rule_entr_mol_phase_comp(self, p, j):
            if p == "Vap":
                return self._entr_mol_comp_vap(j)
            else:
                return self._entr_mol_comp_liq(j)

        self.eq_entr_mol_phase_comp = Constraint(
            self.params._phase_component_set, rule=rule_entr_mol_phase_comp
        )

    def _entr_mol_comp_liq(self, j):
        # Liquid phase comp entropy (J/mol.K)
        # 1E3 conversion factor to convert from J/kmol.K to J/mol.K
        return self.entr_mol_phase_comp["Liq", j] == (
            self.params.ds_form["Liq", j]
            + pyunits.convert(
                (
                    (self.params.cp_mol_liq_comp_coeff_E[j] / 4)
                    * (self.temperature**4 - self.params.temperature_reference**4)
                    + (self.params.cp_mol_liq_comp_coeff_D[j] / 3)
                    * (self.temperature**3 - self.params.temperature_reference**3)
                    + (self.params.cp_mol_liq_comp_coeff_C[j] / 2)
                    * (self.temperature**2 - self.params.temperature_reference**2)
                    + self.params.cp_mol_liq_comp_coeff_B[j]
                    * (self.temperature - self.params.temperature_reference)
                    + self.params.cp_mol_liq_comp_coeff_A[j]
                    * log(self.temperature / self.params.temperature_reference)
                ),
                to_units=pyunits.J / pyunits.mol / pyunits.K,
            )
        )

    def _entr_mol_comp_vap(self, j):
        # component molar entropy of vapor phase
        return self.entr_mol_phase_comp["Vap", j] == (
            self.params.ds_form["Vap", j]
            + (
                (self.params.cp_mol_vap_comp_coeff_E[j] / 4)
                * (self.temperature**4 - self.params.temperature_reference**4)
                + (self.params.cp_mol_vap_comp_coeff_D[j] / 3)
                * (self.temperature**3 - self.params.temperature_reference**3)
                + (self.params.cp_mol_vap_comp_coeff_C[j] / 2)
                * (self.temperature**2 - self.params.temperature_reference**2)
                + self.params.cp_mol_vap_comp_coeff_B[j]
                * (self.temperature - self.params.temperature_reference)
                + self.params.cp_mol_vap_comp_coeff_A[j]
                * log(self.temperature / self.params.temperature_reference)
            )
            - const.gas_constant
            * log(
                self.mole_frac_phase_comp["Vap", j]
                * self.pressure
                / self.params.pressure_reference
            )
        )

    def _gibbs_mol_phase_comp(self):
        self.gibbs_mol_phase_comp = Var(
            self.params._phase_component_set,
            doc="Phase-component molar specific Gibbs energies [J/mol]",
            units=pyunits.J / pyunits.mol,
        )

        def rule_gibbs_mol_phase_comp(self, p, j):
            return (
                self.gibbs_mol_phase_comp[p, j]
                == self.enth_mol_phase_comp[p, j]
                - self.temperature * self.entr_mol_phase_comp[p, j]
            )

        self.eq_gibbs_mol_phase_comp = Constraint(
            self.params._phase_component_set, rule=rule_gibbs_mol_phase_comp
        )

    def get_material_flow_terms(self, p, j):
        """Create material flow terms for control volume."""
        if not self.is_property_constructed("material_flow_terms"):
            try:

                def rule_material_flow_terms(b, p, j):
                    if (p == "Vap") and (j in self.params.component_list):
                        if self.params.config.state_vars == "FTPz":
                            return (
                                self.flow_mol_phase["Vap"]
                                * self.mole_frac_phase_comp["Vap", j]
                            )
                        else:
                            return self.flow_mol_phase_comp["Vap", j]
                    elif (p == "Liq") and (j in self.params.component_list):
                        if self.params.config.state_vars == "FTPz":
                            return (
                                self.flow_mol_phase["Liq"]
                                * self.mole_frac_phase_comp["Liq", j]
                            )
                        else:
                            return self.flow_mol_phase_comp["Liq", j]
                    else:
                        return 0

                self.material_flow_terms = Expression(
                    self.params.phase_list,
                    self.params.component_list,
                    rule=rule_material_flow_terms,
                )

            except AttributeError:
                self.del_component(self.material_flow_terms)

        return self.material_flow_terms[p, j]

    def get_enthalpy_flow_terms(self, p):
        """Create enthalpy flow terms."""
        if not self.is_property_constructed("enthalpy_flow_terms"):
            try:

                def rule_enthalpy_flow_terms(b, p):
                    if p == "Vap":
                        if self.params.config.state_vars == "FTPz":
                            return (
                                self.flow_mol_phase["Vap"] * self.enth_mol_phase["Vap"]
                            )
                        else:
                            return (
                                sum(
                                    self.flow_mol_phase_comp["Vap", j]
                                    for j in self.params.component_list
                                )
                                * self.enth_mol_phase["Vap"]
                            )
                    elif p == "Liq":
                        if self.params.config.state_vars == "FTPz":
                            return (
                                self.flow_mol_phase["Liq"] * self.enth_mol_phase["Liq"]
                            )
                        else:
                            return (
                                sum(
                                    self.flow_mol_phase_comp["Liq", j]
                                    for j in self.params.component_list
                                )
                                * self.enth_mol_phase["Liq"]
                            )

                self.enthalpy_flow_terms = Expression(
                    self.params.phase_list, rule=rule_enthalpy_flow_terms
                )
            except AttributeError:
                self.del_component(self.enthalpy_flow_terms)
        return self.enthalpy_flow_terms[p]

    def get_material_density_terms(self, p, j):
        """Create material density terms."""
<<<<<<< HEAD
        if not self.is_property_constructed("material_density_terms"):
            try:

                def rule_material_density_terms(b, p, j):
                    if p == "Liq":
                        if j in self.params.component_list:
                            return (
                                self.density_mol[p]
                                * self.mole_frac_phase_comp["Liq", j]
                            )
                        else:
                            return 0
                    elif p == "Vap":
                        if j in self.params.component_list:
                            return (
                                self.density_mol[p]
                                * self.mole_frac_phase_comp["Vap", j]
                            )
                        else:
                            return 0

                self.material_density_terms = Expression(
                    self.params.phase_list,
                    self.params.component_list,
                    rule=rule_material_density_terms,
                )
            except AttributeError:
                self.del_component(self.material_density_terms)
        return self.material_density_terms[p, j]

    def get_energy_density_terms(self, p):
        """Create enthalpy density terms."""
        if not self.is_property_constructed("energy_density_terms"):
            try:

                def rule_energy_density_terms(b, p):
                    if p == "Liq":
                        return (
                            self.density_mol[p] * self.energy_internal_mol_phase["Liq"]
                        )
                    elif p == "Vap":
                        return (
                            self.density_mol[p] * self.energy_internal_mol_phase["Vap"]
                        )

                self.energy_density_terms = Expression(
                    self.params.phase_list, rule=rule_energy_density_terms
                )
            except AttributeError:
                self.del_component(self.energy_density_terms)
        return self.energy_density_terms[p]
=======
        if p == "Liq":
            if j in self.params.component_list:
                return self.dens_mol[p] * self.mole_frac_phase_comp["Liq", j]
            else:
                return 0
        elif p == "Vap":
            if j in self.params.component_list:
                return self.dens_mol[p] * self.mole_frac_phase_comp["Vap", j]
            else:
                return 0

    def get_energy_density_terms(self, p):
        """Create enthalpy density terms."""
        if p == "Liq":
            return self.dens_mol[p] * self.energy_internal_mol_phase["Liq"]
        elif p == "Vap":
            return self.dens_mol[p] * self.energy_internal_mol_phase["Vap"]
>>>>>>> 54d3740f

    def get_material_flow_basis(self):
        """Declare material flow basis."""
        return MaterialFlowBasis.molar

    def default_material_balance_type(self):
        return MaterialBalanceType.componentTotal

    def default_energy_balance_type(self):
        return EnergyBalanceType.enthalpyTotal

    def define_state_vars(self):
        """Define state vars."""

        if self.params.config.state_vars == "FTPz":
            return {
                "flow_mol": self.flow_mol,
                "mole_frac_comp": self.mole_frac_comp,
                "temperature": self.temperature,
                "pressure": self.pressure,
            }
        else:
            return {
                "flow_mol_comp": self.flow_mol_comp,
                "temperature": self.temperature,
                "pressure": self.pressure,
            }

    def model_check(blk):
        """Model checks for property block."""
        # Check temperature bounds
        if value(blk.temperature) < blk.temperature.lb:
            _log.error("{} Temperature set below lower bound.".format(blk.name))
        if value(blk.temperature) > blk.temperature.ub:
            _log.error("{} Temperature set above upper bound.".format(blk.name))

        # Check pressure bounds
        if value(blk.pressure) < blk.pressure.lb:
            _log.error("{} Pressure set below lower bound.".format(blk.name))
        if value(blk.pressure) > blk.pressure.ub:
            _log.error("{} Pressure set above upper bound.".format(blk.name))

    # -----------------------------------------------------------------------------
    # Bubble and Dew Points
    def _temperature_bubble(self):
        self.temperature_bubble = Var(
            initialize=298.15, doc="Bubble point temperature (K)", units=pyunits.K
        )

        def rule_psat_bubble(m, j):
            return self.params.pressure_critical[j] * exp(
                (
                    self.params.pressure_sat_coeff[j, "A"]
                    * (
                        1
                        - self.temperature_bubble / self.params.temperature_critical[j]
                    )
                    + self.params.pressure_sat_coeff[j, "B"]
                    * (
                        1
                        - self.temperature_bubble / self.params.temperature_critical[j]
                    )
                    ** 1.5
                    + self.params.pressure_sat_coeff[j, "C"]
                    * (
                        1
                        - self.temperature_bubble / self.params.temperature_critical[j]
                    )
                    ** 3
                    + self.params.pressure_sat_coeff[j, "D"]
                    * (
                        1
                        - self.temperature_bubble / self.params.temperature_critical[j]
                    )
                    ** 6
                )
                / (
                    1
                    - (
                        1
                        - self.temperature_bubble / self.params.temperature_critical[j]
                    )
                )
            )

        try:
            # Try to build expression
            self._p_sat_bubbleT = Expression(
                self.params.component_list, rule=rule_psat_bubble
            )

            def rule_temp_bubble(self):
                if self.config.parameters.config.activity_coeff_model == "Ideal":

                    return (
                        sum(
                            self.mole_frac_comp[i] * self._p_sat_bubbleT[i]
                            for i in self.params.component_list
                        )
                        - self.pressure
                        == 0
                    )
                elif self.config.parameters.config.activity_coeff_model == "NRTL":
                    # NRTL model variables
                    def rule_Gij_coeff_bubble(self, i, j):
                        if i != j:
                            return exp(-self.params.alpha[i, j] * self.params.tau[i, j])
                        else:
                            return 1

                    self.Gij_coeff_bubble = Expression(
                        self.params.component_list,
                        self.params.component_list,
                        rule=rule_Gij_coeff_bubble,
                    )

                    def rule_A_bubble(self, i):
                        value_1 = sum(
                            self.mole_frac_comp[j]
                            * self.params.tau[j, i]
                            * self.Gij_coeff_bubble[j, i]
                            for j in self.params.component_list
                        )
                        value_2 = sum(
                            self.mole_frac_comp[k] * self.Gij_coeff_bubble[k, i]
                            for k in self.params.component_list
                        )
                        return value_1 / value_2

                    self.A_bubble = Expression(
                        self.params.component_list, rule=rule_A_bubble
                    )

                    def rule_B_bubble(self, i):
                        value = sum(
                            (
                                self.mole_frac_comp[j]
                                * self.Gij_coeff_bubble[i, j]
                                / sum(
                                    self.mole_frac_comp[k] * self.Gij_coeff_bubble[k, j]
                                    for k in self.params.component_list
                                )
                            )
                            * (
                                self.params.tau[i, j]
                                - sum(
                                    self.mole_frac_comp[m]
                                    * self.params.tau[m, j]
                                    * self.Gij_coeff_bubble[m, j]
                                    for m in self.params.component_list
                                )
                                / sum(
                                    self.mole_frac_comp[k] * self.Gij_coeff_bubble[k, j]
                                    for k in self.params.component_list
                                )
                            )
                            for j in self.params.component_list
                        )
                        return value

                    self.B_bubble = Expression(
                        self.params.component_list, rule=rule_B_bubble
                    )

                    def rule_activity_coeff_bubble(self, i):
                        return exp(self.A_bubble[i] + self.B_bubble[i])

                    self.activity_coeff_comp_bubble = Expression(
                        self.params.component_list, rule=rule_activity_coeff_bubble
                    )

                    return (
                        sum(
                            self.mole_frac_comp[i]
                            * self.activity_coeff_comp_bubble[i]
                            * self._p_sat_bubbleT[i]
                            for i in self.params.component_list
                        )
                        - self.pressure
                        == 0
                    )
                else:

                    def rule_Gij_coeff_bubble(self, i, j):
                        if i != j:
                            return (
                                self.params.vol_mol_comp[i]
                                / self.params.vol_mol_comp[j]
                            ) * exp(-self.params.tau[i, j])
                        else:
                            return 1

                    self.Gij_coeff_bubble = Expression(
                        self.params.component_list,
                        self.params.component_list,
                        rule=rule_Gij_coeff_bubble,
                    )

                    def rule_A_bubble(self, i):
                        value_1 = log(
                            sum(
                                self.mole_frac_comp[j] * self.Gij_coeff_bubble[j, i]
                                for j in self.params.component_list
                            )
                        )
                        return value_1

                    self.A_bubble = Expression(
                        self.params.component_list, rule=rule_A_bubble
                    )

                    def rule_B_bubble(self, i):
                        value = sum(
                            (
                                self.mole_frac_comp[j]
                                * self.Gij_coeff_bubble[i, j]
                                / sum(
                                    self.mole_frac_comp[k] * self.Gij_coeff_bubble[k, j]
                                    for k in self.params.component_list
                                )
                            )
                            for j in self.params.component_list
                        )
                        return value

                    self.B_bubble = Expression(
                        self.params.component_list, rule=rule_B_bubble
                    )

                    def rule_activity_coeff_bubble(self, i):
                        return exp(1 - self.A_bubble[i] - self.B_bubble[i])

                    self.activity_coeff_comp_bubble = Expression(
                        self.params.component_list, rule=rule_activity_coeff_bubble
                    )

                    return (
                        sum(
                            self.mole_frac_comp[i]
                            * self.activity_coeff_comp_bubble[i]
                            * self._p_sat_bubbleT[i]
                            for i in self.params.component_list
                        )
                        - self.pressure
                        == 0
                    )

            self.eq_temperature_bubble = Constraint(rule=rule_temp_bubble)

        except AttributeError:
            # If expression fails, clean up so that DAE can try again later
            # Deleting only var/expression as expression construction will fail
            # first; if it passes then constraint construction will not fail.
            self.del_component(self.temperature_bubble)
            self.del_component(self._p_sat_bubbleT)

    def _temperature_dew(self):

        self.temperature_dew = Var(
            initialize=298.15, doc="Dew point temperature (K)", units=pyunits.K
        )

        def rule_psat_dew(m, j):
            return self.params.pressure_critical[j] * exp(
                (
                    self.params.pressure_sat_coeff[j, "A"]
                    * (1 - self.temperature_dew / self.params.temperature_critical[j])
                    + self.params.pressure_sat_coeff[j, "B"]
                    * (1 - self.temperature_dew / self.params.temperature_critical[j])
                    ** 1.5
                    + self.params.pressure_sat_coeff[j, "C"]
                    * (1 - self.temperature_dew / self.params.temperature_critical[j])
                    ** 3
                    + self.params.pressure_sat_coeff[j, "D"]
                    * (1 - self.temperature_dew / self.params.temperature_critical[j])
                    ** 6
                )
                / (1 - (1 - self.temperature_dew / self.params.temperature_critical[j]))
            )

        try:
            # Try to build expression
            self._p_sat_dewT = Expression(
                self.params.component_list, rule=rule_psat_dew
            )

            def rule_temp_dew(self):
                if self.config.parameters.config.activity_coeff_model == "Ideal":
                    return (
                        self.pressure
                        * sum(
                            self.mole_frac_comp[i] / self._p_sat_dewT[i]
                            for i in self.params.component_list
                        )
                        - 1
                        == 0
                    )
                elif self.config.parameters.config.activity_coeff_model == "NRTL":
                    # NRTL model variables
                    def rule_Gij_coeff_dew(self, i, j):
                        if i != j:
                            return exp(-self.params.alpha[i, j] * self.params.tau[i, j])
                        else:
                            return 1

                    self.Gij_coeff_dew = Expression(
                        self.params.component_list,
                        self.params.component_list,
                        rule=rule_Gij_coeff_dew,
                    )

                    def rule_A_dew(self, i):
                        value_1 = sum(
                            self.mole_frac_comp[j]
                            * self.params.tau[j, i]
                            * self.Gij_coeff_dew[j, i]
                            for j in self.params.component_list
                        )
                        value_2 = sum(
                            self.mole_frac_comp[k] * self.Gij_coeff_dew[k, i]
                            for k in self.params.component_list
                        )
                        return value_1 / value_2

                    self.A_dew = Expression(self.params.component_list, rule=rule_A_dew)

                    def rule_B_dew(self, i):
                        value = sum(
                            (
                                self.mole_frac_comp[j]
                                * self.Gij_coeff_dew[i, j]
                                / sum(
                                    self.mole_frac_comp[k] * self.Gij_coeff_dew[k, j]
                                    for k in self.params.component_list
                                )
                            )
                            * (
                                self.params.tau[i, j]
                                - sum(
                                    self.mole_frac_comp[m]
                                    * self.params.tau[m, j]
                                    * self.Gij_coeff_dew[m, j]
                                    for m in self.params.component_list
                                )
                                / sum(
                                    self.mole_frac_comp[k] * self.Gij_coeff_dew[k, j]
                                    for k in self.params.component_list
                                )
                            )
                            for j in self.params.component_list
                        )
                        return value

                    self.B_dew = Expression(self.params.component_list, rule=rule_B_dew)

                    def rule_activity_coeff_dew(self, i):
                        return exp(self.A_dew[i] + self.B_dew[i])

                    self.activity_coeff_comp_dew = Expression(
                        self.params.component_list, rule=rule_activity_coeff_dew
                    )

                    return (
                        sum(
                            self.mole_frac_comp[i]
                            * self.pressure
                            / (self.activity_coeff_comp[i] * self._p_sat_dewT[i])
                            for i in self.params.component_list
                        )
                        - 1
                        == 0
                    )
                else:

                    def rule_Gij_coeff_dew(self, i, j):
                        if i != j:
                            return (
                                self.params.vol_mol_comp[i]
                                / self.params.vol_mol_comp[j]
                            ) * exp(-self.params.tau[i, j])
                        else:
                            return 1

                    self.Gij_coeff_dew = Expression(
                        self.params.component_list,
                        self.params.component_list,
                        rule=rule_Gij_coeff_dew,
                    )

                    def rule_A_dew(self, i):
                        value_1 = log(
                            sum(
                                self.mole_frac_comp[j] * self.Gij_coeff_dew[j, i]
                                for j in self.params.component_list
                            )
                        )
                        return value_1

                    self.A_dew = Expression(self.params.component_list, rule=rule_A_dew)

                    def rule_B_dew(self, i):
                        value = sum(
                            (
                                self.mole_frac_comp[j]
                                * self.Gij_coeff_dew[i, j]
                                / sum(
                                    self.mole_frac_comp[k] * self.Gij_coeff_dew[k, j]
                                    for k in self.params.component_list
                                )
                            )
                            for j in self.params.component_list
                        )
                        return value

                    self.B_dew = Expression(self.params.component_list, rule=rule_B_dew)

                    def rule_activity_coeff_dew(self, i):
                        return exp(1 - self.A_dew[i] - self.B_dew[i])

                    self.activity_coeff_comp_dew = Expression(
                        self.params.component_list, rule=rule_activity_coeff_dew
                    )

                    return (
                        sum(
                            self.mole_frac_comp[i]
                            * self.pressure
                            / (self.activity_coeff_comp[i] * self._p_sat_dewT[i])
                            for i in self.params.component_list
                        )
                        - 1
                        == 0
                    )

            self.eq_temperature_dew = Constraint(rule=rule_temp_dew)
        except AttributeError:
            # If expression fails, clean up so that DAE can try again later
            # Deleting only var/expression as expression construction will fail
            # first; if it passes then constraint construction will not fail.
            self.del_component(self.temperature_dew)
            self.del_component(self._p_sat_dewT)

    def default_material_balance_type(self):
        return MaterialBalanceType.componentTotal

    def default_energy_balance_type(self):
        return EnergyBalanceType.enthalpyTotal

    def calculate_scaling_factors(self):
        # Get default scale factors and do calculations from base classes
        super().calculate_scaling_factors()

        phases = self.params.config.valid_phase
        is_two_phase = len(phases) == 2  # possibly {Liq}, {Vap}, or {Liq, Vap}
        sf_T = iscale.get_scaling_factor(self.temperature, default=1, warning=True)

        if self.is_property_constructed("_temperature_equilibrium"):
            iscale.set_scaling_factor(self._temperature_equilibrium, sf_T)

        if self.is_property_constructed("_teq"):
            iscale.set_scaling_factor(self._teq, sf_T)
        if self.is_property_constructed("_teq_constraint"):
            iscale.constraint_scaling_transform(
                self._teq_constraint, sf_T, overwrite=False
            )

        if self.is_property_constructed("_t1"):
            iscale.set_scaling_factor(self._t1, sf_T)
        if self.is_property_constructed("_t1_constraint"):
            iscale.constraint_scaling_transform(
                self._t1_constraint, sf_T, overwrite=False
            )

        if self.is_property_constructed("temperature_bubble"):
            iscale.set_scaling_factor(self.temperature_bubble, sf_T)
        if self.is_property_constructed("eq_temperature_bubble"):
            iscale.constraint_scaling_transform(
                self.eq_temperature_bubble, sf_T, overwrite=False
            )

        if self.is_property_constructed("temperature_dew"):
            iscale.set_scaling_factor(self.temperature_dew, sf_T)
        if self.is_property_constructed("eq_temperature_dew"):
            iscale.constraint_scaling_transform(
                self.eq_temperature_dew, sf_T, overwrite=False
            )

        if self.is_property_constructed("total_flow_balance"):
            s = iscale.get_scaling_factor(self.flow_mol, default=1, warning=True)
            iscale.constraint_scaling_transform(
                self.total_flow_balance, s, overwrite=False
            )

        if self.is_property_constructed("flow_mol_phase_comp"):
            sf_flow = iscale.get_scaling_factor(
                self.flow_mol_phase_comp, default=1, warning=True
            )
            iscale.set_scaling_factor(self.flow_mol_phase_comp, sf_flow)

        if self.is_property_constructed("component_flow_balances"):
            for i, c in self.component_flow_balances.items():
                if is_two_phase:
                    s = iscale.get_scaling_factor(
                        self.mole_frac_comp[i], default=1, warning=True
                    )
                    s *= sf_flow
                    iscale.constraint_scaling_transform(c, s, overwrite=False)
                else:
                    s = iscale.get_scaling_factor(
                        self.mole_frac_comp[i], default=1, warning=True
                    )
                    iscale.constraint_scaling_transform(c, s, overwrite=False)

        if self.is_property_constructed("density_mol"):
            for c in self.eq_density_mol.values():
                sf = iscale.get_scaling_factor(
                    self.density_mol, default=1, warning=True
                )
                iscale.constraint_scaling_transform(c, sf, overwrite=False)

        if self.is_property_constructed("enth_mol_phase_comp"):
            for p, c in self.eq_enth_mol_phase_comp.items():
                sf = iscale.get_scaling_factor(
                    self.enth_mol_phase_comp[p], default=1, warning=True
                )
                iscale.constraint_scaling_transform(c, sf, overwrite=False)

        if self.is_property_constructed("enth_mol_phase"):
            for p, c in self.eq_enth_mol_phase.items():
                sf = iscale.get_scaling_factor(
                    self.enth_mol_phase[p], default=1, warning=True
                )
                iscale.constraint_scaling_transform(c, sf, overwrite=False)

        if self.is_property_constructed("entr_mol_phase_comp"):
            for p, c in self.eq_entr_mol_phase_comp.items():
                sf = iscale.get_scaling_factor(
                    self.entr_mol_phase_comp[p], default=1, warning=True
                )
                iscale.constraint_scaling_transform(c, sf, overwrite=False)

        if self.is_property_constructed("entr_mol_phase"):
            for p, c in self.eq_entr_mol_phase.items():
                sf = iscale.get_scaling_factor(
                    self.entr_mol_phase[p], default=1, warning=True
                )
                iscale.constraint_scaling_transform(c, sf, overwrite=False)

        if self.is_property_constructed("gibbs_mol_phase_comp"):
            for p, c in self.eq_gibbs_mol_phase_comp.items():
                sf = iscale.get_scaling_factor(
                    self.gibbs_mol_phase_comp[p], default=1, warning=True
                )
                iscale.constraint_scaling_transform(c, sf, overwrite=False)

        if self.is_property_constructed("eq_comp"):
            for p, c in self.eq_comp.items():
                sf = iscale.get_scaling_factor(self.eq_comp[p], default=1, warning=True)
                iscale.constraint_scaling_transform(c, sf, overwrite=False)

        if self.is_property_constructed("eq_mole_frac"):
            for p, c in self.eq_mole_frac.items():
                sf = iscale.get_scaling_factor(
                    self.eq_mole_frac[p], default=1, warning=True
                )
                iscale.constraint_scaling_transform(c, sf, overwrite=False)

        if self.is_property_constructed("eq_phase_equilibrium"):
            for p, c in self.eq_phase_equilibrium.items():
                sf = iscale.get_scaling_factor(
                    self.eq_phase_equilibrium[p], default=1, warning=True
                )
                iscale.constraint_scaling_transform(c, sf, overwrite=False)

        if self.is_property_constructed("eq_P_vap"):
            for p, c in self.eq_P_vap.items():
                sf = iscale.get_scaling_factor(
                    self.eq_P_vap[p], default=1, warning=True
                )
                iscale.constraint_scaling_transform(c, sf, overwrite=False)<|MERGE_RESOLUTION|>--- conflicted
+++ resolved
@@ -12,7 +12,6 @@
 #################################################################################
 """
 Ideal gas + Ideal/Non-ideal liquid property package.
-
 VLE calculations assuming an ideal gas for the gas phase. For the liquid phase,
 options include ideal liquid or non-ideal liquid using an activity
 coefficient model; options include Non-Random Two Liquid Model (NRTL) or the
@@ -21,20 +20,15 @@
 1. Ideal (vapor) - Ideal (liquid)
 2. Ideal (vapor) - NRTL (liquid)
 3. Ideal (vapor) - Wilson (liquid)
-
 This property package currently supports the flow_mol, temperature, pressure
 and mole_frac_comp as state variables (mole basis). Support for other
 combinations will be available in the future.
-
 Please note that the parameters required to compute the activity coefficient
 for the component needs to be provided by the user in the parameter block or
 can be estimated by the user if VLE data is available. Please see the
 documentation for more details.
-
 SI units.
-
 References:
-
 1. "The properties of gases and liquids by Robert C. Reid"
 2. "Perry's Chemical Engineers Handbook by Robert H. Perry".
 3. H. Renon and J.M. Prausnitz, "Local compositions in thermodynamic excess
@@ -322,15 +316,12 @@
                          were not provided at the unit model level, the
                          control volume passes the inlet values as initial
                          guess.
-
                          If FTPz are chosen as state_vars, then keys for
                          the state_args dictionary are:
                          flow_mol, temperature, pressure and mole_frac_comp
-
                          If FcTP are chose as the state_vars, then keys for
                          the state_args dictionary are:
                          flow_mol_comp, temperature, pressure.
-
             outlvl : sets output level of initialization routine
             optarg : solver options dictionary object (default=None, use
                      default solver options)
@@ -353,7 +344,6 @@
                                        about fixing and unfixing variables.
                              - False - states have not been fixed. The state
                                        block will deal with fixing/unfixing.
-
         Returns:
             If hold_states is True, returns a dict containing flags for
             which states were fixed during initialization.
@@ -1405,7 +1395,6 @@
 
     def get_material_density_terms(self, p, j):
         """Create material density terms."""
-<<<<<<< HEAD
         if not self.is_property_constructed("material_density_terms"):
             try:
 
@@ -1457,25 +1446,6 @@
             except AttributeError:
                 self.del_component(self.energy_density_terms)
         return self.energy_density_terms[p]
-=======
-        if p == "Liq":
-            if j in self.params.component_list:
-                return self.dens_mol[p] * self.mole_frac_phase_comp["Liq", j]
-            else:
-                return 0
-        elif p == "Vap":
-            if j in self.params.component_list:
-                return self.dens_mol[p] * self.mole_frac_phase_comp["Vap", j]
-            else:
-                return 0
-
-    def get_energy_density_terms(self, p):
-        """Create enthalpy density terms."""
-        if p == "Liq":
-            return self.dens_mol[p] * self.energy_internal_mol_phase["Liq"]
-        elif p == "Vap":
-            return self.dens_mol[p] * self.energy_internal_mol_phase["Vap"]
->>>>>>> 54d3740f
 
     def get_material_flow_basis(self):
         """Declare material flow basis."""
@@ -1930,6 +1900,14 @@
 
         phases = self.params.config.valid_phase
         is_two_phase = len(phases) == 2  # possibly {Liq}, {Vap}, or {Liq, Vap}
+        if self.is_property_constructed("flow_mol_phase_comp"):
+            sf_flow = iscale.get_scaling_factor(
+                self.flow_mol_phase_comp, default=1, warning=True
+            )
+        else:
+            sf_flow = iscale.get_scaling_factor(
+                self.flow_mol_phase, default=1, warning=True
+            )
         sf_T = iscale.get_scaling_factor(self.temperature, default=1, warning=True)
 
         if self.is_property_constructed("_temperature_equilibrium"):
