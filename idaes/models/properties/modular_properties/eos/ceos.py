--- conflicted
+++ resolved
@@ -579,11 +579,7 @@
         units = b.params.get_metadata().derived_units
 
         if not hasattr(b, cname + "_dam_dT"):
-<<<<<<< HEAD
-            b._build_dam_dT(b, p)
-=======
             Cubic._build_dam_dT(b, p)
->>>>>>> 6f00ad07
 
         b.add_component(
             "_" + cname + "_dZ_dT",
@@ -654,15 +650,6 @@
         cname = pobj._cubic_type.name
 
         if not hasattr(blk, cname + "_dam_dT"):
-<<<<<<< HEAD
-            blk._build_dam_dT(blk, p)
-
-        if not hasattr(blk, cname + "_d2am_dT2"):
-            blk._build_d2am_dT2(blk, p)
-
-        if not hasattr(blk, "_" + cname + "_dZ_dT"):
-            blk._build_dZ_dT(blk, p)
-=======
             Cubic._build_dam_dT(blk, p)
 
         if not hasattr(blk, cname + "_d2am_dT2"):
@@ -670,7 +657,6 @@
 
         if not hasattr(blk, "_" + cname + "_dZ_dT"):
             Cubic._build_dZ_dT(blk, p)
->>>>>>> 6f00ad07
 
         am = getattr(blk, cname + "_am")[p]
         bm = getattr(blk, cname + "_bm")[p]
@@ -718,11 +704,7 @@
         cname = pobj._cubic_type.name
 
         if not hasattr(blk, cname + "_dam_dT"):
-<<<<<<< HEAD
-            blk._build_dam_dT(blk, p)
-=======
             Cubic._build_dam_dT(blk, p)
->>>>>>> 6f00ad07
 
         am = getattr(blk, cname + "_am")[p]
         bm = getattr(blk, cname + "_bm")[p]
@@ -761,11 +743,7 @@
         cname = pobj._cubic_type.name
 
         if not hasattr(blk, cname + "_dam_dT"):
-<<<<<<< HEAD
-            blk._build_dam_dT(blk, p)
-=======
             Cubic._build_dam_dT(blk, p)
->>>>>>> 6f00ad07
 
         am = getattr(blk, cname + "_am")[p]
         bm = getattr(blk, cname + "_bm")[p]
@@ -805,11 +783,7 @@
         cname = pobj._cubic_type.name
 
         if not hasattr(blk, cname + "_dam_dT"):
-<<<<<<< HEAD
-            blk._build_dam_dT(blk, p)
-=======
             Cubic._build_dam_dT(blk, p)
->>>>>>> 6f00ad07
 
         am = getattr(blk, cname + "_am")[p]
         bm = getattr(blk, cname + "_bm")[p]
@@ -855,11 +829,7 @@
         cname = pobj._cubic_type.name
 
         if not hasattr(blk, cname + "_dam_dT"):
-<<<<<<< HEAD
-            blk._build_dam_dT(blk, p)
-=======
             Cubic._build_dam_dT(blk, p)
->>>>>>> 6f00ad07
 
         bm = getattr(blk, cname + "_bm")[p]
         B = getattr(blk, cname + "_B")[p]
@@ -1205,17 +1175,10 @@
             "of mixing rules.".format(blk.name)
         )
     if not hasattr(blk, cname + "_dam_dT"):
-<<<<<<< HEAD
-        blk._build_dam_dT(blk, p)
-
-    if not hasattr(blk, "_" + cname + "_dZ_dT"):
-        blk._build_dZ_dT(blk, p)
-=======
         Cubic._build_dam_dT(blk, p)
 
     if not hasattr(blk, "_" + cname + "_dZ_dT"):
         Cubic._build_dZ_dT(blk, p)
->>>>>>> 6f00ad07
 
     am = getattr(blk, cname + "_am")[p]
     daij_dT = getattr(blk, cname + "_daij_dT")
