--- conflicted
+++ resolved
@@ -342,43 +342,6 @@
             pname + "_A_DH", Expression(rule=rule_A_DH, doc="Debye-Huckel parameter")
         )
 
-<<<<<<< HEAD
-=======
-        # Long-range (PDH) contribution to activity coefficient
-        def rule_log_gamma_pdh(b, j):
-            A = getattr(b, pname + "_A_DH")
-            Ix = getattr(b, pname + "_ionic_strength")
-            I0 = getattr(b, pname + "_ionic_strength_ref")
-            rho = ClosestApproach
-            if j in molecular_set:
-                # Eqn 69
-                # Note typo in original paper. Correct power for I is (3/2)
-                return 2 * A * Ix ** (3 / 2) / (1 + rho * Ix ** (1 / 2))
-            elif j in b.params.ion_set:
-                # Eqn 70
-                z = abs(cobj(b, j).config.charge)
-                return -A * (
-                    (2 * z**2 / rho) * log((1 + rho * Ix**0.5) / (1 + rho * I0**0.5))
-                    + (z**2 * Ix**0.5 - 2 * Ix ** (3 / 2)) / (1 + rho * Ix**0.5)
-                    - (2 * Ix * I0**-0.5)
-                    / (1 + rho * I0**0.5)
-                    * ref_state.ndIdn(b, pname, j)
-                )
-            else:
-                raise BurntToast(
-                    "{} eNRTL model encountered unexpected component.".format(b.name)
-                )
-
-        b.add_component(
-            pname + "_log_gamma_pdh",
-            Expression(
-                b.params.true_species_set,
-                rule=rule_log_gamma_pdh,
-                doc="Long-range contribution to activity coefficient",
-            ),
-        )
-
->>>>>>> 97d2f053
         # ---------------------------------------------------------------------
         # Local Contribution Terms
         # For the symmetric state, all of these are independent of composition
