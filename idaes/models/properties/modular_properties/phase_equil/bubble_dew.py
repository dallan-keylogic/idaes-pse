--- conflicted
+++ resolved
@@ -678,30 +678,6 @@
 
     @staticmethod
     def scale_temperature_dew(b, overwrite=True):
-<<<<<<< HEAD
-        pass
-        # That sum of mole fraction constraint should be well-scaled by default
-        # sf_mf = iscale.get_scaling_factor(b.mole_frac_comp, default=1e3, warning=True)
-
-        # for pp in b.params._pe_pairs:
-        #     (
-        #         l_phase,
-        #         v_phase,
-        #         vl_comps,
-        #         henry_comps,
-        #         l_only_comps,
-        #         v_only_comps,
-        #     ) = _valid_VL_component_list(b, pp)
-        #     if l_phase is None or v_phase is None:
-        #         continue
-        #     elif v_only_comps != []:
-        #         continue
-
-        #     # Assume b.eq_temperature_dew is well-scaled
-        #     iscale.constraint_scaling_transform(
-        #         b.eq_mole_frac_tdew[pp[0], pp[1]], sf_mf, overwrite=overwrite
-        #     )
-=======
         """
         Method for scaling dew temperature
         """
@@ -725,7 +701,6 @@
             iscale.constraint_scaling_transform(
                 b.eq_mole_frac_tdew[pp[0], pp[1]], sf_mf, overwrite=overwrite
             )
->>>>>>> 9ee1fad4
 
     # -------------------------------------------------------------------------
     # Bubble pressure methods
