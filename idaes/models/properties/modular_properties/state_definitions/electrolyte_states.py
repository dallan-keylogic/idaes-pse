#################################################################################
# The Institute for the Design of Advanced Energy Systems Integrated Platform
# Framework (IDAES IP) was produced under the DOE Institute for the
# Design of Advanced Energy Systems (IDAES).
#
# Copyright (c) 2018-2024 by the software owners: The Regents of the
# University of California, through Lawrence Berkeley National Laboratory,
# National Technology & Engineering Solutions of Sandia, LLC, Carnegie Mellon
# University, West Virginia University Research Corporation, et al.
# All rights reserved.  Please see the files COPYRIGHT.md and LICENSE.md
# for full copyright and license information.
#################################################################################
"""
Methods for creating additional state variables for electrolyte systems
"""
# TODO: Missing docstrings
# pylint: disable=missing-function-docstring

# TODO: Look into protected access issues
# pylint: disable=protected-access

from pyomo.environ import Constraint, NonNegativeReals, Reference, units as pyunits, Var

from idaes.models.properties.modular_properties.base.generic_property import StateIndex
from idaes.models.properties.modular_properties.base.utility import (
    get_bounds_from_config,
)
from idaes.core.util.exceptions import BurntToast
from idaes.core.util.misc import add_object_reference
from idaes.core.base.components import IonData, ApparentData, Zwitterion
import idaes.logger as idaeslog
import idaes.core.util.scaling as iscale

# Set up logger
_log = idaeslog.getLogger(__name__)


def define_electrolyte_state(b):
    if b.params.config.state_components == StateIndex.true:
        _true_species_state(b)
    elif b.params.config.state_components == StateIndex.apparent:
        _apparent_species_state(b)
    else:
        raise BurntToast(
            "{} - unrecognized value for state_components "
            "argument - this should never happen. Please "
            "contact the IDAES developers".format(b.name)
        )


def calculate_electrolyte_scaling(b):
    if b.params.config.state_components == StateIndex.true:
        _true_species_scaling(b)
    elif b.params.config.state_components == StateIndex.apparent:
        _apparent_species_scaling(b)
    else:
        raise BurntToast(
            "{} - unrecognized value for state_components "
            "argument - this should never happen. Please "
            "contact the IDAES developers".format(b.name)
        )


def _apparent_species_state(b):
    # Create references to base state vars
    add_object_reference(b, "flow_mol_apparent", b.flow_mol)
    b.flow_mol_phase_apparent = Reference(b.flow_mol_phase)
    b.flow_mol_phase_comp_apparent = Reference(b.flow_mol_phase_comp)
    b.mole_frac_phase_comp_apparent = Reference(b.mole_frac_phase_comp)

    # Get units and bounds for true species state
    units = b.params.get_metadata().derived_units
    f_bounds, f_init = get_bounds_from_config(b, "flow_mol", units.FLOW_MOLE)

    # Create true species state vars
    b.flow_mol_phase_comp_true = Var(
        b.params.true_phase_component_set,
        initialize=f_init,
        domain=NonNegativeReals,
        bounds=f_bounds,
        doc="Phase-component molar flowrates of true species",
        units=units.FLOW_MOLE,
    )

    b.mole_frac_phase_comp_true = Var(
        b.params.true_phase_component_set,
        initialize=1 / len(b.params.true_species_set),
        bounds=(1e-20, 1.001),
        doc="Phase-component molar fractions of true species",
        units=pyunits.dimensionless,
    )

    # Check for inherent reactions and add apparent extent terms if required
    if b.has_inherent_reactions:
        b.apparent_inherent_reaction_extent = Var(
            b.params.inherent_reaction_idx,
            initialize=0,
            units=units.FLOW_MOLE,
            doc="Apparent extent of inherent reactions",
        )

    def appr_to_true_species(b, p, j):
        pobj = b.params.get_phase(p)
        cobj = b.params.get_component(j)
        if pobj.is_aqueous_phase:
            if isinstance(cobj, IonData) or isinstance(cobj, Zwitterion):
                e = 0
                for a in b.params._apparent_set:
                    aobj = b.params.get_component(a)
                    if j in aobj.config.dissociation_species:
                        e += (
                            aobj.config.dissociation_species[j]
                            * b.flow_mol_phase_comp_apparent[p, a]
                        )
            else:
                e = b.flow_mol_phase_comp_apparent[p, j]

            # Next, check for inherent reactions
            if b.has_inherent_reactions:
                for r in b.params.inherent_reaction_idx:
                    # Get stoichiometric coefficient for inherent reactions
                    gamma = b.params.inherent_reaction_stoichiometry[r, p, j]

                    if gamma != 0:
                        e += gamma * b.apparent_inherent_reaction_extent[r]

            return b.flow_mol_phase_comp_true[p, j] == e
        else:
            return (
                b.flow_mol_phase_comp_apparent[p, j] == b.flow_mol_phase_comp_true[p, j]
            )

    b.appr_to_true_species = Constraint(
        b.params.true_phase_component_set,
        rule=appr_to_true_species,
        doc="Apparent to true species conversion",
    )

    @b.Expression(
        b.params.phase_list,
        doc="Apparent to true species conversion"
    )
    def flow_mol_phase_true(b, p):
        return sum(
            b.flow_mol_phase_comp_true[p, k]
            for k in b.params.true_species_set
            if (p, k) in b.params.true_phase_component_set
        )

    def true_species_mole_fractions(b, p, j):
        return (
            b.mole_frac_phase_comp_true[p, j]
            * b.flow_mol_phase_true[p]
            == b.flow_mol_phase_comp_true[p, j]
        )

    b.true_mole_frac_constraint = Constraint(
        b.params.true_phase_component_set,
        rule=true_species_mole_fractions,
        doc="Calculation of true species mole fractions",
    )


def _apparent_species_scaling(b):
    def gsf(comp):
        return iscale.get_scaling_factor(comp, default=1, warning=True)
    for p, j in b.params.true_phase_component_set:
        pobj = b.params.get_phase(p)
        cobj = b.params.get_component(j)

        # For apparent species in an aqueous phase, want to scale material balance
        # equations by apparent magnitude. If they're not consumed to exhaustion,
        # they'll be well-scaled in this equation. If they are consumed to "exhaustion"
        # (several orders of magnitude below apparent concentration), then their concentration
        # will decouple from this equation and will be given by equilibrium equation instead
<<<<<<< HEAD
        if pobj.is_aqueous_phase and not isinstance(cobj, IonData) and not isinstance(cobj, Zwitterion):
=======
        if pobj.is_aqueous_phase and not isinstance(cobj, IonData):
>>>>>>> 361440b7
            sf_apparent = iscale.get_scaling_factor(
                b.flow_mol_phase_comp_apparent[p, j], default=1, warning=True
            )
            iscale.constraint_scaling_transform(
                b.appr_to_true_species[p, j], sf_apparent, overwrite=False
            )
            sf_true = iscale.get_scaling_factor(
                b.flow_mol_phase_comp_true[p, j], default=1, warning=True
            )
            iscale.constraint_scaling_transform(
                b.true_mole_frac_constraint[p, j], sf_true, overwrite=False
            )
        else:
            sf = iscale.get_scaling_factor(
                b.flow_mol_phase_comp_true[p, j], default=1, warning=True
            )
            iscale.constraint_scaling_transform(
<<<<<<< HEAD
                b.true_mole_frac_constraint[p, j], sf, overwrite=False
            )

            if pobj.is_aqueous_phase:
                # Next, check for inherent reactions
                if b.has_inherent_reactions:
                    for r in b.params.inherent_reaction_idx:
                        # Get stoichiometric coefficient for inherent reactions
                        gamma = b.params.inherent_reaction_stoichiometry[r, p, j]

                        if gamma != 0:
                            sf = 1 / (
                                1/sf
                                + abs(gamma) / gsf(b.apparent_inherent_reaction_extent[r])
                            )
                    
            iscale.constraint_scaling_transform(
                b.appr_to_true_species[p, j], sf, overwrite=False
=======
                b.appr_to_true_species[p, j], sf, overwrite=False
            )
            iscale.constraint_scaling_transform(
                b.true_mole_frac_constraint[p, j], sf, overwrite=False
>>>>>>> 361440b7
            )


def _true_species_state(b):
    # Create references to base state vars
    add_object_reference(b, "flow_mol_true", b.flow_mol)
    b.flow_mol_phase_true = Reference(b.flow_mol_phase)
    b.flow_mol_phase_comp_true = Reference(b.flow_mol_phase_comp)
    b.mole_frac_phase_comp_true = Reference(b.mole_frac_phase_comp)

    # Get units and bounds for apparent species state
    units = b.params.get_metadata().derived_units
    f_bounds, f_init = get_bounds_from_config(b, "flow_mol", units.FLOW_MOLE)

    # Create apparent species state vars
    b.flow_mol_phase_comp_apparent = Var(
        b.params.apparent_phase_component_set,
        initialize=f_init,
        domain=NonNegativeReals,
        bounds=f_bounds,
        doc="Phase-component molar flowrates of apparent species",
        units=units.FLOW_MOLE,
    )

    b.mole_frac_phase_comp_apparent = Var(
        b.params.apparent_phase_component_set,
        initialize=1 / len(b.params.apparent_species_set),
        bounds=(1e-20, 1.001),
        doc="Phase-component molar fractions of apparent species",
        units=pyunits.dimensionless,
    )

    def true_to_appr_species(b, p, j):
        pobj = b.params.get_phase(p)
        cobj = b.params.get_component(j)
        if pobj.is_aqueous_phase():
            total_charge = sum(
                b.flow_mol_phase_comp_true[p, c]
                * b.params.get_component(c).config.charge
                for c in b.params.cation_set
            )

            if isinstance(cobj, ApparentData):
                # Need to recompose composition
                ions = list(cobj.config.dissociation_species.keys())

                e = (
                    b.flow_mol_phase_comp_true[p, ions[0]]
                    * abs(b.params.get_component(ions[0]).config.charge)
                    * b.flow_mol_phase_comp_true[p, ions[1]]
                    / (total_charge * cobj.config.dissociation_species[ions[1]])
                )
            elif j == "H2O":
                # Special case for water
                # Need to generalise to cover other cases with weak acids
                e = b.flow_mol_phase_comp_true[p, j]

                if "H+" in b.params.cation_set and "OH-" in b.params.anion_set:
                    e += (
                        b.flow_mol_phase_comp_true[p, "H+"]
                        * b.flow_mol_phase_comp_true[p, "OH-"]
                        / total_charge
                    )
                elif "H3O+" in b.params.cation_set and "OH-" in b.params.anion_set:
                    # Assume H3O+
                    e += (
                        2
                        * b.flow_mol_phase_comp_true[p, "H3O+"]
                        * b.flow_mol_phase_comp_true[p, "OH-"]
                        / total_charge
                    )
            else:
                e = b.flow_mol_phase_comp_true[p, j]

            return b.flow_mol_phase_comp_apparent[p, j] == e
        else:
            return (
                b.flow_mol_phase_comp_apparent[p, j] == b.flow_mol_phase_comp_true[p, j]
            )

    b.true_to_appr_species = Constraint(
        b.params.apparent_phase_component_set,
        rule=true_to_appr_species,
        doc="True to apparent species conversion",
    )

    def apparent_species_mole_fractions(b, p, j):
        return (
            b.mole_frac_phase_comp_apparent[p, j]
            * sum(
                b.flow_mol_phase_comp_apparent[p, k]
                for k in b.params.apparent_species_set
                if (p, k) in b.params.apparent_phase_component_set
            )
            == b.flow_mol_phase_comp_apparent[p, j]
        )

    b.appr_mole_frac_constraint = Constraint(
        b.params.apparent_phase_component_set,
        rule=apparent_species_mole_fractions,
        doc="Calculation of apparent species mole fractions",
    )


def _true_species_scaling(b):
    pass<|MERGE_RESOLUTION|>--- conflicted
+++ resolved
@@ -173,11 +173,7 @@
         # they'll be well-scaled in this equation. If they are consumed to "exhaustion"
         # (several orders of magnitude below apparent concentration), then their concentration
         # will decouple from this equation and will be given by equilibrium equation instead
-<<<<<<< HEAD
         if pobj.is_aqueous_phase and not isinstance(cobj, IonData) and not isinstance(cobj, Zwitterion):
-=======
-        if pobj.is_aqueous_phase and not isinstance(cobj, IonData):
->>>>>>> 361440b7
             sf_apparent = iscale.get_scaling_factor(
                 b.flow_mol_phase_comp_apparent[p, j], default=1, warning=True
             )
@@ -195,7 +191,6 @@
                 b.flow_mol_phase_comp_true[p, j], default=1, warning=True
             )
             iscale.constraint_scaling_transform(
-<<<<<<< HEAD
                 b.true_mole_frac_constraint[p, j], sf, overwrite=False
             )
 
@@ -214,12 +209,6 @@
                     
             iscale.constraint_scaling_transform(
                 b.appr_to_true_species[p, j], sf, overwrite=False
-=======
-                b.appr_to_true_species[p, j], sf, overwrite=False
-            )
-            iscale.constraint_scaling_transform(
-                b.true_mole_frac_constraint[p, j], sf, overwrite=False
->>>>>>> 361440b7
             )
 
 
