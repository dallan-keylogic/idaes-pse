--- conflicted
+++ resolved
@@ -1259,19 +1259,14 @@
 
         # Add empty Port objects
         for o in outlet_list:
-            p_obj = Port(doc="Outlet Port")
+            p_obj = Port(noruleinit=True, doc="Outlet Port")
             setattr(self, o, p_obj)
 
             # Iterate over members to create References or Expressions
             for var_name_port, var_obj in s_vars.items():
                 # Get local variable name of component
-<<<<<<< HEAD
-                l_name = s_vars[s].local_name
-                if l_name == "pressure" or l_name == "temperature":
-=======
                 var_name_local = var_obj.local_name
                 if var_name_local == "pressure" or var_name_local == "temperature":
->>>>>>> d17e8023
                     # Assume outlets same as mixed flow - make Reference
                     e_obj = Reference(mb[:].component(var_name_local))
 
@@ -1292,63 +1287,6 @@
                         )
 
                     else:
-<<<<<<< HEAD
-                        if self.config.split_basis == SplittingType.componentFlow:
-
-                            def e_rule(b, t, j):
-                                if split_map[j] == o:
-                                    return 1
-                                # else:
-                                return self.eps
-
-                        elif (
-                            self.config.split_basis == SplittingType.phaseComponentFlow
-                        ):
-
-                            def e_rule(b, t, j):
-                                if any(split_map[p, j] == o for p in mb.phase_list):
-                                    return 1
-                                # else:
-                                return self.eps
-
-                        else:
-
-                            def e_rule(b, t, j):
-                                mfp = mb[t].component(
-                                    l_name.replace("_comp", "_phase_comp")
-                                )
-
-                                if mfp is None:
-                                    raise ConfigurationError(
-                                        "{} Cannot use ideal splitting with "
-                                        "this property package. Package uses "
-                                        "indexed port member {} which cannot "
-                                        "be partitioned. Please set "
-                                        "configuration argument "
-                                        "ideal_separation = False for this "
-                                        "property package.".format(self.name, s)
-                                    )
-
-                                for p in mb.phase_list:
-                                    if (
-                                        self.config.split_basis
-                                        == SplittingType.phaseFlow
-                                    ):
-                                        s_check = split_map[p]
-                                    else:
-                                        raise BurntToast(
-                                            "{} This should not happen. Please"
-                                            " report this bug to the IDAES "
-                                            "developers.".format(self.name)
-                                        )
-
-                                    if s_check == o and (p, j) in pc_set:
-                                        return mfp[p, j]
-                                # else:
-                                return self.eps
-
-=======
->>>>>>> d17e8023
                         e_obj = VarLikeExpression(
                             self.flowsheet().time,
                             mb.component_list,
@@ -1372,50 +1310,7 @@
                         ),
                     )
 
-<<<<<<< HEAD
-                elif l_name.endswith("_phase"):
-                    if self.config.split_basis == SplittingType.phaseFlow:
-
-                        def e_rule(b, t, p):
-                            if split_map[p] == o:
-                                return mb[t].component(l_name)[p]
-                            else:
-                                return self.eps
-
-                    else:
-
-                        def e_rule(b, t, p):
-                            mfp = mb[t].component(l_name + "_comp")
-
-                            if mfp is None:
-                                _raise_split_indexed_fail_err(self.name, s)
-
-                            for j in mb.component_list:
-                                if (
-                                    self.config.split_basis
-                                    == SplittingType.componentFlow
-                                ):
-                                    s_check = split_map[j]
-                                elif (
-                                    self.config.split_basis
-                                    == SplittingType.phaseComponentFlow
-                                ):
-                                    s_check = split_map[p, j]
-                                else:
-                                    raise BurntToast(
-                                        "{} This should not happen. Please"
-                                        " report this bug to the IDAES "
-                                        "developers.".format(self.name)
-                                    )
-
-                                if s_check == o:
-                                    return mfp[p, j]
-                            # else:
-                            return self.eps
-
-=======
                 elif var_name_local.endswith("_phase"):
->>>>>>> d17e8023
                     e_obj = VarLikeExpression(
                         self.flowsheet().time,
                         mb.phase_list,
@@ -1424,55 +1319,7 @@
                         ),
                     )
 
-<<<<<<< HEAD
-                elif l_name.endswith("_comp"):
-                    if self.config.split_basis == SplittingType.componentFlow:
-
-                        def e_rule(b, t, j):
-                            if split_map[j] == o:
-                                return mb[t].component(l_name)[j]
-                            else:
-                                return self.eps
-
-                    else:
-                        def e_rule_factory(l_name_alias):
-                            def e_rule(b, t, j):
-                                mfp = mb[t].component(
-                                    "{0}_phase{1}".format(l_name_alias[:-5], l_name_alias[-5:])
-                                )
-
-                                if mfp is None:
-                                    _raise_split_indexed_fail_err(self.name, s)
-
-                                for p in mb.phase_list:
-                                    if (p, j) in pc_set:
-                                        if (
-                                            self.config.split_basis
-                                            == SplittingType.phaseFlow
-                                        ):
-                                            s_check = split_map[p]
-                                        elif (
-                                            self.config.split_basis
-                                            == SplittingType.phaseComponentFlow
-                                        ):
-                                            s_check = split_map[p, j]
-                                        else:
-                                            raise BurntToast(
-                                                "{} This should not happen. Please"
-                                                " report this bug to the IDAES "
-                                                "developers.".format(self.name)
-                                            )
-
-                                        if s_check == o:
-                                            return mfp[p, j]
-                                return self.eps
-                            return e_rule
-                        e_rule = e_rule_factory(l_name)
-                            
-
-=======
                 elif var_name_local.endswith("_comp"):
->>>>>>> d17e8023
                     e_obj = VarLikeExpression(
                         self.flowsheet().time,
                         mb.component_list,
@@ -1483,92 +1330,12 @@
 
                 else:
                     # Variable unindexed by phase or component
-<<<<<<< HEAD
-                    def e_rule_factory(l_name_alias):
-                        def e_rule(b, t):
-                            if self.config.split_basis == SplittingType.phaseFlow:
-                                ivar = mb[t].component(l_name_alias + "_phase")
-                                if ivar is not None:
-                                    for p in mb.phase_list:
-                                        if split_map[p] == o:
-                                            return ivar[p]
-                                        else:
-                                            continue
-                                else:
-                                    ivar = mb[t].component(l_name_alias + "_phase_comp")
-                                    if ivar is not None:
-                                        for p in mb.phase_list:
-                                            if split_map[p] == o:
-                                                return sum(
-                                                    ivar[p, j]
-                                                    for j in mb.component_list
-                                                    if (p, j) in pc_set
-                                                )
-                                            else:
-                                                continue
-                                    else:
-                                        _raise_split_unindexed_fail_err(self.name, s)
-
-                            elif self.config.split_basis == SplittingType.componentFlow:
-                                ivar = mb[t].component(l_name_alias + "_comp")
-                                if ivar is not None:
-                                    for j in mb.component_list:
-                                        if split_map[j] == o:
-                                            return ivar[j]
-                                        else:
-                                            continue
-                                else:
-                                    ivar = mb[t].component(l_name_alias + "_phase_comp")
-                                    if ivar is not None:
-                                        for j in mb.component_list:
-                                            if split_map[j] == o:
-                                                return sum(
-                                                    ivar[p, j]
-                                                    for p in mb.phase_list
-                                                    if (p, j) in pc_set
-                                                )
-                                            else:
-                                                continue
-                                    else:
-                                        _raise_split_unindexed_fail_err(self.name, s)
-                            elif (
-                                self.config.split_basis
-                                == SplittingType.phaseComponentFlow
-                            ):
-                                ivar = mb[t].component(l_name_alias + "_phase_comp")
-                                if ivar is not None:
-                                    for p in mb.phase_list:
-                                        for j in mb.component_list:
-                                            if (
-                                                split_map[p, j] == o
-                                                and (p, j) in pc_set
-                                            ):
-                                                return ivar[p, j]
-                                            else:
-                                                continue
-                                else:
-                                    _raise_split_unindexed_fail_err(self.name, s)
-                            else:
-                                # Unrecognised split tupe
-                                raise BurntToast(
-                                    "{} received unrecognised value for "
-                                    "split_basis argument. This should never "
-                                    "happen, so please contact the IDAES "
-                                    "developers with this bug.".format(self.name)
-                                )
-                        return e_rule
-
-                    e_rule = e_rule_factory(l_name)
-
-                    e_obj = VarLikeExpression(self.flowsheet().time, rule=e_rule)
-=======
                     e_obj = VarLikeExpression(
                         self.flowsheet().time,
                         rule=partial(
                             _e_rule_other, mixed_block=mb, var_obj=var_obj, outlet=o
                         ),
                     )
->>>>>>> d17e8023
 
                 # Add Reference/Expression object to Separator model object
                 setattr(self, "_" + o + "_" + var_name_local + "_ref", e_obj)
@@ -2059,10 +1826,7 @@
 
             return DataFrame.from_dict(stream_attributes, orient="columns")
 
-<<<<<<< HEAD
-=======
-
->>>>>>> d17e8023
+
 def _raise_split_indexed_fail_err(name, s):
     raise ConfigurationError(
         "{} Cannot use ideal splitting with "
@@ -2074,19 +1838,13 @@
         "property package.".format(name, s)
     )
 
-<<<<<<< HEAD
-=======
-
->>>>>>> d17e8023
+
 def _raise_split_unindexed_fail_err(name, s):
     raise ConfigurationError(
         "{} Cannot use ideal splitting with "
         "this property package. Package uses "
         "unindexed port member {} which does "
         "not have an equivalent indexed form. ".format(name, s)
-<<<<<<< HEAD
-    )
-=======
     )
 
 
@@ -2324,5 +2082,4 @@
             "split_basis argument. This should never "
             "happen, so please contact the IDAES "
             "developers with this bug.".format(b.name)
-        )
->>>>>>> d17e8023
+        )