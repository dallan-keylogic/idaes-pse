#################################################################################
# The Institute for the Design of Advanced Energy Systems Integrated Platform
# Framework (IDAES IP) was produced under the DOE Institute for the
# Design of Advanced Energy Systems (IDAES).
#
# Copyright (c) 2018-2023 by the software owners: The Regents of the
# University of California, through Lawrence Berkeley National Laboratory,
# National Technology & Engineering Solutions of Sandia, LLC, Carnegie Mellon
# University, West Virginia University Research Corporation, et al.
# All rights reserved.  Please see the files COPYRIGHT.md and LICENSE.md
# for full copyright and license information.
#################################################################################
"""
General purpose separator block for IDAES models
"""

from enum import Enum
from functools import partial
from pandas import DataFrame

from pyomo.environ import (
    Block,
    check_optimal_termination,
    Constraint,
    Param,
    Reals,
    Reference,
    Set,
    Var,
    value,
)
from pyomo.network import Port
from pyomo.common.config import ConfigBlock, ConfigValue, In, ListOf, Bool

from idaes.core import (
    declare_process_block_class,
    UnitModelBlockData,
    useDefault,
    MaterialBalanceType,
    MomentumBalanceType,
    MaterialFlowBasis,
    VarLikeExpression,
)
from idaes.core.util.config import (
    is_physical_parameter_block,
    is_state_block,
)
from idaes.core.util.exceptions import (
    BurntToast,
    ConfigurationError,
    PropertyNotSupportedError,
    InitializationError,
)
from idaes.core.solvers import get_solver
from idaes.core.util.tables import create_stream_table_dataframe
from idaes.core.util.model_statistics import degrees_of_freedom
import idaes.logger as idaeslog
import idaes.core.util.scaling as iscale
from idaes.core.util.units_of_measurement import report_quantity
from idaes.core.initialization import ModularInitializerBase

__author__ = "Andrew Lee"


# Set up logger
_log = idaeslog.getLogger(__name__)


# Enumerate options for balances
class SplittingType(Enum):
    """
    Enum of supported material split types.
    """

    totalFlow = 1
    phaseFlow = 2
    componentFlow = 3
    phaseComponentFlow = 4


class EnergySplittingType(Enum):
    """
    Enum of support energy split types.
    """

    none = 0
    equal_temperature = 1
    equal_molar_enthalpy = 2
    enthalpy_split = 3


class SeparatorInitializer(ModularInitializerBase):
    """
    Initializer for Separator blocks.

    """

    def initialization_routine(
        self,
        model: Block,
    ):
        """
        Initialization routine for Separator Blocks.

        This routine starts by initializing the feed stream followed by solving
        for all split fractions. Next, states for each outlet are estimated using the
        following rules:

        1. Intensive states remain unchanged
        2. Extensive states are multiplied by split fractions if index matches, or
            average of split fractions for outlet otherwise

        Each outlet state block is then initialized, and finally the full model is
        solved.

        Args:
            model: model to be initialized

        Returns:
            None

        """
        init_log = idaeslog.getInitLogger(
            model.name, self.get_output_level(), tag="unit"
        )
        solve_log = idaeslog.getSolveLogger(
            model.name, self.get_output_level(), tag="unit"
        )

        # Create solver
        solver = get_solver(self.config.solver, self.config.solver_options)

        # Initialize mixed state block
        if model.config.mixed_state_block is not None:
            mblock = model.config.mixed_state_block
        else:
            mblock = model.mixed_state
        self.get_submodel_initializer(mblock).initialize(mblock)

        # Solve for split fractions only
        component_status = {}
        for c in model.component_objects((Block, Constraint)):
            for i in c:
                if not c[i].local_name == "sum_split_frac":
                    # Record current status of components to restore later
                    component_status[c[i]] = c[i].active
                    c[i].deactivate()

        res = None
        if degrees_of_freedom(model) != 0:
            with idaeslog.solver_log(solve_log, idaeslog.DEBUG) as slc:
                res = solver.solve(model, tee=slc.tee)
                init_log.info(
                    "Initialization Step 1 Complete: {}".format(idaeslog.condition(res))
                )

        for c, s in component_status.items():
            if s:
                c.activate()

        if model.config.ideal_separation:
            # If using ideal splitting, initialization should be complete
            return res

        # Initialize outlet StateBlocks
        outlet_list = model.create_outlet_list()

        # Premises for initializing outlet states:
        # 1. Intensive states remain unchanged - this is either a valid premise
        # or the actual state is impossible to calculate without solving the
        # full separator model.
        # 2. Extensive states use split fractions if index matches, or
        # average of split fractions for outlet otherwise
        for o in outlet_list:
            # Get corresponding outlet StateBlock
            o_block = getattr(model, o + "_state")

            # Create dict to store fixed status of state variables
            for t in model.flowsheet().time:
                # Calculate values for state variables
                s_vars = o_block[t].define_state_vars()
                for var_name_port, var_obj in s_vars.items():
                    for k in var_obj:
                        # If fixed, use current value
                        # otherwise calculate guess from mixed state and fix
                        if not var_obj[k].fixed:
                            m_var = getattr(mblock[t], var_obj.local_name)
                            if "flow" in var_name_port:
                                # If a "flow" variable, is extensive
                                # Apply split fraction
                                if model.config.split_basis == SplittingType.totalFlow:
                                    # All flows split by outlet
                                    var_obj[k].set_value(
                                        value(m_var[k] * model.split_fraction[(t, o)])
                                    )
                                elif "_phase_comp" in var_name_port:
                                    # Need to match indices, but use split frac
                                    if (
                                        model.config.split_basis
                                        == SplittingType.phaseComponentFlow
                                    ):
                                        var_obj[k].set_value(
                                            value(
                                                m_var[k]
                                                * model.split_fraction[(t, o) + (k,)]
                                            )
                                        )
                                    elif (
                                        model.config.split_basis
                                        == SplittingType.phaseFlow
                                    ):
                                        var_obj[k].set_value(
                                            value(
                                                m_var[k]
                                                * model.split_fraction[(t, o) + (k[0],)]
                                            )
                                        )
                                    elif (
                                        model.config.split_basis
                                        == SplittingType.componentFlow
                                    ):
                                        var_obj[k].set_value(
                                            value(
                                                m_var[k]
                                                * model.split_fraction[(t, o) + (k[1],)]
                                            )
                                        )
                                    else:
                                        raise BurntToast(
                                            "{} encountered unrecognised "
                                            "SplittingType. This should not "
                                            "occur - please send this bug to "
                                            "the IDAES developers.".format(model.name)
                                        )
                                elif "_phase" in var_name_port:
                                    if (
                                        model.config.split_basis
                                        == SplittingType.phaseComponentFlow
                                    ):
                                        # Need average split fraction
                                        avg_split = value(
                                            sum(
                                                model.split_fraction[t, o, k, j]
                                                for j in mblock.component_list
                                            )
                                            / len(mblock.component_list)
                                        )
                                        var_obj[k].set_value(
                                            value(m_var[k] * avg_split)
                                        )
                                    elif (
                                        model.config.split_basis
                                        == SplittingType.phaseFlow
                                    ):
                                        var_obj[k].set_value(
                                            value(
                                                m_var[k]
                                                * model.split_fraction[(t, o) + (k,)]
                                            )
                                        )
                                    elif (
                                        model.config.split_basis
                                        == SplittingType.componentFlow
                                    ):
                                        # Need average split fraction
                                        avg_split = value(
                                            sum(
                                                model.split_fraction[t, o, j]
                                                for j in mblock.component_list
                                            )
                                            / len(mblock.component_list)
                                        )
                                        var_obj[k].set_value(
                                            value(m_var[k] * avg_split)
                                        )
                                    else:
                                        raise BurntToast(
                                            "{} encountered unrecognised "
                                            "SplittingType. This should not "
                                            "occur - please send this bug to "
                                            "the IDAES developers.".format(model.name)
                                        )
                                elif "_comp" in var_name_port:
                                    if (
                                        model.config.split_basis
                                        == SplittingType.phaseComponentFlow
                                    ):
                                        # Need average split fraction
                                        avg_split = value(
                                            sum(
                                                model.split_fraction[t, o, p, k]
                                                for p in mblock.phase_list
                                            )
                                            / len(mblock.phase_list)
                                        )
                                        var_obj[k].set_value(
                                            value(m_var[k] * avg_split)
                                        )
                                    elif (
                                        model.config.split_basis
                                        == SplittingType.phaseFlow
                                    ):
                                        # Need average split fraction
                                        avg_split = value(
                                            sum(
                                                model.split_fraction[t, o, p]
                                                for p in mblock.phase_list
                                            )
                                            / len(mblock.phase_list)
                                        )
                                        var_obj[k].set_value(
                                            value(m_var[k] * avg_split)
                                        )
                                    elif (
                                        model.config.split_basis
                                        == SplittingType.componentFlow
                                    ):
                                        var_obj[k].set_value(
                                            value(
                                                m_var[k]
                                                * model.split_fraction[(t, o) + (k,)]
                                            )
                                        )
                                    else:
                                        raise BurntToast(
                                            "{} encountered unrecognised "
                                            "SplittingType. This should not "
                                            "occur - please send this bug to "
                                            "the IDAES developers.".format(model.name)
                                        )
                                else:
                                    # Assume unindexed extensive state
                                    # Need average split
                                    if (
                                        model.config.split_basis
                                        == SplittingType.phaseComponentFlow
                                    ):
                                        # Need average split fraction
                                        avg_split = value(
                                            sum(
                                                model.split_fraction[t, o, p, j]
                                                for (p, j) in mblock.phase_component_set
                                            )
                                            / len(mblock.phase_component_set)
                                        )
                                    elif (
                                        model.config.split_basis
                                        == SplittingType.phaseFlow
                                    ):
                                        # Need average split fraction
                                        avg_split = value(
                                            sum(
                                                model.split_fraction[t, o, p]
                                                for p in mblock.phase_list
                                            )
                                            / len(mblock.phase_list)
                                        )
                                    elif (
                                        model.config.split_basis
                                        == SplittingType.componentFlow
                                    ):
                                        # Need average split fraction
                                        avg_split = value(
                                            sum(
                                                model.split_fraction[t, o, j]
                                                for j in mblock.component_list
                                            )
                                            / len(mblock.component_list)
                                        )
                                    else:
                                        raise BurntToast(
                                            "{} encountered unrecognised "
                                            "SplittingType. This should not "
                                            "occur - please send this bug to "
                                            "the IDAES developers.".format(model.name)
                                        )
                                    var_obj[k].set_value(value(m_var[k] * avg_split))
                            else:
                                # Otherwise intensive, equate to mixed stream
                                var_obj[k].set_value(m_var[k].value)

            # Call initialization routine for outlet StateBlock
            self.get_submodel_initializer(o_block).initialize(o_block)

        if model.config.mixed_state_block is None:
            with idaeslog.solver_log(solve_log, idaeslog.DEBUG) as slc:
                res = solver.solve(model, tee=slc.tee)

            if not check_optimal_termination(res):
                raise InitializationError(
                    f"{model.name} failed to initialize successfully. Please "
                    f"check the output logs for more information."
                )

            init_log.info(
                "Initialization Step 2 Complete: {}".format(idaeslog.condition(res))
            )
        else:
            init_log.info("Initialization Complete.")

        return res


@declare_process_block_class("Separator")
class SeparatorData(UnitModelBlockData):
    """
    This is a general purpose model for a Separator block with the IDAES
    modeling framework. This block can be used either as a stand-alone
    Separator unit operation, or as a sub-model within another unit operation.

    This model creates a number of StateBlocks to represent the outgoing
    streams, then writes a set of phase-component material balances, an
    overall enthalpy balance (2 options), and a momentum balance (2 options)
    linked to a mixed-state StateBlock. The mixed-state StateBlock can either
    be specified by the user (allowing use as a sub-model), or created by the
    Separator.

    When being used as a sub-model, Separator should only be used when a
    set of new StateBlocks are required for the streams to be separated. It
    should not be used to separate streams to go to multiple ControlVolumes in a
    single unit model - in these cases the unit model developer should write
    their own splitting equations.
    """

    default_initializer = SeparatorInitializer

    CONFIG = ConfigBlock()
    CONFIG.declare(
        "dynamic",
        ConfigValue(
            domain=In([False]),
            default=False,
            description="Dynamic model flag - must be False",
            doc="""Indicates whether this model will be dynamic or not,
**default** = False. Product blocks are always steady-state.""",
        ),
    )
    CONFIG.declare(
        "has_holdup",
        ConfigValue(
            default=False,
            domain=In([False]),
            description="Holdup construction flag - must be False",
            doc="""Product blocks do not contain holdup, thus this must be
False.""",
        ),
    )
    CONFIG.declare(
        "property_package",
        ConfigValue(
            default=useDefault,
            domain=is_physical_parameter_block,
            description="Property package to use for mixer",
            doc="""Property parameter object used to define property
calculations,
**default** - useDefault.
**Valid values:** {
**useDefault** - use default package from parent model or flowsheet,
**PropertyParameterObject** - a PropertyParameterBlock object.}""",
        ),
    )
    CONFIG.declare(
        "property_package_args",
        ConfigBlock(
            implicit=True,
            description="Arguments to use for constructing property packages",
            doc="""A ConfigBlock with arguments to be passed to a property
block(s) and used when constructing these,
**default** - None.
**Valid values:** {
see property package for documentation.}""",
        ),
    )
    CONFIG.declare(
        "outlet_list",
        ConfigValue(
            domain=ListOf(str),
            description="List of outlet names",
            doc="""A list containing names of outlets,
**default** - None.
**Valid values:** {
**None** - use num_outlets argument,
**list** - a list of names to use for outlets.}""",
        ),
    )
    CONFIG.declare(
        "num_outlets",
        ConfigValue(
            domain=int,
            description="Number of outlets to unit",
            doc="""Argument indicating number (int) of outlets to construct,
not used if outlet_list arg is provided,
**default** - None.
**Valid values:** {
**None** - use outlet_list arg instead, or default to 2 if neither argument
provided,
**int** - number of outlets to create (will be named with sequential integers
from 1 to num_outlets).}""",
        ),
    )
    CONFIG.declare(
        "split_basis",
        ConfigValue(
            default=SplittingType.totalFlow,
            domain=SplittingType,
            description="Basis for splitting stream",
            doc="""Argument indicating basis to use for splitting mixed stream,
**default** - SplittingType.totalFlow.
**Valid values:** {
**SplittingType.totalFlow** - split based on total flow (split
fraction indexed only by time and outlet),
**SplittingType.phaseFlow** - split based on phase flows (split fraction
indexed by time, outlet and phase),
**SplittingType.componentFlow** - split based on component flows (split
fraction indexed by time, outlet and components),
**SplittingType.phaseComponentFlow** - split based on phase-component flows (
split fraction indexed by both time, outlet, phase and components).}""",
        ),
    )
    CONFIG.declare(
        "material_balance_type",
        ConfigValue(
            default=MaterialBalanceType.useDefault,
            domain=In(MaterialBalanceType),
            description="Material balance construction flag",
            doc="""Indicates what type of mass balance should be constructed,
**default** - MaterialBalanceType.useDefault.
**Valid values:** {
**MaterialBalanceType.useDefault - refer to property package for default
balance type
**MaterialBalanceType.none** - exclude material balances,
**MaterialBalanceType.componentPhase** - use phase component balances,
**MaterialBalanceType.componentTotal** - use total component balances,
**MaterialBalanceType.elementTotal** - use total element balances,
**MaterialBalanceType.total** - use total material balance.}""",
        ),
    )
    CONFIG.declare(
        "momentum_balance_type",
        ConfigValue(
            default=MomentumBalanceType.pressureTotal,
            domain=In(MomentumBalanceType),
            description="Momentum balance construction flag",
            doc="""Indicates what type of momentum balance should be constructed,
    **default** - MomentumBalanceType.pressureTotal.
    **Valid values:** {
    **MomentumBalanceType.none** - exclude momentum balances,
    **MomentumBalanceType.pressureTotal** - pressure in all outlets is equal,
    **MomentumBalanceType.pressurePhase** - not yet supported,
    **MomentumBalanceType.momentumTotal** - not yet supported,
    **MomentumBalanceType.momentumPhase** - not yet supported.}""",
        ),
    )
    CONFIG.declare(
        "has_phase_equilibrium",
        ConfigValue(
            default=False,
            domain=Bool,
            description="Calculate phase equilibrium in mixed stream",
            doc="""Argument indicating whether phase equilibrium should be
calculated for the resulting mixed stream,
**default** - False.
**Valid values:** {
**True** - calculate phase equilibrium in mixed stream,
**False** - do not calculate equilibrium in mixed stream.}""",
        ),
    )
    CONFIG.declare(
        "energy_split_basis",
        ConfigValue(
            default=EnergySplittingType.equal_temperature,
            domain=EnergySplittingType,
            description="Type of constraint to write for energy splitting",
            doc="""Argument indicating basis to use for splitting energy this
is not used for when ideal_separation == True.
**default** - EnergySplittingType.equal_temperature.
**Valid values:** {
**EnergySplittingType.none** - no energy balance constraints,
**EnergySplittingType.equal_temperature** - outlet temperatures equal inlet,
**EnergySplittingType.equal_molar_enthalpy** - outlet molar enthalpies equal
inlet,
**EnergySplittingType.enthalpy_split** - apply split fractions to enthalpy
flows. Does not work with component or phase-component splitting.}""",
        ),
    )
    CONFIG.declare(
        "ideal_separation",
        ConfigValue(
            default=False,
            domain=Bool,
            description="Ideal splitting flag",
            doc="""Argument indicating whether ideal splitting should be used.
Ideal splitting assumes perfect spearation of material, and attempts to
avoid duplication of StateBlocks by directly partitioning outlet flows to
ports,
**default** - False.
**Valid values:** {
**True** - use ideal splitting methods. Cannot be combined with
has_phase_equilibrium = True,
**False** - use explicit splitting equations with split fractions.}""",
        ),
    )
    CONFIG.declare(
        "ideal_split_map",
        ConfigValue(
            domain=dict,
            description="Ideal splitting partitioning map",
            doc="""Dictionary containing information on how extensive variables
should be partitioned when using ideal splitting (ideal_separation = True).
**default** - None.
**Valid values:** {
**dict** with keys of indexing set members and values indicating which outlet
this combination of keys should be partitioned to.
E.g. {("Vap", "H2"): "outlet_1"}}""",
        ),
    )
    CONFIG.declare(
        "mixed_state_block",
        ConfigValue(
            domain=is_state_block,
            description="Existing StateBlock to use as mixed stream",
            doc="""An existing state block to use as the source stream from the
Separator block,
**default** - None.
**Valid values:** {
**None** - create a new StateBlock for the mixed stream,
**StateBlock** - a StateBock to use as the source for the mixed stream.}""",
        ),
    )
    CONFIG.declare(
        "construct_ports",
        ConfigValue(
            default=True,
            domain=Bool,
            description="Construct inlet and outlet Port objects",
            doc="""Argument indicating whether model should construct Port
objects linked the mixed state and all outlet states,
**default** - True.
**Valid values:** {
**True** - construct Ports for all states,
**False** - do not construct Ports.""",
        ),
    )

    def build(self):
        """
        General build method for SeparatorData. This method calls a number
        of sub-methods which automate the construction of expected attributes
        of unit models.

        Inheriting models should call `super().build`.

        Args:
            None

        Returns:
            None
        """
        # Call super.build()
        super(SeparatorData, self).build()

        self._validate_config_arguments()

        # Call setup methods from ControlVolumeBlockData
        self._get_property_package()
        self._get_indexing_sets()

        # Create list of inlet names
        outlet_list = self.create_outlet_list()

        if self.config.mixed_state_block is None:
            mixed_block = self.add_mixed_state_block()
        else:
            mixed_block = self.get_mixed_state_block()

        # Add inlet port
        self.add_inlet_port_objects(mixed_block)

        # Construct splitter based on ideal_separation argument
        if self.config.ideal_separation:
            # Use ideal partitioning method
            self.partition_outlet_flows(mixed_block, outlet_list)
        else:
            # Otherwise, Build StateBlocks for outlet
            outlet_blocks = self.add_outlet_state_blocks(outlet_list)

            # Add split fractions
            self.add_split_fractions(outlet_list, mixed_block)

            # Construct splitting equations
            self.add_material_splitting_constraints(mixed_block)
            self.add_energy_splitting_constraints(mixed_block)
            self.add_momentum_splitting_constraints(mixed_block)

            # Construct outlet port objects
            self.add_outlet_port_objects(outlet_list, outlet_blocks)

    def _validate_config_arguments(self):
        if self.config.has_phase_equilibrium and self.config.ideal_separation:
            raise ConfigurationError(
                """{} received arguments has_phase_equilibrium = True and
                    ideal_separation = True. These arguments are incompatible
                    with each other, and you should choose one or the other.""".format(
                    self.name
                )
            )

    def create_outlet_list(self):
        """
        Create list of outlet stream names based on config arguments.

        Returns:
            list of strings
        """
        if self.config.outlet_list is not None and self.config.num_outlets is not None:
            # If both arguments provided and not consistent, raise Exception
            if len(self.config.outlet_list) != self.config.num_outlets:
                raise ConfigurationError(
                    "{} Separator provided with both outlet_list and "
                    "num_outlets arguments, which were not consistent ("
                    "length of outlet_list was not equal to num_outlets). "
                    "Please check your arguments for consistency, and "
                    "note that it is only necessry to provide one of "
                    "these arguments.".format(self.name)
                )
        elif self.config.outlet_list is None and self.config.num_outlets is None:
            # If no arguments provided for outlets, default to num_outlets = 2
            self.config.num_outlets = 2

        # Create a list of names for outlet StateBlocks
        if self.config.outlet_list is not None:
            outlet_list = self.config.outlet_list
        else:
            outlet_list = [
                "outlet_" + str(n) for n in range(1, self.config.num_outlets + 1)
            ]

        return outlet_list

    def add_outlet_state_blocks(self, outlet_list):
        """
        Construct StateBlocks for all outlet streams.

        Args:
            list of strings to use as StateBlock names

        Returns:
            list of StateBlocks
        """
        # Setup StateBlock argument dict
        tmp_dict = dict(**self.config.property_package_args)
        tmp_dict["has_phase_equilibrium"] = False
        tmp_dict["defined_state"] = False

        # Create empty list to hold StateBlocks for return
        outlet_blocks = []

        # Create an instance of StateBlock for all outlets
        for o in outlet_list:
            o_obj = self.config.property_package.build_state_block(
                self.flowsheet().time, doc="Material properties at outlet", **tmp_dict
            )

            setattr(self, o + "_state", o_obj)

            outlet_blocks.append(getattr(self, o + "_state"))

        return outlet_blocks

    def add_mixed_state_block(self):
        """
        Constructs StateBlock to represent mixed stream.

        Returns:
            New StateBlock object
        """
        # Setup StateBlock argument dict
        tmp_dict = dict(**self.config.property_package_args)
        tmp_dict["has_phase_equilibrium"] = False
        tmp_dict["defined_state"] = True

        self.mixed_state = self.config.property_package.build_state_block(
            self.flowsheet().time, doc="Material properties of mixed stream", **tmp_dict
        )

        return self.mixed_state

    def get_mixed_state_block(self):
        """
        Validates StateBlock provided in user arguments for mixed stream.

        Returns:
            The user-provided StateBlock or an Exception
        """
        # Sanity check to make sure method is not called when arg missing
        if self.config.mixed_state_block is None:
            try:
                return self.mixed_state
            except AttributeError:
                raise BurntToast(
                    f"{self.name} get_mixed_state_block method called when the "
                    "mixed_state_block argument is None, and no mixed_state "
                    "block is contained in separator. This should not happen."
                )
        # Check that the user-provided StateBlock uses the same prop pack
        if (
            self.config.mixed_state_block[
                self.flowsheet().time.first()
            ].config.parameters
            != self.config.property_package
        ):
            raise ConfigurationError(
                "{} StateBlock provided in mixed_state_block argument "
                " does not come from the same property package as "
                "provided in the property_package argument. All "
                "StateBlocks within a Separator must use the same "
                "property package.".format(self.name)
            )

        return self.config.mixed_state_block

    def add_inlet_port_objects(self, mixed_block):
        """
        Adds inlet Port object if required.

        Args:
            a mixed state StateBlock object

        Returns:
            None
        """
        if self.config.construct_ports is True:
            self.add_port(name="inlet", block=mixed_block, doc="Inlet Port")

    def add_outlet_port_objects(self, outlet_list, outlet_blocks):
        """
        Adds outlet Port objects if required.

        Args:
            a list of outlet StateBlock objects

        Returns:
            None
        """
        if self.config.construct_ports is True:
            # Add ports
            for p in outlet_list:
                o_state = getattr(self, p + "_state")
                self.add_port(name=p, block=o_state, doc="Outlet Port")

    def add_split_fractions(self, outlet_list, mixed_block):
        """
        Creates outlet Port objects and tries to partition mixed stream flows
        between these

        Args:
            StateBlock representing the mixed flow to be split
            a list of names for outlets

        Returns:
            None
        """
        self.outlet_idx = Set(initialize=outlet_list)
        pc_set = mixed_block.phase_component_set

        if self.config.split_basis == SplittingType.totalFlow:
            sf_idx = [self.flowsheet().time, self.outlet_idx]
            sf_sum_idx = [self.flowsheet().time]
        elif self.config.split_basis == SplittingType.phaseFlow:
            sf_idx = [
                self.flowsheet().time,
                self.outlet_idx,
                mixed_block.phase_list,
            ]
            sf_sum_idx = [
                self.flowsheet().time,
                mixed_block.phase_list,
            ]
        elif self.config.split_basis == SplittingType.componentFlow:
            sf_idx = [
                self.flowsheet().time,
                self.outlet_idx,
                mixed_block.component_list,
            ]
            sf_sum_idx = [
                self.flowsheet().time,
                mixed_block.component_list,
            ]
        elif self.config.split_basis == SplittingType.phaseComponentFlow:
            sf_idx = [
                self.flowsheet().time,
                self.outlet_idx,
                pc_set,
            ]
            sf_sum_idx = [
                self.flowsheet().time,
                pc_set,
            ]
        else:
            raise BurntToast(
                "{} split_basis has unexpected value. This "
                "should not happen.".format(self.name)
            )

        # Create split fraction variable
        self.split_fraction = Var(*sf_idx, initialize=0.5, doc="Outlet split fractions")

        # Add constraint that split fractions sum to 1
        def sum_sf_rule(b, t, *args):
            return 1 == sum(b.split_fraction[t, o, args] for o in self.outlet_idx)

        self.sum_split_frac = Constraint(*sf_sum_idx, rule=sum_sf_rule)

    def add_material_splitting_constraints(self, mixed_block):
        """
        Creates constraints for splitting the material flows
        """
        pc_set = mixed_block.phase_component_set

        def sf(t, o, p, j):
            if self.config.split_basis == SplittingType.totalFlow:
                return self.split_fraction[t, o]
            elif self.config.split_basis == SplittingType.phaseFlow:
                return self.split_fraction[t, o, p]
            elif self.config.split_basis == SplittingType.componentFlow:
                return self.split_fraction[t, o, j]
            elif self.config.split_basis == SplittingType.phaseComponentFlow:
                return self.split_fraction[t, o, p, j]

        mb_type = self.config.material_balance_type
        if mb_type == MaterialBalanceType.useDefault:
            t_ref = self.flowsheet().time.first()
            mb_type = mixed_block[t_ref].default_material_balance_type()

        if mb_type == MaterialBalanceType.componentPhase:
            if self.config.has_phase_equilibrium is True:
                # Get units from property package
                units_meta = self.config.property_package.get_metadata()
                flow_basis = mixed_block[
                    self.flowsheet().time.first()
                ].get_material_flow_basis()
                if flow_basis == MaterialFlowBasis.molar:
                    flow_units = units_meta.get_derived_units("flow_mole")
                elif flow_basis == MaterialFlowBasis.mass:
                    flow_units = units_meta.get_derived_units("flow_mass")
                else:
                    # Let this pass for now with no units
                    flow_units = None

                try:
                    self.phase_equilibrium_generation = Var(
                        self.flowsheet().time,
                        self.outlet_idx,
                        self.config.property_package.phase_equilibrium_idx,
                        domain=Reals,
                        doc="Amount of generation in unit by phase equilibria",
                        units=flow_units,
                    )
                except AttributeError:
                    raise PropertyNotSupportedError(
                        "{} Property package does not contain a list of phase "
                        "equilibrium reactions (phase_equilibrium_idx), thus "
                        "does not support phase equilibrium.".format(self.name)
                    )

            # Define terms to use in mixing equation
            def phase_equilibrium_term(b, t, o, p, j):
                if self.config.has_phase_equilibrium:
                    sd = {}
                    sblock = mixed_block[t]
                    for r in b.config.property_package.phase_equilibrium_idx:
                        if sblock.params.phase_equilibrium_list[r][0] == j:
                            if sblock.params.phase_equilibrium_list[r][1][0] == p:
                                sd[r] = 1
                            elif sblock.params.phase_equilibrium_list[r][1][1] == p:
                                sd[r] = -1
                            else:
                                sd[r] = 0
                        else:
                            sd[r] = 0

                    return sum(
                        b.phase_equilibrium_generation[t, o, r] * sd[r]
                        for r in b.config.property_package.phase_equilibrium_idx
                    )
                else:
                    return 0

            @self.Constraint(
                self.flowsheet().time,
                self.outlet_idx,
                pc_set,
                doc="Material splitting equations",
            )
            def material_splitting_eqn(b, t, o, p, j):
                o_block = getattr(self, o + "_state")
                return sf(t, o, p, j) * mixed_block[t].get_material_flow_terms(
                    p, j
                ) == (
                    o_block[t].get_material_flow_terms(p, j)
                    - phase_equilibrium_term(b, t, o, p, j)
                )

        elif mb_type == MaterialBalanceType.componentTotal:

            @self.Constraint(
                self.flowsheet().time,
                self.outlet_idx,
                mixed_block.component_list,
                doc="Material splitting equations",
            )
            def material_splitting_eqn(b, t, o, j):
                o_block = getattr(self, o + "_state")
                return sum(
                    sf(t, o, p, j) * mixed_block[t].get_material_flow_terms(p, j)
                    for p in mixed_block.phase_list
                    if (p, j) in pc_set
                ) == sum(
                    o_block[t].get_material_flow_terms(p, j)
                    for p in o_block.phase_list
                    if (p, j) in pc_set
                )

        elif mb_type == MaterialBalanceType.total:

            @self.Constraint(
                self.flowsheet().time,
                self.outlet_idx,
                doc="Material splitting equations",
            )
            def material_splitting_eqn(b, t, o):
                o_block = getattr(self, o + "_state")
                return sum(
                    sum(
                        sf(t, o, p, j) * mixed_block[t].get_material_flow_terms(p, j)
                        for j in mixed_block.component_list
                        if (p, j) in pc_set
                    )
                    for p in mixed_block.phase_list
                ) == sum(
                    sum(
                        o_block[t].get_material_flow_terms(p, j)
                        for j in mixed_block.component_list
                        if (p, j) in pc_set
                    )
                    for p in o_block.phase_list
                )

        elif mb_type == MaterialBalanceType.elementTotal:
            raise ConfigurationError(
                "{} Separators do not support elemental "
                "material balances.".format(self.name)
            )
        elif mb_type == MaterialBalanceType.none:
            pass
        else:
            raise BurntToast(
                "{} Separator received unrecognised value for "
                "material_balance_type. This should not happen, "
                "please report this bug to the IDAES developers.".format(self.name)
            )

    def add_energy_splitting_constraints(self, mixed_block):
        """
        Creates constraints for splitting the energy flows.
        """
        if self.config.energy_split_basis == EnergySplittingType.none:
            # Do nothing and return
            return
        elif self.config.energy_split_basis == EnergySplittingType.equal_temperature:

            @self.Constraint(
                self.flowsheet().time,
                self.outlet_idx,
                doc="Temperature equality constraint",
            )
            def temperature_equality_eqn(b, t, o):
                o_block = getattr(self, o + "_state")
                return mixed_block[t].temperature == o_block[t].temperature

        elif self.config.energy_split_basis == EnergySplittingType.equal_molar_enthalpy:

            @self.Constraint(
                self.flowsheet().time,
                self.outlet_idx,
                doc="Molar enthalpy equality constraint",
            )
            def molar_enthalpy_equality_eqn(b, t, o):
                o_block = getattr(self, o + "_state")
                return mixed_block[t].enth_mol == o_block[t].enth_mol

        elif self.config.energy_split_basis == EnergySplittingType.enthalpy_split:
            # Validate split fraction type
            if (
                self.config.split_basis == SplittingType.phaseComponentFlow
                or self.config.split_basis == SplittingType.componentFlow
            ):
                raise ConfigurationError(
                    "{} Cannot use energy_split_basis == enthalpy_split "
                    "with split_basis == component or phaseComponent.".format(self.name)
                )

            def sf(t, o, p):
                if self.config.split_basis == SplittingType.totalFlow:
                    return self.split_fraction[t, o]
                elif self.config.split_basis == SplittingType.phaseFlow:
                    return self.split_fraction[t, o, p]

            @self.Constraint(
                self.flowsheet().time,
                self.outlet_idx,
                doc="Molar enthalpy splitting constraint",
            )
            def molar_enthalpy_splitting_eqn(b, t, o):
                o_block = getattr(self, o + "_state")
                return sum(
                    mixed_block[t].get_enthalpy_flow_terms(p) * sf(t, o, p)
                    for p in mixed_block.phase_list
                ) == sum(
                    o_block[t].get_enthalpy_flow_terms(p) for p in o_block.phase_list
                )

        else:
            raise BurntToast(
                "{} received unrecognised value for "
                "energy_split_basis. This should never happen, so"
                " please contact the IDAES developers with this "
                "bug.".format(self.name)
            )

    def add_momentum_splitting_constraints(self, mixed_block):
        """
        Creates constraints for splitting the momentum flows - done by equating
        pressures in outlets.
        """

        if self.config.momentum_balance_type is MomentumBalanceType.none:
            pass
        elif self.config.momentum_balance_type is MomentumBalanceType.pressureTotal:

            @self.Constraint(
                self.flowsheet().time,
                self.outlet_idx,
                doc="Pressure equality constraint",
            )
            def pressure_equality_eqn(b, t, o):
                o_block = getattr(self, o + "_state")
                return mixed_block[t].pressure == o_block[t].pressure

        else:
            raise NotImplementedError(
                f"Separators do not yet support momentum balances of type "
                f"{self.config.momentum_balance_type}"
            )

    def partition_outlet_flows(self, mb, outlet_list):
        """
        Creates outlet Port objects and tries to partition mixed stream flows
        between these

        Args:
            StateBlock representing the mixed flow to be split
            a list of names for outlets

        Returns:
            None
        """
        # Check arguments
        if self.config.construct_ports is False:
            raise ConfigurationError(
                "{} cannot have and ideal separator "
                "(ideal_separation = True) with "
                "construct_ports = False.".format(self.name)
            )
        if self.config.split_basis == SplittingType.totalFlow:
            raise ConfigurationError(
                "{} cannot do an ideal separation based "
                "on total flow. Either use ideal_separation = False or a "
                "different separation basis.".format(self.name)
            )
        if self.config.ideal_split_map is None:
            raise ConfigurationError(
                "{} was not provided with an "
                "ideal_split_map argument which is "
                "necessary for doing an ideal_separation.".format(self.name)
            )

        # Validate split map
        split_map = self.config.ideal_split_map
        idx_list = []
        if self.config.split_basis == SplittingType.phaseFlow:
            for p in mb.phase_list:
                idx_list.append((p))

            if len(idx_list) != len(split_map):
                raise ConfigurationError(
                    "{} ideal_split_map does not match with "
                    "split_basis chosen. ideal_split_map must"
                    " have a key for each combination of indices.".format(self.name)
                )
            for k in idx_list:
                if k not in split_map:
                    raise ConfigurationError(
                        "{} ideal_split_map does not match with "
                        "split_basis chosen. ideal_split_map must"
                        " have a key for each combination of indices.".format(self.name)
                    )

        elif self.config.split_basis == SplittingType.componentFlow:
            for j in mb.component_list:
                idx_list.append((j))

            if len(idx_list) != len(split_map):
                raise ConfigurationError(
                    "{} ideal_split_map does not match with "
                    "split_basis chosen. ideal_split_map must"
                    " have a key for each component.".format(self.name)
                )
        elif self.config.split_basis == SplittingType.phaseComponentFlow:
            for p in mb.phase_list:
                for j in mb.component_list:
                    idx_list.append((p, j))

            if len(idx_list) != len(split_map):
                raise ConfigurationError(
                    "{} ideal_split_map does not match with "
                    "split_basis chosen. ideal_split_map must"
                    " have a key for each phase-component pair.".format(self.name)
                )

        # Check that no. outlets matches split_basis
        if len(outlet_list) != len(idx_list):
            raise ConfigurationError(
                "{} Cannot perform ideal separation. Must have one "
                "outlet for each possible combination of the "
                "chosen split_basis.".format(self.name)
            )

        # Get units metadata
        units_meta = self.config.property_package.get_metadata()

        flow_basis = mb[self.flowsheet().time.first()].get_material_flow_basis()
        if flow_basis == MaterialFlowBasis.molar:
            flow_units = units_meta.get_derived_units("flow_mole")
        elif flow_basis == MaterialFlowBasis.mass:
            flow_units = units_meta.get_derived_units("flow_mass")
        else:
            # Let this pass for now with no units
            flow_units = None

        # Create tolerance Parameter for 0 flow outlets
        self.eps = Param(default=1e-8, mutable=True, units=flow_units)

        # Get list of port members
        s_vars = mb[self.flowsheet().time.first()].define_port_members()

        # Get phase component list(s)
        pc_set = mb.phase_component_set

        # Add empty Port objects
        for o in outlet_list:
            p_obj = Port(noruleinit=True, doc="Outlet Port")
            setattr(self, o, p_obj)

            # Iterate over members to create References or Expressions
            for var_name_port, var_obj in s_vars.items():
                # Get local variable name of component
<<<<<<< HEAD
                l_name = s_vars[s].local_name
                if l_name == "pressure" or l_name == "temperature":
=======
                var_name_local = var_obj.local_name
                if var_name_local == "pressure" or var_name_local == "temperature":
>>>>>>> b01bc20e
                    # Assume outlets same as mixed flow - make Reference
                    e_obj = Reference(mb[:].component(var_name_local))

                elif var_name_local.startswith(
                    "mole_frac"
                ) or var_name_local.startswith("mass_frac"):
                    # Mole and mass frac need special handling
<<<<<<< HEAD
                    if "_phase" in l_name:
=======
                    if "_phase" in var_name_local:
>>>>>>> b01bc20e
                        e_obj = VarLikeExpression(
                            self.flowsheet().time,
                            pc_set,
                            rule=partial(
                                _e_rule_mole_mass_frac_phase_comp,
                                mixed_block=mb,
<<<<<<< HEAD
                                s_vars=s_vars,
                                s=s,
=======
                                var_obj=var_obj,
>>>>>>> b01bc20e
                                outlet=o,
                            ),
                        )

                    else:
                        e_obj = VarLikeExpression(
                            self.flowsheet().time,
                            mb.component_list,
                            rule=partial(
                                _e_rule_mole_mass_frac_comp,
                                mixed_block=mb,
<<<<<<< HEAD
                                s_vars=s_vars,
                                s=s,
=======
                                var_obj=var_obj,
>>>>>>> b01bc20e
                                outlet=o,
                            ),
                        )

<<<<<<< HEAD
                elif l_name.endswith("_phase_comp"):
=======
                elif var_name_local.endswith("_phase_comp"):
>>>>>>> b01bc20e
                    e_obj = VarLikeExpression(
                        self.flowsheet().time,
                        pc_set,
                        rule=partial(
                            _e_rule_phase_comp,
                            mixed_block=mb,
<<<<<<< HEAD
                            s_vars=s_vars,
                            s=s,
=======
                            var_obj=var_obj,
>>>>>>> b01bc20e
                            outlet=o,
                        ),
                    )

<<<<<<< HEAD
                elif l_name.endswith("_phase"):
=======
                elif var_name_local.endswith("_phase"):
>>>>>>> b01bc20e
                    e_obj = VarLikeExpression(
                        self.flowsheet().time,
                        mb.phase_list,
                        rule=partial(
<<<<<<< HEAD
                            _e_rule_phase, mixed_block=mb, s_vars=s_vars, s=s, outlet=o
                        ),
                    )

                elif l_name.endswith("_comp"):
=======
                            _e_rule_phase, mixed_block=mb, var_obj=var_obj, outlet=o
                        ),
                    )

                elif var_name_local.endswith("_comp"):
>>>>>>> b01bc20e
                    e_obj = VarLikeExpression(
                        self.flowsheet().time,
                        mb.component_list,
                        rule=partial(
<<<<<<< HEAD
                            _e_rule_comp, mixed_block=mb, s_vars=s_vars, s=s, outlet=o
=======
                            _e_rule_comp, mixed_block=mb, var_obj=var_obj, outlet=o
>>>>>>> b01bc20e
                        ),
                    )

                else:
                    # Variable unindexed by phase or component
                    e_obj = VarLikeExpression(
                        self.flowsheet().time,
                        rule=partial(
<<<<<<< HEAD
                            _e_rule_other, mixed_block=mb, s_vars=s_vars, s=s, outlet=o
=======
                            _e_rule_other, mixed_block=mb, var_obj=var_obj, outlet=o
>>>>>>> b01bc20e
                        ),
                    )

                # Add Reference/Expression object to Separator model object
                setattr(self, "_" + o + "_" + var_name_local + "_ref", e_obj)

                # Add member to Port object
                p_obj.add(e_obj, var_name_port)

    def model_check(blk):
        """
        This method executes the model_check methods on the associated state
        blocks (if they exist). This method is generally called by a unit model
        as part of the unit's model_check method.

        Args:
            None

        Returns:
            None
        """
        # Try property block model check
        for t in blk.flowsheet().time:
            try:
                if blk.config.mixed_state_block is None:
                    blk.mixed_state[t].model_check()
                else:
                    blk.config.mixed_state_block.model_check()
            except AttributeError:
                _log.warning(
                    "{} Separator inlet state block has no "
                    "model check. To correct this, add a "
                    "model_check method to the associated "
                    "StateBlock class.".format(blk.name)
                )

            try:
                outlet_list = blk.create_outlet_list()
                for o in outlet_list:
                    o_block = getattr(blk, o + "_state")
                    o_block[t].model_check()
            except AttributeError:
                _log.warning(
                    "{} Separator outlet state block has no "
                    "model checks. To correct this, add a model_check"
                    " method to the associated StateBlock class.".format(blk.name)
                )

    def initialize_build(
        blk, outlvl=idaeslog.NOTSET, optarg=None, solver=None, hold_state=False
    ):
        """
        Initialization routine for separator

        Keyword Arguments:
            outlvl : sets output level of initialization routine
            optarg : solver options dictionary object (default=None, use
                     default solver options)
            solver : str indicating which solver to use during
                     initialization (default = None, use default solver)
            hold_state : flag indicating whether the initialization routine
                     should unfix any state variables fixed during
                     initialization, **default** - False. **Valid values:**
                     **True** - states variables are not unfixed, and a dict of
                     returned containing flags for which states were fixed
                     during initialization, **False** - state variables are
                     unfixed after initialization by calling the release_state
                     method.

        Returns:
            If hold_states is True, returns a dict containing flags for which
            states were fixed during initialization.
        """
        init_log = idaeslog.getInitLogger(blk.name, outlvl, tag="unit")
        solve_log = idaeslog.getSolveLogger(blk.name, outlvl, tag="unit")

        # Create solver
        opt = get_solver(solver, optarg)

        # Initialize mixed state block
        if blk.config.mixed_state_block is not None:
            mblock = blk.config.mixed_state_block
        else:
            mblock = blk.mixed_state
        flags = mblock.initialize(
            outlvl=outlvl,
            optarg=optarg,
            solver=solver,
            hold_state=True,
        )

        # Solve for split fractions only
        component_status = {}
        for c in blk.component_objects((Block, Constraint)):
            for i in c:
                if not c[i].local_name == "sum_split_frac":
                    # Record current status of components to restore later
                    component_status[c[i]] = c[i].active
                    c[i].deactivate()

        if degrees_of_freedom(blk) != 0:
            with idaeslog.solver_log(solve_log, idaeslog.DEBUG) as slc:
                res = opt.solve(blk, tee=slc.tee)
                init_log.info(
                    "Initialization Step 1 Complete: {}".format(idaeslog.condition(res))
                )

        for c, s in component_status.items():
            if s:
                c.activate()

        if blk.config.ideal_separation:
            # If using ideal splitting, initialization should be complete
            return flags

        # Initialize outlet StateBlocks
        outlet_list = blk.create_outlet_list()

        # Premises for initializing outlet states:
        # 1. Intensive states remain unchanged - this is either a valid premise
        # or the actual state is impossible to calculate without solving the
        # full separator model.
        # 2. Extensive states are use split fractions if index matches, or
        # average of split fractions for outlet otherwise
        for o in outlet_list:
            # Get corresponding outlet StateBlock
            o_block = getattr(blk, o + "_state")

            # Create dict to store fixed status of state variables
            o_flags = {}
            for t in blk.flowsheet().time:

                # Calculate values for state variables
                s_vars = o_block[t].define_state_vars()
                for v in s_vars:
                    for k in s_vars[v]:
                        # Record whether variable was fixed or not
                        o_flags[t, v, k] = s_vars[v][k].fixed

                        # If fixed, use current value
                        # otherwise calculate guess from mixed state and fix
                        if not s_vars[v][k].fixed:
                            m_var = getattr(mblock[t], s_vars[v].local_name)
                            if "flow" in v:
                                # If a "flow" variable, is extensive
                                # Apply split fraction
                                if blk.config.split_basis == SplittingType.totalFlow:
                                    # All flows split by outlet
                                    s_vars[v][k].fix(
                                        value(m_var[k] * blk.split_fraction[(t, o)])
                                    )
                                elif "_phase_comp" in v:
                                    # Need to match indices, but use split frac
                                    if (
                                        blk.config.split_basis
                                        == SplittingType.phaseComponentFlow
                                    ):
                                        s_vars[v][k].fix(
                                            value(
                                                m_var[k]
                                                * blk.split_fraction[(t, o) + (k,)]
                                            )
                                        )
                                    elif (
                                        blk.config.split_basis
                                        == SplittingType.phaseFlow
                                    ):
                                        s_vars[v][k].fix(
                                            value(
                                                m_var[k]
                                                * blk.split_fraction[(t, o) + (k[0],)]
                                            )
                                        )
                                    elif (
                                        blk.config.split_basis
                                        == SplittingType.componentFlow
                                    ):
                                        s_vars[v][k].fix(
                                            value(
                                                m_var[k]
                                                * blk.split_fraction[(t, o) + (k[1],)]
                                            )
                                        )
                                    else:
                                        raise BurntToast(
                                            "{} encountered unrecognised "
                                            "SplittingType. This should not "
                                            "occur - please send this bug to "
                                            "the IDAES developers.".format(blk.name)
                                        )
                                elif "_phase" in v:
                                    if (
                                        blk.config.split_basis
                                        == SplittingType.phaseComponentFlow
                                    ):
                                        # Need average split fraction
                                        avg_split = value(
                                            sum(
                                                blk.split_fraction[t, o, k, j]
                                                for j in mblock.component_list
                                            )
                                            / len(mblock.component_list)
                                        )
                                        s_vars[v][k].fix(value(m_var[k] * avg_split))
                                    elif (
                                        blk.config.split_basis
                                        == SplittingType.phaseFlow
                                    ):
                                        s_vars[v][k].fix(
                                            value(
                                                m_var[k]
                                                * blk.split_fraction[(t, o) + (k,)]
                                            )
                                        )
                                    elif (
                                        blk.config.split_basis
                                        == SplittingType.componentFlow
                                    ):
                                        # Need average split fraction
                                        avg_split = value(
                                            sum(
                                                blk.split_fraction[t, o, j]
                                                for j in mblock.component_list
                                            )
                                            / len(mblock.component_list)
                                        )
                                        s_vars[v][k].fix(value(m_var[k] * avg_split))
                                    else:
                                        raise BurntToast(
                                            "{} encountered unrecognised "
                                            "SplittingType. This should not "
                                            "occur - please send this bug to "
                                            "the IDAES developers.".format(blk.name)
                                        )
                                elif "_comp" in v:
                                    if (
                                        blk.config.split_basis
                                        == SplittingType.phaseComponentFlow
                                    ):
                                        # Need average split fraction
                                        avg_split = value(
                                            sum(
                                                blk.split_fraction[t, o, p, k]
                                                for p in mblock.phase_list
                                            )
                                            / len(mblock.phase_list)
                                        )
                                        s_vars[v][k].fix(value(m_var[k] * avg_split))
                                    elif (
                                        blk.config.split_basis
                                        == SplittingType.phaseFlow
                                    ):
                                        # Need average split fraction
                                        avg_split = value(
                                            sum(
                                                blk.split_fraction[t, o, p]
                                                for p in mblock.phase_list
                                            )
                                            / len(mblock.phase_list)
                                        )
                                        s_vars[v][k].fix(value(m_var[k] * avg_split))
                                    elif (
                                        blk.config.split_basis
                                        == SplittingType.componentFlow
                                    ):
                                        s_vars[v][k].fix(
                                            value(
                                                m_var[k]
                                                * blk.split_fraction[(t, o) + (k,)]
                                            )
                                        )
                                    else:
                                        raise BurntToast(
                                            "{} encountered unrecognised "
                                            "SplittingType. This should not "
                                            "occur - please send this bug to "
                                            "the IDAES developers.".format(blk.name)
                                        )
                                else:
                                    # Assume unindexed extensive state
                                    # Need average split
                                    if (
                                        blk.config.split_basis
                                        == SplittingType.phaseComponentFlow
                                    ):
                                        # Need average split fraction
                                        avg_split = value(
                                            sum(
                                                blk.split_fraction[t, o, p, j]
                                                for (p, j) in mblock.phase_component_set
                                            )
                                            / len(mblock.phase_component_set)
                                        )
                                    elif (
                                        blk.config.split_basis
                                        == SplittingType.phaseFlow
                                    ):
                                        # Need average split fraction
                                        avg_split = value(
                                            sum(
                                                blk.split_fraction[t, o, p]
                                                for p in mblock.phase_list
                                            )
                                            / len(mblock.phase_list)
                                        )
                                    elif (
                                        blk.config.split_basis
                                        == SplittingType.componentFlow
                                    ):
                                        # Need average split fraction
                                        avg_split = value(
                                            sum(
                                                blk.split_fraction[t, o, j]
                                                for j in mblock.component_list
                                            )
                                            / len(mblock.component_list)
                                        )
                                    else:
                                        raise BurntToast(
                                            "{} encountered unrecognised "
                                            "SplittingType. This should not "
                                            "occur - please send this bug to "
                                            "the IDAES developers.".format(blk.name)
                                        )
                                    s_vars[v][k].fix(value(m_var[k] * avg_split))
                            else:
                                # Otherwise intensive, equate to mixed stream
                                s_vars[v][k].fix(m_var[k].value)

            # Call initialization routine for outlet StateBlock
            o_block.initialize(
                outlvl=outlvl,
                optarg=optarg,
                solver=solver,
                hold_state=False,
            )

            # Revert fixed status of variables to what they were before
            for t in blk.flowsheet().time:
                s_vars = o_block[t].define_state_vars()
                for v in s_vars:
                    for k in s_vars[v]:
                        s_vars[v][k].fixed = o_flags[t, v, k]

        if blk.config.mixed_state_block is None:
            with idaeslog.solver_log(solve_log, idaeslog.DEBUG) as slc:
                res = opt.solve(blk, tee=slc.tee)

            if not check_optimal_termination(res):
                raise InitializationError(
                    f"{blk.name} failed to initialize successfully. Please "
                    f"check the output logs for more information."
                )

            init_log.info(
                "Initialization Step 2 Complete: {}".format(idaeslog.condition(res))
            )
        else:
            init_log.info("Initialization Complete.")

        if hold_state is True:
            return flags
        else:
            blk.release_state(flags, outlvl=outlvl)

    def release_state(blk, flags, outlvl=idaeslog.NOTSET):
        """
        Method to release state variables fixed during initialization.

        Keyword Arguments:
            flags : dict containing information of which state variables
                    were fixed during initialization, and should now be
                    unfixed. This dict is returned by initialize if
                    hold_state = True.
            outlvl : sets output level of logging

        Returns:
            None
        """
        if blk.config.mixed_state_block is None:
            mblock = blk.mixed_state
        else:
            mblock = blk.config.mixed_state_block

        mblock.release_state(flags, outlvl=outlvl)

    def calculate_scaling_factors(self):
        mb_type = self.config.material_balance_type
        mixed_state = self.get_mixed_state_block()
        if mb_type == MaterialBalanceType.useDefault:
            t_ref = self.flowsheet().time.first()
            mb_type = mixed_state[t_ref].default_material_balance_type()
        super().calculate_scaling_factors()

        if hasattr(self, "temperature_equality_eqn"):
            for (t, i), c in self.temperature_equality_eqn.items():
                s = iscale.get_scaling_factor(
                    mixed_state[t].temperature, default=1, warning=True
                )
                iscale.constraint_scaling_transform(c, s)

        if hasattr(self, "pressure_equality_eqn"):
            for (t, i), c in self.pressure_equality_eqn.items():
                s = iscale.get_scaling_factor(
                    mixed_state[t].pressure, default=1, warning=True
                )
                iscale.constraint_scaling_transform(c, s)

        if hasattr(self, "material_splitting_eqn"):
            if mb_type == MaterialBalanceType.componentPhase:
                for (t, _, p, j), c in self.material_splitting_eqn.items():
                    flow_term = mixed_state[t].get_material_flow_terms(p, j)
                    s = iscale.get_scaling_factor(flow_term, default=1)
                    iscale.constraint_scaling_transform(c, s)
            elif mb_type == MaterialBalanceType.componentTotal:
                for (t, _, j), c in self.material_splitting_eqn.items():
                    s = None
                    for p in mixed_state.phase_list:
                        try:
                            ft = mixed_state[t].get_material_flow_terms(p, j)
                        except KeyError:
                            # This component does not exist in this phase
                            continue
                        if s is None:
                            s = iscale.get_scaling_factor(ft, default=1)
                        else:
                            _s = iscale.get_scaling_factor(ft, default=1)
                            s = _s if _s < s else s
                    iscale.constraint_scaling_transform(c, s)
            elif mb_type == MaterialBalanceType.total:
                pc_set = mixed_state.phase_component_set
                for (t, _), c in self.material_splitting_eqn.items():
                    for i, (p, j) in enumerate(pc_set):
                        ft = mixed_state[t].get_material_flow_terms(p, j)
                        if i == 0:
                            s = iscale.get_scaling_factor(ft, default=1)
                        else:
                            _s = iscale.get_scaling_factor(ft, default=1)
                            s = _s if _s < s else s
                    iscale.constraint_scaling_transform(c, s)

    def _get_performance_contents(self, time_point=0):
        if hasattr(self, "split_fraction"):
            var_dict = {}
            for k in self.split_fraction.keys():
                if k[0] == time_point:
                    var_dict[f"Split Fraction [{str(k[1:])}]"] = self.split_fraction[k]
            return {"vars": var_dict}
        else:
            return None

    def _get_stream_table_contents(self, time_point=0):
        outlet_list = self.create_outlet_list()

        if not self.config.ideal_separation:
            io_dict = {}
            if self.config.mixed_state_block is None:
                io_dict["Inlet"] = self.mixed_state
            else:
                io_dict["Inlet"] = self.config.mixed_state_block

            for o in outlet_list:
                io_dict[o] = getattr(self, o + "_state")

            return create_stream_table_dataframe(io_dict, time_point=time_point)

        else:
            stream_attributes = {}
            stream_attributes["Units"] = {}

            for n in ["inlet"] + outlet_list:
                port_obj = getattr(self, n)

                stream_attributes[n] = {}

                for k in port_obj.vars:
                    for i in port_obj.vars[k]:
                        if isinstance(i, float):
                            quant = report_quantity(port_obj.vars[k][time_point])
                            stream_attributes[n][k] = quant.m
                            stream_attributes["Units"][k] = quant.u
                        else:
                            if len(i) == 2:
                                kname = str(i[1])
                            else:
                                kname = str(i[1:])
                            quant = report_quantity(port_obj.vars[k][time_point, i[1:]])
                            stream_attributes[n][k + " " + kname] = quant.m
                            stream_attributes["Units"][k + " " + kname] = quant.u

            return DataFrame.from_dict(stream_attributes, orient="columns")


def _raise_split_indexed_fail_err(name, s):
    raise ConfigurationError(
        "{} Cannot use ideal splitting with "
        "this property package. Package uses "
        "indexed port member {} which cannot "
        "be partitioned. Please set "
        "configuration argument "
        "ideal_separation = False for this "
        "property package.".format(name, s)
    )


def _raise_split_unindexed_fail_err(name, s):
    raise ConfigurationError(
        "{} Cannot use ideal splitting with "
        "this property package. Package uses "
        "unindexed port member {} which does "
        "not have an equivalent indexed form. ".format(name, s)
    )


# Mole and mass frac need special handling
<<<<<<< HEAD
def _e_rule_mole_mass_frac_phase_comp(b, t, p, j, mixed_block, s_vars, s, outlet):
=======
def _e_rule_mole_mass_frac_phase_comp(b, t, p, j, mixed_block, var_obj, outlet):
>>>>>>> b01bc20e
    pc_set = mixed_block.phase_component_set
    split_map = b.config.ideal_split_map

    if (p, j) in pc_set:
        if b.config.split_basis == SplittingType.phaseFlow:
<<<<<<< HEAD
            return s_vars[s][p, j]
=======
            return var_obj[p, j]
>>>>>>> b01bc20e
        elif b.config.split_basis == SplittingType.componentFlow:
            if split_map[j] == outlet:
                return 1
            else:
                return b.eps
        elif b.config.split_basis == SplittingType.phaseComponentFlow:
            for ps in mixed_block.phase_list:
                if split_map[ps, j] == outlet:
                    return 1
            else:  # pylint: disable=W0120
                return b.eps
    else:
        raise BurntToast(
            "{} This should not happen. Please "
            "report this bug to the IDAES "
            "developers.".format(b.name)
        )


<<<<<<< HEAD
def _e_rule_mole_mass_frac_comp(b, t, j, mixed_block, s_vars, s, outlet):
    pc_set = mixed_block.phase_component_set
    l_name = s_vars[s].local_name
=======
def _e_rule_mole_mass_frac_comp(b, t, j, mixed_block, var_obj, outlet):
    pc_set = mixed_block.phase_component_set
    l_name = var_obj.local_name
>>>>>>> b01bc20e
    split_map = b.config.ideal_split_map

    if b.config.split_basis == SplittingType.componentFlow:
        if split_map[j] == outlet:
            return 1
        # else:
        return b.eps

    elif b.config.split_basis == SplittingType.phaseComponentFlow:
        if any(split_map[phase, j] == outlet for phase in mixed_block.phase_list):
            return 1
        # else:
        return b.eps

    else:
        mfp = mixed_block[t].component(l_name.replace("_comp", "_phase_comp"))

        if mfp is None:
            raise ConfigurationError(
                "{} Cannot use ideal splitting with "
                "this property package. Package uses "
                "indexed port member {} which cannot "
                "be partitioned. Please set "
                "configuration argument "
                "ideal_separation = False for this "
<<<<<<< HEAD
                "property package.".format(b.name, s)
=======
                "property package.".format(b.name, l_name)
>>>>>>> b01bc20e
            )

        for phase in mixed_block.phase_list:
            if b.config.split_basis == SplittingType.phaseFlow:
                s_check = split_map[phase]
            else:
                raise BurntToast(
                    "{} This should not happen. Please"
                    " report this bug to the IDAES "
                    "developers.".format(b.name)
                )

            if s_check == outlet and (phase, j) in pc_set:
                return mfp[phase, j]
        # else:
        return b.eps


<<<<<<< HEAD
def _e_rule_phase_comp(b, t, p, j, mixed_block, s_vars, s, outlet):
    l_name = s_vars[s].local_name
=======
def _e_rule_phase_comp(b, t, p, j, mixed_block, var_obj, outlet):
    l_name = var_obj.local_name
>>>>>>> b01bc20e
    split_map = b.config.ideal_split_map

    if b.config.split_basis == SplittingType.phaseFlow:
        s_check = split_map[p]
    elif b.config.split_basis == SplittingType.componentFlow:
        s_check = split_map[j]
    elif b.config.split_basis == SplittingType.phaseComponentFlow:
        s_check = split_map[p, j]
    else:
        raise BurntToast(
            "{} This should not happen. Please"
            " report this bug to the IDAES "
            "developers.".format(b.name)
        )

    if s_check == outlet:
        return mixed_block[t].component(l_name)[p, j]
    else:
        return b.eps


<<<<<<< HEAD
def _e_rule_phase(b, t, p, mixed_block, s_vars, s, outlet):
    l_name = s_vars[s].local_name
=======
def _e_rule_phase(b, t, p, mixed_block, var_obj, outlet):
    l_name = var_obj.local_name
>>>>>>> b01bc20e
    split_map = b.config.ideal_split_map

    if b.config.split_basis == SplittingType.phaseFlow:
        if split_map[p] == outlet:
            return mixed_block[t].component(l_name)[p]
        else:
            return b.eps

    else:
        mfp = mixed_block[t].component(l_name + "_comp")

        if mfp is None:
<<<<<<< HEAD
            _raise_split_indexed_fail_err(b.name, s)
=======
            _raise_split_indexed_fail_err(b.name, l_name)
>>>>>>> b01bc20e

        for j in mixed_block.component_list:
            if b.config.split_basis == SplittingType.componentFlow:
                s_check = split_map[j]
            elif b.config.split_basis == SplittingType.phaseComponentFlow:
                s_check = split_map[p, j]
            else:
                raise BurntToast(
                    "{} This should not happen. Please"
                    " report this bug to the IDAES "
                    "developers.".format(b.name)
                )

            if s_check == outlet:
                return mfp[p, j]
        # else:
        return b.eps


<<<<<<< HEAD
def _e_rule_comp(b, t, j, mixed_block, s_vars, s, outlet):
    pc_set = mixed_block.phase_component_set
    l_name = s_vars[s].local_name
=======
def _e_rule_comp(b, t, j, mixed_block, var_obj, outlet):
    pc_set = mixed_block.phase_component_set
    l_name = var_obj.local_name
>>>>>>> b01bc20e
    split_map = b.config.ideal_split_map

    if b.config.split_basis == SplittingType.componentFlow:
        if split_map[j] == outlet:
            return mixed_block[t].component(l_name)[j]
        else:
            return b.eps

    else:
        mfp = mixed_block[t].component("{0}_phase{1}".format(l_name[:-5], l_name[-5:]))

        if mfp is None:
<<<<<<< HEAD
            _raise_split_indexed_fail_err(b.name, s)
=======
            _raise_split_indexed_fail_err(b.name, l_name)
>>>>>>> b01bc20e

        for p in mixed_block.phase_list:
            if (p, j) in pc_set:
                if b.config.split_basis == SplittingType.phaseFlow:
                    s_check = split_map[p]
                elif b.config.split_basis == SplittingType.phaseComponentFlow:
                    s_check = split_map[p, j]
                else:
                    raise BurntToast(
                        "{} This should not happen. Please"
                        " report this bug to the IDAES "
                        "developers.".format(b.name)
                    )

                if s_check == outlet:
                    return mfp[p, j]
        return b.eps


<<<<<<< HEAD
def _e_rule_other(b, t, mixed_block, s_vars, s, outlet):
    pc_set = mixed_block.phase_component_set
    l_name = s_vars[s].local_name
=======
def _e_rule_other(b, t, mixed_block, var_obj, outlet):
    pc_set = mixed_block.phase_component_set
    l_name = var_obj.local_name
>>>>>>> b01bc20e
    split_map = b.config.ideal_split_map

    if b.config.split_basis == SplittingType.phaseFlow:
        ivar = mixed_block[t].component(l_name + "_phase")
        if ivar is not None:
            for p in mixed_block.phase_list:
                if split_map[p] == outlet:
                    return ivar[p]
                else:
                    continue
        else:
            ivar = mixed_block[t].component(l_name + "_phase_comp")
            if ivar is not None:
                for p in mixed_block.phase_list:
                    if split_map[p] == outlet:
                        return sum(
                            ivar[p, j]
                            for j in mixed_block.component_list
                            if (p, j) in pc_set
                        )
                    else:
                        continue
            else:
<<<<<<< HEAD
                _raise_split_unindexed_fail_err(b.name, s)
=======
                _raise_split_unindexed_fail_err(b.name, l_name)
>>>>>>> b01bc20e

    elif b.config.split_basis == SplittingType.componentFlow:
        ivar = mixed_block[t].component(l_name + "_comp")
        if ivar is not None:
            for j in mixed_block.component_list:
                if split_map[j] == outlet:
                    return ivar[j]
                else:
                    continue
        else:
            ivar = mixed_block[t].component(l_name + "_phase_comp")
            if ivar is not None:
                for j in mixed_block.component_list:
                    if split_map[j] == outlet:
                        return sum(
                            ivar[p, j]
                            for p in mixed_block.phase_list
                            if (p, j) in pc_set
                        )
                    else:
                        continue
            else:
<<<<<<< HEAD
                _raise_split_unindexed_fail_err(b.name, s)
=======
                _raise_split_unindexed_fail_err(b.name, l_name)
>>>>>>> b01bc20e
    elif b.config.split_basis == SplittingType.phaseComponentFlow:
        ivar = mixed_block[t].component(l_name + "_phase_comp")
        if ivar is not None:
            for p in mixed_block.phase_list:
                for j in mixed_block.component_list:
                    if split_map[p, j] == outlet and (p, j) in pc_set:
                        return ivar[p, j]
                    else:
                        continue
        else:
<<<<<<< HEAD
            _raise_split_unindexed_fail_err(b.name, s)
=======
            _raise_split_unindexed_fail_err(b.name, l_name)
>>>>>>> b01bc20e
    else:
        # Unrecognised split tupe
        raise BurntToast(
            "{} received unrecognised value for "
            "split_basis argument. This should never "
            "happen, so please contact the IDAES "
            "developers with this bug.".format(b.name)
        )<|MERGE_RESOLUTION|>--- conflicted
+++ resolved
@@ -1265,13 +1265,8 @@
             # Iterate over members to create References or Expressions
             for var_name_port, var_obj in s_vars.items():
                 # Get local variable name of component
-<<<<<<< HEAD
-                l_name = s_vars[s].local_name
-                if l_name == "pressure" or l_name == "temperature":
-=======
                 var_name_local = var_obj.local_name
                 if var_name_local == "pressure" or var_name_local == "temperature":
->>>>>>> b01bc20e
                     # Assume outlets same as mixed flow - make Reference
                     e_obj = Reference(mb[:].component(var_name_local))
 
@@ -1279,23 +1274,14 @@
                     "mole_frac"
                 ) or var_name_local.startswith("mass_frac"):
                     # Mole and mass frac need special handling
-<<<<<<< HEAD
-                    if "_phase" in l_name:
-=======
                     if "_phase" in var_name_local:
->>>>>>> b01bc20e
                         e_obj = VarLikeExpression(
                             self.flowsheet().time,
                             pc_set,
                             rule=partial(
                                 _e_rule_mole_mass_frac_phase_comp,
                                 mixed_block=mb,
-<<<<<<< HEAD
-                                s_vars=s_vars,
-                                s=s,
-=======
                                 var_obj=var_obj,
->>>>>>> b01bc20e
                                 outlet=o,
                             ),
                         )
@@ -1307,68 +1293,38 @@
                             rule=partial(
                                 _e_rule_mole_mass_frac_comp,
                                 mixed_block=mb,
-<<<<<<< HEAD
-                                s_vars=s_vars,
-                                s=s,
-=======
                                 var_obj=var_obj,
->>>>>>> b01bc20e
                                 outlet=o,
                             ),
                         )
 
-<<<<<<< HEAD
-                elif l_name.endswith("_phase_comp"):
-=======
                 elif var_name_local.endswith("_phase_comp"):
->>>>>>> b01bc20e
                     e_obj = VarLikeExpression(
                         self.flowsheet().time,
                         pc_set,
                         rule=partial(
                             _e_rule_phase_comp,
                             mixed_block=mb,
-<<<<<<< HEAD
-                            s_vars=s_vars,
-                            s=s,
-=======
                             var_obj=var_obj,
->>>>>>> b01bc20e
                             outlet=o,
                         ),
                     )
 
-<<<<<<< HEAD
-                elif l_name.endswith("_phase"):
-=======
                 elif var_name_local.endswith("_phase"):
->>>>>>> b01bc20e
                     e_obj = VarLikeExpression(
                         self.flowsheet().time,
                         mb.phase_list,
                         rule=partial(
-<<<<<<< HEAD
-                            _e_rule_phase, mixed_block=mb, s_vars=s_vars, s=s, outlet=o
-                        ),
-                    )
-
-                elif l_name.endswith("_comp"):
-=======
                             _e_rule_phase, mixed_block=mb, var_obj=var_obj, outlet=o
                         ),
                     )
 
                 elif var_name_local.endswith("_comp"):
->>>>>>> b01bc20e
                     e_obj = VarLikeExpression(
                         self.flowsheet().time,
                         mb.component_list,
                         rule=partial(
-<<<<<<< HEAD
-                            _e_rule_comp, mixed_block=mb, s_vars=s_vars, s=s, outlet=o
-=======
                             _e_rule_comp, mixed_block=mb, var_obj=var_obj, outlet=o
->>>>>>> b01bc20e
                         ),
                     )
 
@@ -1377,11 +1333,7 @@
                     e_obj = VarLikeExpression(
                         self.flowsheet().time,
                         rule=partial(
-<<<<<<< HEAD
-                            _e_rule_other, mixed_block=mb, s_vars=s_vars, s=s, outlet=o
-=======
                             _e_rule_other, mixed_block=mb, var_obj=var_obj, outlet=o
->>>>>>> b01bc20e
                         ),
                     )
 
@@ -1897,21 +1849,13 @@
 
 
 # Mole and mass frac need special handling
-<<<<<<< HEAD
-def _e_rule_mole_mass_frac_phase_comp(b, t, p, j, mixed_block, s_vars, s, outlet):
-=======
 def _e_rule_mole_mass_frac_phase_comp(b, t, p, j, mixed_block, var_obj, outlet):
->>>>>>> b01bc20e
     pc_set = mixed_block.phase_component_set
     split_map = b.config.ideal_split_map
 
     if (p, j) in pc_set:
         if b.config.split_basis == SplittingType.phaseFlow:
-<<<<<<< HEAD
-            return s_vars[s][p, j]
-=======
             return var_obj[p, j]
->>>>>>> b01bc20e
         elif b.config.split_basis == SplittingType.componentFlow:
             if split_map[j] == outlet:
                 return 1
@@ -1931,15 +1875,9 @@
         )
 
 
-<<<<<<< HEAD
-def _e_rule_mole_mass_frac_comp(b, t, j, mixed_block, s_vars, s, outlet):
-    pc_set = mixed_block.phase_component_set
-    l_name = s_vars[s].local_name
-=======
 def _e_rule_mole_mass_frac_comp(b, t, j, mixed_block, var_obj, outlet):
     pc_set = mixed_block.phase_component_set
     l_name = var_obj.local_name
->>>>>>> b01bc20e
     split_map = b.config.ideal_split_map
 
     if b.config.split_basis == SplittingType.componentFlow:
@@ -1965,11 +1903,7 @@
                 "be partitioned. Please set "
                 "configuration argument "
                 "ideal_separation = False for this "
-<<<<<<< HEAD
-                "property package.".format(b.name, s)
-=======
                 "property package.".format(b.name, l_name)
->>>>>>> b01bc20e
             )
 
         for phase in mixed_block.phase_list:
@@ -1988,13 +1922,8 @@
         return b.eps
 
 
-<<<<<<< HEAD
-def _e_rule_phase_comp(b, t, p, j, mixed_block, s_vars, s, outlet):
-    l_name = s_vars[s].local_name
-=======
 def _e_rule_phase_comp(b, t, p, j, mixed_block, var_obj, outlet):
     l_name = var_obj.local_name
->>>>>>> b01bc20e
     split_map = b.config.ideal_split_map
 
     if b.config.split_basis == SplittingType.phaseFlow:
@@ -2016,13 +1945,8 @@
         return b.eps
 
 
-<<<<<<< HEAD
-def _e_rule_phase(b, t, p, mixed_block, s_vars, s, outlet):
-    l_name = s_vars[s].local_name
-=======
 def _e_rule_phase(b, t, p, mixed_block, var_obj, outlet):
     l_name = var_obj.local_name
->>>>>>> b01bc20e
     split_map = b.config.ideal_split_map
 
     if b.config.split_basis == SplittingType.phaseFlow:
@@ -2035,11 +1959,7 @@
         mfp = mixed_block[t].component(l_name + "_comp")
 
         if mfp is None:
-<<<<<<< HEAD
-            _raise_split_indexed_fail_err(b.name, s)
-=======
             _raise_split_indexed_fail_err(b.name, l_name)
->>>>>>> b01bc20e
 
         for j in mixed_block.component_list:
             if b.config.split_basis == SplittingType.componentFlow:
@@ -2059,15 +1979,9 @@
         return b.eps
 
 
-<<<<<<< HEAD
-def _e_rule_comp(b, t, j, mixed_block, s_vars, s, outlet):
-    pc_set = mixed_block.phase_component_set
-    l_name = s_vars[s].local_name
-=======
 def _e_rule_comp(b, t, j, mixed_block, var_obj, outlet):
     pc_set = mixed_block.phase_component_set
     l_name = var_obj.local_name
->>>>>>> b01bc20e
     split_map = b.config.ideal_split_map
 
     if b.config.split_basis == SplittingType.componentFlow:
@@ -2080,11 +1994,7 @@
         mfp = mixed_block[t].component("{0}_phase{1}".format(l_name[:-5], l_name[-5:]))
 
         if mfp is None:
-<<<<<<< HEAD
-            _raise_split_indexed_fail_err(b.name, s)
-=======
             _raise_split_indexed_fail_err(b.name, l_name)
->>>>>>> b01bc20e
 
         for p in mixed_block.phase_list:
             if (p, j) in pc_set:
@@ -2104,15 +2014,9 @@
         return b.eps
 
 
-<<<<<<< HEAD
-def _e_rule_other(b, t, mixed_block, s_vars, s, outlet):
-    pc_set = mixed_block.phase_component_set
-    l_name = s_vars[s].local_name
-=======
 def _e_rule_other(b, t, mixed_block, var_obj, outlet):
     pc_set = mixed_block.phase_component_set
     l_name = var_obj.local_name
->>>>>>> b01bc20e
     split_map = b.config.ideal_split_map
 
     if b.config.split_basis == SplittingType.phaseFlow:
@@ -2136,11 +2040,7 @@
                     else:
                         continue
             else:
-<<<<<<< HEAD
-                _raise_split_unindexed_fail_err(b.name, s)
-=======
                 _raise_split_unindexed_fail_err(b.name, l_name)
->>>>>>> b01bc20e
 
     elif b.config.split_basis == SplittingType.componentFlow:
         ivar = mixed_block[t].component(l_name + "_comp")
@@ -2163,11 +2063,7 @@
                     else:
                         continue
             else:
-<<<<<<< HEAD
-                _raise_split_unindexed_fail_err(b.name, s)
-=======
                 _raise_split_unindexed_fail_err(b.name, l_name)
->>>>>>> b01bc20e
     elif b.config.split_basis == SplittingType.phaseComponentFlow:
         ivar = mixed_block[t].component(l_name + "_phase_comp")
         if ivar is not None:
@@ -2178,11 +2074,7 @@
                     else:
                         continue
         else:
-<<<<<<< HEAD
-            _raise_split_unindexed_fail_err(b.name, s)
-=======
             _raise_split_unindexed_fail_err(b.name, l_name)
->>>>>>> b01bc20e
     else:
         # Unrecognised split tupe
         raise BurntToast(
