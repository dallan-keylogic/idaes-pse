--- conflicted
+++ resolved
@@ -1725,17 +1725,15 @@
 
         m.fs.unit.cold_side.scaling_factor_pressure = 1
 
-<<<<<<< HEAD
-        iscale.set_scaling_factor(m.fs.unit.area, 1)
-        iscale.set_scaling_factor(m.fs.unit.overall_heat_transfer_coefficient, 1e-2)
-=======
         # Set small values of epsilon to get sufficiently accurate results
         # Only applies to hot side, as cold side used the original SmoothVLE.
         m.fs.unit.hot_side.properties_in[0].eps_t_Vap_Liq.set_value(1e-4)
         m.fs.unit.hot_side.properties_in[0].eps_z_Vap_Liq.set_value(1e-4)
         m.fs.unit.hot_side.properties_out[0].eps_t_Vap_Liq.set_value(1e-4)
         m.fs.unit.hot_side.properties_out[0].eps_z_Vap_Liq.set_value(1e-4)
->>>>>>> a66d4c46
+
+        iscale.set_scaling_factor(m.fs.unit.area, 1)
+        iscale.set_scaling_factor(m.fs.unit.overall_heat_transfer_coefficient, 1e-2)
 
         return m
 
@@ -1947,7 +1945,6 @@
     @pytest.mark.skipif(solver is None, reason="Solver not available")
     @pytest.mark.component
     def test_numerical_issues(self, btx):
-<<<<<<< HEAD
         iscale.calculate_scaling_factors(btx)
         btx_scaled = TransformationFactory("core.scale_model").create_using(
             btx, rename=False
@@ -1955,12 +1952,6 @@
         dt = DiagnosticsToolbox(btx_scaled)
 
         dt.assert_no_numerical_warnings()
-=======
-        dt = DiagnosticsToolbox(btx)
-        # TODO: Complementarity formulation results in near-parallel components
-        # when unscaled
-        dt.assert_no_numerical_warnings(ignore_parallel_components=True)
->>>>>>> a66d4c46
 
     @pytest.mark.component
     def test_initialization_error(self, btx):
@@ -2117,14 +2108,10 @@
         model.fs.unit.area.fix(1)
         model.fs.unit.overall_heat_transfer_coefficient.fix(100)
 
-<<<<<<< HEAD
         iscale.set_scaling_factor(m.fs.unit.area, 1)
         iscale.set_scaling_factor(m.fs.unit.overall_heat_transfer_coefficient, 1e-2)
 
         m.fs.unit.cold_side.scaling_factor_pressure = 1
-=======
-        model.fs.unit.cold_side.scaling_factor_pressure = 1
->>>>>>> a66d4c46
 
         # Set small values of epsilon to get sufficiently accurate results
         # Only applies to hot side, as cold side used the original SmoothVLE.
