--- conflicted
+++ resolved
@@ -499,13 +499,8 @@
     },
 }
 
-<<<<<<< HEAD
-water_visc_d = {"Vap": ChapmanEnskogLennardJones, "Liq": None},
-water_therm_cond = {"Vap": ThermalConductivityWMS, "Liq": None},
-=======
 _water_visc_d = {"Vap": ChapmanEnskogLennardJones, "Liq": None}
 _water_therm_cond = {"Vap": ThermalConductivityWMS, "Liq": None}
->>>>>>> 0e78e6e6
 
 # returns a configuration dictionary for the list of specified components
 def get_prop(components=None, phases="Vap", eos=EosType.PR, scaled=False):
@@ -540,13 +535,8 @@
     for comp in components:
         c[comp] = copy.deepcopy(_component_params[comp])
         if comp == "H2O":
-<<<<<<< HEAD
-            c["H2O"]["visc_d_phase_comp"] = copy.deepcopy({p: water_visc_d[p] for p in phases})
-            c["H2O"]["therm_cond_phase_comp"] = copy.deepcopy({p: water_therm_cond[p] for p in phases})
-=======
             c["H2O"]["visc_d_phase_comp"] = copy.deepcopy({p: _water_visc_d[p] for p in phases})
             c["H2O"]["therm_cond_phase_comp"] = copy.deepcopy({p: _water_therm_cond[p] for p in phases})
->>>>>>> 0e78e6e6
     for k in phases:
         if eos == EosType.PR:
             configuration["phases"][k] = copy.deepcopy(_phase_dicts_pr[k])
